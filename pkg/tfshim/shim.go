--- conflicted
+++ resolved
@@ -60,13 +60,9 @@
 	RequiresNew() bool
 
 	// DiffEqualDecisionOverride can return a non-null value to override the default decision of if the diff is equal.
-<<<<<<< HEAD
-	DiffEqualDecisionOverride() *bool
-=======
 	//
 	// DiffEqualDecisionOverride is only respected when EnableAccurateBridgePreview is set.
 	DiffEqualDecisionOverride() DiffOverride
->>>>>>> 22452e65
 }
 
 type ValueType int
