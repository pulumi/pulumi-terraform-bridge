package sdkv2

import (
	"context"
	"encoding/json"
	"fmt"
	"maps"
	"sort"
	"strings"
	"time"

	"github.com/golang/glog"
	"github.com/hashicorp/go-cty/cty"
	"github.com/hashicorp/go-cty/cty/msgpack"
	"github.com/hashicorp/go-multierror"
	"github.com/hashicorp/terraform-plugin-go/tfprotov5"
	"github.com/hashicorp/terraform-plugin-go/tftypes"
	"github.com/hashicorp/terraform-plugin-sdk/v2/diag"
	"github.com/hashicorp/terraform-plugin-sdk/v2/helper/schema"
	"github.com/hashicorp/terraform-plugin-sdk/v2/terraform"
	"github.com/pulumi/pulumi/sdk/v3/go/common/util/contract"

	"github.com/pulumi/pulumi-terraform-bridge/v3/pkg/tfbridge/log"
	shim "github.com/pulumi/pulumi-terraform-bridge/v3/pkg/tfshim"
)

type v2Resource2 struct {
	v2Resource
	importer     shim.ImportFunc
	resourceType string
}

var _ shim.Resource = (*v2Resource2)(nil)

// This method is called to service `pulumi import` requests and maps naturally to the TF
// ImportResourceState method. When using `pulumi refresh` this is not called, and instead
// provider.Refresh() is called (see below).
func (r *v2Resource2) Importer() shim.ImportFunc {
	return r.importer
}

func (r *v2Resource2) InstanceState(
	id string, object, meta map[string]interface{},
) (shim.InstanceState, error) {
	if _, gotID := object["id"]; !gotID && id != "" {
		copy := map[string]interface{}{}
		for k, v := range object {
			copy[k] = v
		}
		copy["id"] = id
		object = copy
	}
	// TODO[pulumi/pulumi-terraform-bridge#1667]: This is not right since it uses the
	// current schema. 1667 should make this redundant
	s, err := recoverAndCoerceCtyValueWithSchema(r.v2Resource.tf.CoreConfigSchema(), object)
	if err != nil {
		glog.V(9).Infof("failed to coerce config: %v, proceeding with imprecise value", err)
		original := schema.HCL2ValueFromConfigValue(object)
		s = original
	}
	s = normalizeBlockCollections(s, r.tf)

	return &v2InstanceState2{
		stateValue:   s,
		resourceType: r.resourceType,
		meta:         meta,
	}, nil
}

func (r *v2Resource2) Timeouts() *shim.ResourceTimeout {
	return v2Resource{r.tf}.Timeouts()
}

func (r *v2Resource2) DecodeTimeouts(config shim.ResourceConfig) (*shim.ResourceTimeout, error) {
	return v2Resource{r.tf}.DecodeTimeouts(config)
}

type v2InstanceState2 struct {
	resourceType string
	stateValue   cty.Value
	// Also known as private state.
	meta map[string]interface{}
}

var _ shim.InstanceState = (*v2InstanceState2)(nil)

func (s *v2InstanceState2) Type() string {
	return s.resourceType
}

func (s *v2InstanceState2) ID() string {
	id := s.stateValue.GetAttr("id")
	if !id.IsKnown() {
		return ""
	}
	contract.Assertf(id.Type() == cty.String, "expected id to be of type String")
	return id.AsString()
}

func (s *v2InstanceState2) Object(sch shim.SchemaMap) (map[string]interface{}, error) {
	res := objectFromCtyValue(s.stateValue)
	// grpc servers add a "timeouts" key to compensate for infinite diffs; this is not needed in
	// the Pulumi projection.
	delete(res, schema.TimeoutsConfigKey)
	return res, nil
}

func (s *v2InstanceState2) Meta() map[string]interface{} {
	return s.meta
}

type v2InstanceDiff2 struct {
	v2InstanceDiff

	config                    cty.Value
	plannedState              cty.Value
	plannedPrivate            map[string]interface{}
	diffEqualDecisionOverride *bool
}

func (d *v2InstanceDiff2) String() string {
	return d.GoString()
}

func (d *v2InstanceDiff2) GoString() string {
	if d == nil {
		return "nil"
	}
	return fmt.Sprintf(`&v2InstanceDiff2{
    v2InstanceDiff: v2InstanceDiff{
        tf: %#v,
    },
    config:         %#v,
    plannedState:   %#v,
    plannedPrivate:    %#v,
}`, d.v2InstanceDiff.tf, d.config, d.plannedState, d.plannedPrivate)
}

var _ shim.InstanceDiff = (*v2InstanceDiff2)(nil)

func (d *v2InstanceDiff2) ProposedState(
	res shim.Resource, priorState shim.InstanceState,
) (shim.InstanceState, error) {
	return &v2InstanceState2{
		stateValue: d.plannedState,
		meta:       d.v2InstanceDiff.tf.Meta,
	}, nil
}

func (d *v2InstanceDiff2) DiffEqualDecisionOverride() *bool {
	return d.diffEqualDecisionOverride
}

// Provides PlanResourceChange handling for select resources.
type planResourceChangeImpl struct {
	tf           *schema.Provider
	server       *grpcServer
	planEditFunc PlanStateEditFunc
}

var _ planResourceChangeProvider = (*planResourceChangeImpl)(nil)

// If the user specifies custom timeout overrides for the resource, encode them in the magic `timeouts` key under config
// and plannedState. This is how TF communicates this information on the gRPC protocol. The schema default timeouts need
// not be specially encoded because the gRPC implementation already respects them. A slight complication here is that
// some resources do not seem to allow customizing timeouts for certain operations, and their impliedType will not have
// the corresponding slot. Warn the user if the custom timeout is a no-op.
func (p *planResourceChangeImpl) configWithTimeouts(
	ctx context.Context,
	c shim.ResourceConfig,
	topts shim.TimeoutOptions,
	impliedType cty.Type,
) map[string]any {
	configWithoutTimeouts := configFromShim(c).Config
	config := map[string]any{}
	for k, v := range configWithoutTimeouts {
		if k == schema.TimeoutsConfigKey {
			p.warnIgnoredCustomTimeouts(ctx, topts.TimeoutOverrides)
			return configWithoutTimeouts
		}
		config[k] = v
	}
	impliedAttrs := impliedType.AttributeTypes()
	timeoutsObj, supportCustomTimeouts := impliedAttrs[schema.TimeoutsConfigKey]
	if !supportCustomTimeouts || !timeoutsObj.IsObjectType() {
		p.warnIgnoredCustomTimeouts(ctx, topts.TimeoutOverrides)
		return configWithoutTimeouts
	}
	timeoutAttrs := timeoutsObj.AttributeTypes()
	tn := 0
	tt := map[string]any{}
	for k := range timeoutAttrs {
		if override, ok := topts.TimeoutOverrides[shim.TimeoutKey(k)]; ok {
			tt[k] = override.String()
			tn++
		} else {
			tt[k] = nil
		}
	}
	if tn > 0 {
		config[schema.TimeoutsConfigKey] = tt
	}
	unusedOverrides := map[shim.TimeoutKey]time.Duration{}
	for k, d := range topts.TimeoutOverrides {
		_, used := tt[string(k)]
		if !used {
			unusedOverrides[k] = d
		}
	}
	p.warnIgnoredCustomTimeouts(ctx, unusedOverrides)
	return config
}

func (*planResourceChangeImpl) warnIgnoredCustomTimeouts(
	ctx context.Context,
	timeoutOverrides map[shim.TimeoutKey]time.Duration,
) {
	if len(timeoutOverrides) == 0 {
		return
	}
	var parts []string
	for k, v := range timeoutOverrides {
		parts = append(parts, fmt.Sprintf("%s=%s", k, v.String()))
	}
	sort.Strings(parts)
	keys := strings.Join(parts, ", ")
	msg := fmt.Sprintf("Resource does not support customTimeouts, ignoring: %s", keys)
	log.GetLogger(ctx).Warn(msg)
}

func (p *planResourceChangeImpl) Diff(
	ctx context.Context,
	t string,
	s shim.InstanceState,
	c shim.ResourceConfig,
	opts shim.DiffOptions,
) (shim.InstanceDiff, error) {
	s, err := p.upgradeState(ctx, t, s)
	if err != nil {
		return nil, err
	}

	state := p.unpackInstanceState(t, s)
	res := p.tf.ResourcesMap[t]
	ty := res.CoreConfigSchema().ImpliedType()

	meta, err := p.providerMeta()
	if err != nil {
		return nil, err
	}

	cfg, err := recoverAndCoerceCtyValueWithSchema(res.CoreConfigSchema(),
		p.configWithTimeouts(ctx, c, opts.TimeoutOptions, ty))
	if err != nil {
		return nil, fmt.Errorf("Resource %q: %w", t, err)
	}
	cfg = normalizeBlockCollections(cfg, res)

	prop, err := proposedNew(res, state.stateValue, cfg)
	if err != nil {
		return nil, err
	}
	st := state.stateValue
	ic := opts.IgnoreChanges
	priv := state.meta
	plan, err := p.server.PlanResourceChange(ctx, t, ty, cfg, st, prop, priv, meta, ic)
	if err != nil {
		return nil, err
	}

<<<<<<< HEAD
	//nolint:lll
	// https://github.com/opentofu/opentofu/blob/864aa9d1d629090cfc4ddf9fdd344d34dee9793e/internal/tofu/node_resource_abstract_instance.go#L1024
	unmarkedPrior, _ := st.UnmarkDeep()
	unmarkedPlan, _ := plan.PlannedState.UnmarkDeep()
	eqV := unmarkedPrior.Equals(unmarkedPlan)
	eq := eqV.IsKnown() && eqV.True()

=======
	plannedState, err := p.planEdit(ctx, PlanStateEditRequest{
		NewInputs:      opts.NewInputs,
		ProviderConfig: opts.ProviderConfig,
		TfToken:        t,
		PlanState:      plan.PlannedState,
	})
>>>>>>> 5da8c786
	return &v2InstanceDiff2{
		v2InstanceDiff: v2InstanceDiff{
			tf: plan.PlannedDiff,
		},
<<<<<<< HEAD
		config:                    cfg,
		plannedState:              plan.PlannedState,
		diffEqualDecisionOverride: &eq,
	}, nil
=======
		config:         cfg,
		plannedState:   plannedState,
		plannedPrivate: plan.PlannedPrivate,
	}, err
}

func (p *planResourceChangeImpl) planEdit(ctx context.Context, e PlanStateEditRequest) (cty.Value, error) {
	if p.planEditFunc == nil {
		return e.PlanState, nil
	}
	return p.planEditFunc(ctx, e)
>>>>>>> 5da8c786
}

func (p *planResourceChangeImpl) Apply(
	ctx context.Context, t string, s shim.InstanceState, d shim.InstanceDiff,
) (shim.InstanceState, error) {
	res := p.tf.ResourcesMap[t]
	ty := res.CoreConfigSchema().ImpliedType()
	s, err := p.upgradeState(ctx, t, s)
	if err != nil {
		return nil, err
	}
	state := p.unpackInstanceState(t, s)
	meta, err := p.providerMeta()
	if err != nil {
		return nil, err
	}
	diff := p.unpackDiff(ty, d)
	cfg, st, pl := diff.config, state.stateValue, diff.plannedState

	// Merge plannedPrivate and v2InstanceDiff.tf.Meta into a single map. This is necessary because
	// timeouts are stored in the Meta and not in plannedPrivate.
	priv := make(map[string]interface{})
	if len(diff.plannedPrivate) > 0 {
		maps.Copy(priv, diff.plannedPrivate)
	}
	if len(diff.v2InstanceDiff.tf.Meta) > 0 {
		maps.Copy(priv, diff.v2InstanceDiff.tf.Meta)
	}

	resp, err := p.server.ApplyResourceChange(ctx, t, ty, cfg, st, pl, priv, meta)
	if err != nil {
		return nil, err
	}
	return &v2InstanceState2{
		resourceType: t,
		stateValue:   resp.stateValue,
		meta:         resp.meta,
	}, nil
}

// This method is called to service `pulumi refresh` requests and maps naturally to the TF
// ReadResource method. When using `pulumi import` this is not called, and instead
// resource.Importer() is called which maps to the TF ImportResourceState method..
func (p *planResourceChangeImpl) Refresh(
	ctx context.Context,
	t string,
	s shim.InstanceState,
	c shim.ResourceConfig,
) (shim.InstanceState, error) {
	res := p.tf.ResourcesMap[t]
	ty := res.CoreConfigSchema().ImpliedType()
	s, err := p.upgradeState(ctx, t, s)
	if err != nil {
		return nil, err
	}
	state := p.unpackInstanceState(t, s)
	meta, err := p.providerMeta()
	if err != nil {
		return nil, err
	}
	rr, err := p.server.ReadResource(ctx, t, ty, state.stateValue, state.meta, meta)
	if err != nil {
		return nil, err
	}
	msg := "Expected %q == %q matching resource types"
	contract.Assertf(rr.resourceType == t, msg, rr.resourceType, t)
	// When the resource is not found, the bridge expects a literal nil instead of a non-nil
	// state where the nil is encoded internally.
	if rr.stateValue.IsNull() {
		return nil, nil
	}
	return &v2InstanceState2{
		resourceType: rr.resourceType,
		stateValue:   rr.stateValue,
		meta:         rr.meta,
	}, nil
}

func (p *planResourceChangeImpl) NewDestroyDiff(
	ctx context.Context, t string, opts shim.TimeoutOptions,
) shim.InstanceDiff {
	res := p.tf.ResourcesMap[t]
	ty := res.CoreConfigSchema().ImpliedType()
	dd := (&v2Provider{}).NewDestroyDiff(ctx, t, opts).(v2InstanceDiff)
	return &v2InstanceDiff2{
		v2InstanceDiff: dd,
		config:         cty.NullVal(ty),
		plannedState:   cty.NullVal(ty),
	}
}

func (p *planResourceChangeImpl) Importer(t string) shim.ImportFunc {
	res := p.tf.ResourcesMap[t]
	ty := res.CoreConfigSchema().ImpliedType()
	return shim.ImportFunc(func(tt, id string, _ interface{}) ([]shim.InstanceState, error) {
		// Note: why are we dropping meta (3rd parameter)? Apparently this refers to
		// provider-level meta and calling ImportResourceState can already locate it in the
		// provider object, so it is redundant.
		ctx := context.TODO() // We should probably preserve Context here from the caller.
		contract.Assertf(tt == t, "Expected Import to be called with %q, got %q", t, tt)
		states, err := p.server.ImportResourceState(ctx, t, ty, id)
		if err != nil {
			return nil, nil
		}
		// Auto cast does not work, have to loop to promote to pointers.
		out := []shim.InstanceState{}
		for i := range states {
			// If the resource is not found, the outer bridge expects the state to
			// literally be nil, instead of encoding the nil as a value inside a non-nil
			// state.
			if states[i].stateValue.IsNull() {
				out = append(out, nil)
			} else {
				out = append(out, &states[i])
			}
		}
		return out, nil
	})
}

func (p *planResourceChangeImpl) providerMeta() (*cty.Value, error) {
	return nil, nil
	// TODO[pulumi/pulumi-terraform-bridge#1827]: We do not believe that this is load bearing in any providers.
}

func (*planResourceChangeImpl) unpackDiff(ty cty.Type, d shim.InstanceDiff) *v2InstanceDiff2 {
	switch d := d.(type) {
	case nil:
		contract.Failf("Unexpected nil InstanceDiff")
		return nil
	case *v2InstanceDiff2:
		return d
	default:
		contract.Failf("Unexpected concrete type for shim.InstanceDiff")
		return nil
	}
}

func (p *planResourceChangeImpl) unpackInstanceState(
	t string, s shim.InstanceState,
) *v2InstanceState2 {
	switch s := s.(type) {
	case nil:
		res := p.tf.ResourcesMap[t]
		ty := res.CoreConfigSchema().ImpliedType()
		return &v2InstanceState2{
			resourceType: t,
			stateValue:   cty.NullVal(ty),
		}
	case *v2InstanceState2:
		return s
	}
	contract.Failf("Unexpected type for shim.InstanceState: #%T", s)
	return nil
}

// Wrapping the pre-existing upgradeInstanceState method here. Since the method is written against
// terraform.InstanceState interface some adapters are needed to convert to/from cty.Value and meta
// private bag.
func (p *planResourceChangeImpl) upgradeState(
	ctx context.Context,
	t string, s shim.InstanceState,
) (shim.InstanceState, error) {
	res := p.tf.ResourcesMap[t]
	state := p.unpackInstanceState(t, s)

	// In the case of Create, prior state is encoded as Null and should not be subject to upgrades.
	if state.stateValue.IsNull() {
		return s, nil
	}

	newState, newMeta, err := upgradeResourceStateGRPC(ctx, t, res, state.stateValue, state.meta, p.server.gserver)
	if err != nil {
		return nil, err
	}

	return &v2InstanceState2{
		resourceType: t,
		stateValue:   newState,
		meta:         newMeta,
	}, nil
}

// Helper to unwrap gRPC types from GRPCProviderServer.
type grpcServer struct {
	gserver *schema.GRPCProviderServer
}

// This will return an error if any of the diagnostics are error-level, or a given err is non-nil.
// It will also logs the diagnostics into TF loggers, so they appear when debugging with the bridged
// provider with TF_LOG=TRACE or similar.
func handleDiagnostics(ctx context.Context, diags []*tfprotov5.Diagnostic, err error) error {
	var dd diag.Diagnostics
	for _, d := range diags {
		if d == nil {
			continue
		}
		rd := recoverDiagnostic(*d)
		dd = append(dd, rd)
		logDiag(ctx, rd)
	}
	derr := errors(dd)
	if derr != nil && err != nil {
		return multierror.Append(derr, err)
	}
	if derr != nil {
		return derr
	}
	return err
}

func (s *grpcServer) PlanResourceChange(
	ctx context.Context,
	typeName string,
	ty cty.Type,
	config, priorState, proposedNewState cty.Value,
	priorMeta map[string]interface{},
	providerMeta *cty.Value,
	ignores shim.IgnoreChanges,
) (*struct {
	PlannedState   cty.Value
	PlannedPrivate map[string]interface{}
	PlannedDiff    *terraform.InstanceDiff
}, error) {
	configVal, err := msgpack.Marshal(config, ty)
	if err != nil {
		return nil, err
	}
	priorStateVal, err := msgpack.Marshal(priorState, ty)
	if err != nil {
		return nil, err
	}
	proposedNewStateVal, err := msgpack.Marshal(proposedNewState, ty)
	if err != nil {
		return nil, err
	}
	req := &schema.PlanResourceChangeExtraRequest{
		PlanResourceChangeRequest: tfprotov5.PlanResourceChangeRequest{
			TypeName:         typeName,
			PriorState:       &tfprotov5.DynamicValue{MsgPack: priorStateVal},
			ProposedNewState: &tfprotov5.DynamicValue{MsgPack: proposedNewStateVal},
			Config:           &tfprotov5.DynamicValue{MsgPack: configVal},
		},
		TransformInstanceDiff: func(d *terraform.InstanceDiff) *terraform.InstanceDiff {
			dd := &v2InstanceDiff{d}
			if ignores != nil {
				dd.processIgnoreChanges(ignores)
			}
			return dd.tf
		},
	}
	if len(priorMeta) > 0 {
		priorPrivate, err := json.Marshal(priorMeta)
		if err != nil {
			return nil, err
		}
		req.PriorPrivate = priorPrivate
	}
	if providerMeta != nil {
		providerMetaVal, err := msgpack.Marshal(*providerMeta, ty)
		if err != nil {
			return nil, err
		}
		req.ProviderMeta = &tfprotov5.DynamicValue{MsgPack: providerMetaVal}
	}
	resp, err := s.gserver.PlanResourceChangeExtra(ctx, req)
	if err := handleDiagnostics(ctx, resp.Diagnostics, err); err != nil {
		return nil, err
	}
	// Ignore resp.UnsafeToUseLegacyTypeSystem - does not matter for Pulumi bridged providers.
	// Ignore resp.RequiresReplace - expect replacement to be encoded in resp.InstanceDiff.
	plannedState, err := msgpack.Unmarshal(resp.PlannedState.MsgPack, ty)
	if err != nil {
		return nil, err
	}

	// There are cases where planned state is equal to the original state, but InstanceDiff still displays changes.
	// Pulumi considers this to be a no-change diff, and as a workaround here any InstanceDiff changes are deleted
	// and ignored (simlar to processIgnoreChanges).
	//
	// See pulumi/pulumi-aws#3880
	same := plannedState.Equals(priorState)
	if same.IsKnown() && same.True() {
		resp.InstanceDiff.Attributes = map[string]*terraform.ResourceAttrDiff{}
	}

	var meta map[string]interface{}
	if resp.PlannedPrivate != nil {
		if err := json.Unmarshal(resp.PlannedPrivate, &meta); err != nil {
			return nil, err
		}
	}
	return &struct {
		PlannedState   cty.Value
		PlannedPrivate map[string]interface{}
		PlannedDiff    *terraform.InstanceDiff
	}{
		PlannedState:   plannedState,
		PlannedPrivate: meta,
		PlannedDiff:    resp.InstanceDiff,
	}, nil
}

func (s *grpcServer) ApplyResourceChange(
	ctx context.Context,
	typeName string,
	ty cty.Type,
	config, priorState, plannedState cty.Value,
	plannedMeta map[string]interface{},
	providerMeta *cty.Value,
) (*v2InstanceState2, error) {
	configVal, err := msgpack.Marshal(config, ty)
	if err != nil {
		return nil, err
	}
	priorStateVal, err := msgpack.Marshal(priorState, ty)
	if err != nil {
		return nil, err
	}
	plannedStateVal, err := msgpack.Marshal(plannedState, ty)
	if err != nil {
		return nil, err
	}
	req := &tfprotov5.ApplyResourceChangeRequest{
		TypeName:     typeName,
		Config:       &tfprotov5.DynamicValue{MsgPack: configVal},
		PriorState:   &tfprotov5.DynamicValue{MsgPack: priorStateVal},
		PlannedState: &tfprotov5.DynamicValue{MsgPack: plannedStateVal},
	}
	if len(plannedMeta) > 0 {
		plannedPrivate, err := json.Marshal(plannedMeta)
		if err != nil {
			return nil, err
		}
		req.PlannedPrivate = plannedPrivate
	}
	if providerMeta != nil {
		providerMetaVal, err := msgpack.Marshal(*providerMeta, ty)
		if err != nil {
			return nil, err
		}
		req.ProviderMeta = &tfprotov5.DynamicValue{MsgPack: providerMetaVal}
	}
	resp, err := s.gserver.ApplyResourceChange(ctx, req)
	if err := handleDiagnostics(ctx, resp.Diagnostics, err); err != nil {
		return nil, err
	}
	newState, err := msgpack.Unmarshal(resp.NewState.MsgPack, ty)
	if err != nil {
		return nil, err
	}
	var meta map[string]interface{}
	if resp.Private != nil {
		if err := json.Unmarshal(resp.Private, &meta); err != nil {
			return nil, err
		}
	}
	return &v2InstanceState2{
		resourceType: typeName,
		stateValue:   newState,
		meta:         meta,
	}, nil
}

func (s *grpcServer) ReadResource(
	ctx context.Context,
	typeName string,
	ty cty.Type,
	currentState cty.Value,
	meta map[string]interface{},
	providerMeta *cty.Value,
) (*v2InstanceState2, error) {
	currentStateVal, err := msgpack.Marshal(currentState, ty)
	if err != nil {
		return nil, err
	}
	req := &tfprotov5.ReadResourceRequest{
		TypeName:     typeName,
		CurrentState: &tfprotov5.DynamicValue{MsgPack: currentStateVal},
	}
	if len(meta) > 0 {
		private, err := json.Marshal(meta)
		if err != nil {
			return nil, err
		}
		req.Private = private
	}
	if providerMeta != nil {
		providerMetaVal, err := msgpack.Marshal(*providerMeta, ty)
		if err != nil {
			return nil, err
		}
		req.ProviderMeta = &tfprotov5.DynamicValue{MsgPack: providerMetaVal}
	}
	resp, err := s.gserver.ReadResource(ctx, req)
	if err := handleDiagnostics(ctx, resp.Diagnostics, err); err != nil {
		return nil, err
	}
	newState, err := msgpack.Unmarshal(resp.NewState.MsgPack, ty)
	if err != nil {
		return nil, err
	}
	var meta2 map[string]interface{}
	if resp.Private != nil {
		if err := json.Unmarshal(resp.Private, &meta2); err != nil {
			return nil, err
		}
	}
	return &v2InstanceState2{
		resourceType: typeName,
		stateValue:   newState,
		meta:         meta2,
	}, nil
}

func (s *grpcServer) ImportResourceState(
	ctx context.Context,
	typeName string,
	ty cty.Type,
	id string,
) ([]v2InstanceState2, error) {
	req := &tfprotov5.ImportResourceStateRequest{
		TypeName: typeName,
		ID:       id,
	}
	resp, err := s.gserver.ImportResourceState(ctx, req)
	if err := handleDiagnostics(ctx, resp.Diagnostics, err); err != nil {
		return nil, err
	}
	out := []v2InstanceState2{}
	for _, x := range resp.ImportedResources {
		ok := x.TypeName == typeName
		contract.Assertf(ok, "Expect typeName %q=%q", x.TypeName, typeName)
		newState, err := msgpack.Unmarshal(x.State.MsgPack, ty)
		if err != nil {
			return nil, err
		}
		var meta map[string]interface{}
		if x.Private != nil {
			if err := json.Unmarshal(x.Private, &meta); err != nil {
				return nil, err
			}
		}
		s := v2InstanceState2{
			resourceType: x.TypeName,
			stateValue:   newState,
			meta:         meta,
		}
		out = append(out, s)
	}
	return out, nil
}

// Subset of shim.provider used by providerWithPlanResourceChangeDispatch.
type planResourceChangeProvider interface {
	Diff(
		ctx context.Context,
		t string,
		s shim.InstanceState,
		c shim.ResourceConfig,
		opts shim.DiffOptions,
	) (shim.InstanceDiff, error)

	Apply(
		ctx context.Context, t string, s shim.InstanceState, d shim.InstanceDiff,
	) (shim.InstanceState, error)

	Refresh(
		ctx context.Context, t string, s shim.InstanceState, c shim.ResourceConfig,
	) (shim.InstanceState, error)

	NewDestroyDiff(ctx context.Context, t string, opts shim.TimeoutOptions) shim.InstanceDiff

	// Moving this method to the provider object from the shim.Resource object for convenience.
	Importer(t string) shim.ImportFunc
}

// Wraps a provider to redirect select resources to use a PlanResourceChange strategy.
type providerWithPlanResourceChangeDispatch struct {
	// Fallback provider to dispatch calls to.
	shim.Provider

	// All resources to serve schema.
	resources map[string]*schema.Resource

	// Provider handling resources that use PlanResourceChange.
	planResourceChangeProvider planResourceChangeProvider

	// Predicate that returns true for TF resource names that should use PlanResourceChange.
	usePlanResourceChange func(resourceName string) bool
}

// This provider needs to override ResourceMap because it uses a different concrete implementation
// of shim.Resource and for select resources and needs to make sure the correct one is returned.
func (p *providerWithPlanResourceChangeDispatch) ResourcesMap() shim.ResourceMap {
	return &v2ResourceCustomMap{
		resources: p.resources,
		pack: func(token string, res *schema.Resource) shim.Resource {
			if p.usePlanResourceChange(token) {
				i := p.planResourceChangeProvider.Importer(token)
				return &v2Resource2{v2Resource{res}, i, token}
			}
			return v2Resource{res}
		},
	}
}

// Override Diff method to dispatch appropriately.
func (p *providerWithPlanResourceChangeDispatch) Diff(
	ctx context.Context,
	t string,
	s shim.InstanceState,
	c shim.ResourceConfig,
	opts shim.DiffOptions,
) (shim.InstanceDiff, error) {
	if p.usePlanResourceChange(t) {
		return p.planResourceChangeProvider.Diff(ctx, t, s, c, opts)
	}
	return p.Provider.Diff(ctx, t, s, c, opts)
}

// Override Apply method to dispatch appropriately.
func (p *providerWithPlanResourceChangeDispatch) Apply(
	ctx context.Context, t string, s shim.InstanceState, d shim.InstanceDiff,
) (shim.InstanceState, error) {
	if p.usePlanResourceChange(t) {
		return p.planResourceChangeProvider.Apply(ctx, t, s, d)
	}
	return p.Provider.Apply(ctx, t, s, d)
}

// Override Refresh method to dispatch appropriately.
func (p *providerWithPlanResourceChangeDispatch) Refresh(
	ctx context.Context, t string, s shim.InstanceState, c shim.ResourceConfig,
) (shim.InstanceState, error) {
	if p.usePlanResourceChange(t) {
		return p.planResourceChangeProvider.Refresh(ctx, t, s, c)
	}
	return p.Provider.Refresh(ctx, t, s, c)
}

// Override NewDestroyDiff to dispatch appropriately.
func (p *providerWithPlanResourceChangeDispatch) NewDestroyDiff(
	ctx context.Context, t string, opts shim.TimeoutOptions,
) shim.InstanceDiff {
	if p.usePlanResourceChange(t) {
		return p.planResourceChangeProvider.NewDestroyDiff(ctx, t, opts)
	}
	return p.Provider.NewDestroyDiff(ctx, t, opts)
}

type v2ResourceCustomMap struct {
	resources map[string]*schema.Resource
	pack      func(string, *schema.Resource) shim.Resource
}

func (m *v2ResourceCustomMap) Len() int {
	return len(m.resources)
}

func (m *v2ResourceCustomMap) Get(key string) shim.Resource {
	r, ok := m.resources[key]
	if ok {
		return m.pack(key, r)
	}
	return nil
}

func (m *v2ResourceCustomMap) GetOk(key string) (shim.Resource, bool) {
	r, ok := m.resources[key]
	if ok {
		return m.pack(key, r), true
	}
	return nil, false
}

func (m *v2ResourceCustomMap) Range(each func(key string, value shim.Resource) bool) {
	for key, value := range m.resources {
		if !each(key, m.pack(key, value)) {
			return
		}
	}
}

func (m *v2ResourceCustomMap) Set(key string, value shim.Resource) {
	switch r := value.(type) {
	case v2Resource:
		m.resources[key] = r.tf
	case *v2Resource2:
		m.resources[key] = r.tf
	}
}

func newProviderWithPlanResourceChange(
	p *schema.Provider,
	prov shim.Provider,
	filter func(string) bool,
	planEditFunc PlanStateEditFunc,
) shim.Provider {
	return &providerWithPlanResourceChangeDispatch{
		Provider:  prov,
		resources: p.ResourcesMap,
		planResourceChangeProvider: &planResourceChangeImpl{
			planEditFunc: planEditFunc,
			tf:           p,
			server: &grpcServer{
				gserver: p.GRPCProvider().(*schema.GRPCProviderServer),
			},
		},
		usePlanResourceChange: filter,
	}
}

func recoverDiagnostic(d tfprotov5.Diagnostic) diag.Diagnostic {
	dd := diag.Diagnostic{
		Summary: d.Summary,
		Detail:  d.Detail,
	}
	switch d.Severity {
	case tfprotov5.DiagnosticSeverityError:
		dd.Severity = diag.Error
	case tfprotov5.DiagnosticSeverityWarning:
		dd.Severity = diag.Warning
	}
	if d.Attribute != nil {
		dd.AttributePath = make(cty.Path, 0)
		for _, step := range d.Attribute.Steps() {
			switch step := step.(type) {
			case tftypes.AttributeName:
				dd.AttributePath = dd.AttributePath.GetAttr(string(step))
			case tftypes.ElementKeyInt:
				dd.AttributePath = dd.AttributePath.IndexInt(int(int64(step)))
			case tftypes.ElementKeyString:
				dd.AttributePath = dd.AttributePath.IndexString(string(step))
			default:
				contract.Failf("Unexpected AttributePathStep")
			}
		}
	}
	return dd
}

func normalizeBlockCollections(val cty.Value, res *schema.Resource) cty.Value {
	// Full rules about block vs attr
	//nolint:lll
	// https://github.com/hashicorp/terraform-plugin-sdk/blob/1f499688ebd9420768f501d4ed622a51b2135ced/helper/schema/core_schema.go#L60
	sch := res.CoreConfigSchema()
	if !val.Type().IsObjectType() {
		contract.Failf("normalizeBlockCollections: Expected object type, got %v", val.Type().GoString())
	}

	if val.IsNull() || !val.IsKnown() {
		return val
	}

	valMap := val.AsValueMap()

	for fieldName := range sch.BlockTypes {
		if !val.Type().HasAttribute(fieldName) {
			continue
		}
		subVal := val.GetAttr(fieldName)
		if subVal.IsNull() {
			fieldType := val.Type().AttributeType(fieldName)
			// Only lists and sets can be blocks and pass InternalValidate
			// Ignore other types.
			if fieldType.IsListType() {
				glog.V(10).Info(
					"normalizeBlockCollections: replacing a nil list with an empty list because the underlying "+
						"TF property is a block %s, %s",
					fieldName, fieldType.ElementType())
				valMap[fieldName] = cty.ListValEmpty(fieldType.ElementType())
			} else if fieldType.IsSetType() {
				glog.V(10).Info(
					"normalizeBlockCollections: replacing a nil set with an empty set because the underlying "+
						"TF property is a block %s, %s",
					fieldName, fieldType.ElementType())
				valMap[fieldName] = cty.SetValEmpty(fieldType.ElementType())
			}
		} else {
			subBlockSchema := res.SchemaMap()[fieldName]
			if subBlockSchema == nil {
				glog.V(5).Info("normalizeBlockCollections: Unexpected nil subBlockSchema for %s", fieldName)
				continue
			}
			subBlockRes, ok := subBlockSchema.Elem.(*schema.Resource)
			if !ok {
				glog.V(5).Info("normalizeBlockCollections: Unexpected schema type %s", fieldName)
				continue
			}
			normalizedVal := normalizeSubBlock(subVal, subBlockRes)
			valMap[fieldName] = normalizedVal
		}
	}
	return cty.ObjectVal(valMap)
}

func normalizeSubBlock(val cty.Value, subBlockRes *schema.Resource) cty.Value {
	if !val.IsKnown() || val.IsNull() {
		// Blocks shouldn't be unknown, but if they are, we can't do anything with them.
		// val should also not be nil here as that case is handled separately above.
		return val
	}

	if val.Type().IsListType() {
		blockValSlice := val.AsValueSlice()
		newSlice := make([]cty.Value, len(blockValSlice))
		for i, v := range blockValSlice {
			newSlice[i] = normalizeBlockCollections(v, subBlockRes)
		}
		if len(newSlice) != 0 {
			return cty.ListVal(newSlice)
		}
		return cty.ListValEmpty(val.Type().ElementType())
	} else if val.Type().IsSetType() {
		blockValSlice := val.AsValueSlice()
		newSlice := make([]cty.Value, len(blockValSlice))
		for i, v := range blockValSlice {
			newSlice[i] = normalizeBlockCollections(v, subBlockRes)
		}
		if len(newSlice) != 0 {
			return cty.SetVal(newSlice)
		}
		return cty.SetValEmpty(val.Type().ElementType())
	}
	return val
}<|MERGE_RESOLUTION|>--- conflicted
+++ resolved
@@ -268,35 +268,28 @@
 		return nil, err
 	}
 
-<<<<<<< HEAD
-	//nolint:lll
-	// https://github.com/opentofu/opentofu/blob/864aa9d1d629090cfc4ddf9fdd344d34dee9793e/internal/tofu/node_resource_abstract_instance.go#L1024
-	unmarkedPrior, _ := st.UnmarkDeep()
-	unmarkedPlan, _ := plan.PlannedState.UnmarkDeep()
-	eqV := unmarkedPrior.Equals(unmarkedPlan)
-	eq := eqV.IsKnown() && eqV.True()
-
-=======
 	plannedState, err := p.planEdit(ctx, PlanStateEditRequest{
 		NewInputs:      opts.NewInputs,
 		ProviderConfig: opts.ProviderConfig,
 		TfToken:        t,
 		PlanState:      plan.PlannedState,
 	})
->>>>>>> 5da8c786
+
+	//nolint:lll
+	// https://github.com/opentofu/opentofu/blob/864aa9d1d629090cfc4ddf9fdd344d34dee9793e/internal/tofu/node_resource_abstract_instance.go#L1024
+	unmarkedPrior, _ := st.UnmarkDeep()
+	unmarkedPlan, _ := plannedState.UnmarkDeep()
+	eqV := unmarkedPrior.Equals(unmarkedPlan)
+	eq := eqV.IsKnown() && eqV.True()
+
 	return &v2InstanceDiff2{
 		v2InstanceDiff: v2InstanceDiff{
 			tf: plan.PlannedDiff,
 		},
-<<<<<<< HEAD
 		config:                    cfg,
-		plannedState:              plan.PlannedState,
+		plannedState:              plannedState,
 		diffEqualDecisionOverride: &eq,
-	}, nil
-=======
-		config:         cfg,
-		plannedState:   plannedState,
-		plannedPrivate: plan.PlannedPrivate,
+		plannedPrivate:            plan.PlannedPrivate,
 	}, err
 }
 
@@ -305,7 +298,6 @@
 		return e.PlanState, nil
 	}
 	return p.planEditFunc(ctx, e)
->>>>>>> 5da8c786
 }
 
 func (p *planResourceChangeImpl) Apply(
@@ -529,7 +521,8 @@
 	PlannedState   cty.Value
 	PlannedPrivate map[string]interface{}
 	PlannedDiff    *terraform.InstanceDiff
-}, error) {
+}, error,
+) {
 	configVal, err := msgpack.Marshal(config, ty)
 	if err != nil {
 		return nil, err
