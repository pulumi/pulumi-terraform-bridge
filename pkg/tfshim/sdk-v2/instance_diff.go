package sdkv2

import (
	"strings"
	"time"

	"github.com/hashicorp/terraform-plugin-sdk/v2/helper/schema"
	"github.com/hashicorp/terraform-plugin-sdk/v2/terraform"
	"github.com/pulumi/pulumi/sdk/v3/go/common/util/contract"

	shim "github.com/pulumi/pulumi-terraform-bridge/v3/pkg/tfshim"
)

var _ = shim.InstanceDiff(v2InstanceDiff{})

func resourceAttrDiffToShim(d *terraform.ResourceAttrDiff) *shim.ResourceAttrDiff {
	if d == nil {
		return nil
	}
	return &shim.ResourceAttrDiff{
		Old:         d.Old,
		New:         d.New,
		NewComputed: d.NewComputed,
		NewRemoved:  d.NewRemoved,
		NewExtra:    d.NewExtra,
		RequiresNew: d.RequiresNew,
		Sensitive:   d.Sensitive,
		Type:        shim.DiffAttrUnknown,
	}
}

type v2InstanceDiff struct {
	tf *terraform.InstanceDiff
}

<<<<<<< HEAD
func (d v2InstanceDiff) DiffEqualDecisionOverride() *bool {
	return nil
=======
func (d v2InstanceDiff) DiffEqualDecisionOverride() shim.DiffOverride {
	return shim.DiffNoOverride
>>>>>>> 22452e65
}

func (d v2InstanceDiff) applyTimeoutOptions(opts shim.TimeoutOptions) {
	// This method is no longer used with PlanResourceChange; we handle timeouts more directly.
	if opts.ResourceTimeout != nil {
		err := d.encodeTimeouts(opts.ResourceTimeout)
		contract.AssertNoErrorf(err, "encodeTimeouts should never fail")
	}
	for timeoutKey, dur := range opts.TimeoutOverrides {
		d.setTimeout(dur, timeoutKey)
	}
}

func (d v2InstanceDiff) Attribute(key string) *shim.ResourceAttrDiff {
	return resourceAttrDiffToShim(d.tf.Attributes[key])
}

func (d v2InstanceDiff) HasNoChanges() bool {
	return len(d.Attributes()) == 0
}

func (d v2InstanceDiff) Attributes() map[string]shim.ResourceAttrDiff {
	m := map[string]shim.ResourceAttrDiff{}
	for k, v := range d.tf.Attributes {
		if v != nil {
			m[k] = *resourceAttrDiffToShim(v)
		}
	}
	return m
}

func (d v2InstanceDiff) ProposedState(res shim.Resource, priorState shim.InstanceState) (shim.InstanceState, error) {
	var prior *terraform.InstanceState
	if priorState != nil {
		prior = priorState.(v2InstanceState).tf
	} else {
		prior = &terraform.InstanceState{
			Attributes: map[string]string{},
			Meta:       map[string]interface{}{},
		}
	}

	return v2InstanceState{
		resource: res.(v2Resource).tf,
		tf:       prior,
		diff:     d.tf,
	}, nil
}

func (d v2InstanceDiff) Destroy() bool {
	return d.tf.Destroy
}

func (d v2InstanceDiff) RequiresNew() bool {
	return d.tf.RequiresNew()
}

func (d v2InstanceDiff) processIgnoreChanges(ignored shim.IgnoreChanges) {
	i := ignored()
	for k := range d.tf.Attributes {
		if _, ok := i[k]; ok {
			delete(d.tf.Attributes, k)
		} else {
			for attr := range i {
				if strings.HasPrefix(k, attr+".") {
					delete(d.tf.Attributes, k)
					break
				}
			}
		}
	}
}

func (d v2InstanceDiff) encodeTimeouts(timeouts *shim.ResourceTimeout) error {
	v2Timeouts := &schema.ResourceTimeout{}
	if timeouts != nil {
		v2Timeouts.Create = timeouts.Create
		v2Timeouts.Read = timeouts.Read
		v2Timeouts.Update = timeouts.Update
		v2Timeouts.Delete = timeouts.Delete
		v2Timeouts.Default = timeouts.Default
	}
	return v2Timeouts.DiffEncode(d.tf)
}

func (d v2InstanceDiff) setTimeout(timeout time.Duration, timeoutKey shim.TimeoutKey) {
	// this turns seconds to nanoseconds - TF wants it in this format
	timeoutValue := timeout.Nanoseconds()

	switch timeoutKey {
	case shim.TimeoutCreate:
		timeoutKey = schema.TimeoutCreate
	case shim.TimeoutRead:
		timeoutKey = schema.TimeoutRead
	case shim.TimeoutUpdate:
		timeoutKey = schema.TimeoutUpdate
	case shim.TimeoutDelete:
		timeoutKey = schema.TimeoutDelete
	case shim.TimeoutDefault:
		timeoutKey = schema.TimeoutDefault
	default:
		return
	}

	if d.tf.Meta == nil {
		d.tf.Meta = map[string]interface{}{}
	}

	timeouts, ok := d.tf.Meta[schema.TimeoutKey].(map[string]interface{})
	if !ok {
		d.tf.Meta[schema.TimeoutKey] = map[string]interface{}{
			string(timeoutKey): timeoutValue,
		}
	} else {
		timeouts[string(timeoutKey)] = timeoutValue
	}
}<|MERGE_RESOLUTION|>--- conflicted
+++ resolved
@@ -33,13 +33,8 @@
 	tf *terraform.InstanceDiff
 }
 
-<<<<<<< HEAD
-func (d v2InstanceDiff) DiffEqualDecisionOverride() *bool {
-	return nil
-=======
 func (d v2InstanceDiff) DiffEqualDecisionOverride() shim.DiffOverride {
 	return shim.DiffNoOverride
->>>>>>> 22452e65
 }
 
 func (d v2InstanceDiff) applyTimeoutOptions(opts shim.TimeoutOptions) {
