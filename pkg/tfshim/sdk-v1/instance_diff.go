--- conflicted
+++ resolved
@@ -43,13 +43,8 @@
 	tf *terraform.InstanceDiff
 }
 
-<<<<<<< HEAD
-func (d v1InstanceDiff) DiffEqualDecisionOverride() *bool {
-	return nil
-=======
 func (d v1InstanceDiff) DiffEqualDecisionOverride() shim.DiffOverride {
 	return shim.DiffNoOverride
->>>>>>> 22452e65
 }
 
 func (d v1InstanceDiff) applyTimeoutOptions(opts shim.TimeoutOptions) {
