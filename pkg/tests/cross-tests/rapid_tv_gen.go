// Copyright 2016-2024, Pulumi Corporation.
//
// Licensed under the Apache License, Version 2.0 (the "License");
// you may not use this file except in compliance with the License.
// You may obtain a copy of the License at
//
//     http://www.apache.org/licenses/LICENSE-2.0
//
// Unless required by applicable law or agreed to in writing, software
// distributed under the License is distributed on an "AS IS" BASIS,
// WITHOUT WARRANTIES OR CONDITIONS OF ANY KIND, either express or implied.
// See the License for the specific language governing permissions and
// limitations under the License.

// Rapid generators for schema and value spaces.
package crosstests

import (
	"fmt"

	"github.com/hashicorp/terraform-plugin-go/tftypes"
	"github.com/hashicorp/terraform-plugin-sdk/v2/helper/schema"
	"pgregory.net/rapid"
)

// Combines a TF value representing resource inputs with its schema. The value has to conform to the schema. The name
// "tv" stands for a typed value.
type tv struct {
	schema   schema.Schema
	typ      tftypes.Type
	valueGen *rapid.Generator[tftypes.Value]
}

// Here "tb" stands for a typed block. Like [tv] but for non-nil/unknown blocks.
type tb struct {
	schemaMap map[string]*schema.Schema
	typ       tftypes.Object
	valueGen  *rapid.Generator[tftypes.Value]
}

type schemaT func(schema.Schema) schema.Schema

type attrKind int

const (
	invalidAttr attrKind = iota
	optionalAttr
	requiredAttr
	computedAttr
	computedOptionalAttr
)

type tvGen struct {
	generateUnknowns       bool
	generateConfigModeAttr bool
}

func (tvg *tvGen) GenBlock(parentName string) *rapid.Generator[tv] {
	return rapid.Custom[tv](func(t *rapid.T) tv {
		depth := rapid.IntRange(0, 3).Draw(t, "depth")
		tv := tvg.GenBlockOrAttrWithDepth(depth, parentName).Draw(t, "tv")
		return tv
	})
}

func (tvg *tvGen) GenAttr() *rapid.Generator[tv] {
	return rapid.Custom[tv](func(t *rapid.T) tv {
		depth := rapid.IntRange(0, 3).Draw(t, "depth")
		tv := tvg.GenAttrWithDepth(depth).Draw(t, "tv")
		return tv
	})
}

func (tvg *tvGen) GenBlockOrAttrWithDepth(depth int, parentName string) *rapid.Generator[tv] {
	opts := []*rapid.Generator[tv]{
		tvg.GenAttrWithDepth(depth),
	}
	if depth > 1 {
		opts = append(opts,
			tvg.GenSingleNestedBlock(depth-1, parentName),
			tvg.GenListNestedBlock(depth-1, parentName),
			tvg.GenSetNestedBlock(depth-1, parentName),
		)
	}
	return rapid.OneOf(opts...)
}

func (tvg *tvGen) GenAttrWithDepth(depth int) *rapid.Generator[tv] {
	opts := []*rapid.Generator[tv]{
		tvg.GenString(),
		tvg.GenBool(),
		tvg.GenInt(),
		tvg.GenFloat(),
	}
	if depth > 1 {
		opts = append(opts,
			tvg.GenMapAttr(depth-1),
			tvg.GenListAttr(depth-1),
			tvg.GenSetAttr(depth-1),
		)
	}
	return rapid.OneOf(opts...)
}

func (tvg *tvGen) GenMapAttr(depth int) *rapid.Generator[tv] {
	ge := rapid.Custom[tv](func(t *rapid.T) tv {
		// Only generating primitive types for the value of a Map. This is due to this limitation:
		// https://github.com/hashicorp/terraform-plugin-sdk/issues/62
		//
		// Ideally per pulumi/pulumi-terraform-bridge#1873 bridged providers should reject these at build time
		// so the runtime tests should not concern themselves with these unsupported combinations.
		zeroDepth := 0
		inner := tvg.GenAttrWithDepth(zeroDepth).Draw(t, "attrGen")
		mapWrapType := tftypes.Map{ElementType: inner.typ}
		mapWrap := func(vs map[string]tftypes.Value) tftypes.Value {
			return tftypes.NewValue(mapWrapType, vs)
		}
		keyGen := rapid.SampledFrom([]string{"a", "b"})
		vg := rapid.Map(rapid.MapOf(keyGen, inner.valueGen), mapWrap)
		return tv{
			schema: schema.Schema{
				Type: schema.TypeMap,
				Elem: &inner.schema,
			},
			typ:      mapWrapType,
			valueGen: vg,
		}
	})
	ge = tvg.WithSchemaTransform(ge)
	ge = tvg.WithNullAndUnknown(ge)
	return ge
}

func (tvg *tvGen) GenListAttr(depth int) *rapid.Generator[tv] {
	ge := rapid.Custom[tv](func(t *rapid.T) tv {
		inner := tvg.GenAttrWithDepth(depth).Draw(t, "attrGen")
		listWrapType := tftypes.List{ElementType: inner.typ}
		listWrap := func(vs []tftypes.Value) tftypes.Value {
			return tftypes.NewValue(listWrapType, vs)
		}
		vg := rapid.Map(rapid.SliceOfN(inner.valueGen, 0, 3), listWrap)
		return tv{
			schema: schema.Schema{
				// TODO get creative with the hash function
				Type: schema.TypeList,
				Elem: &inner.schema,
			},
			typ:      listWrapType,
			valueGen: vg,
		}
	})
	ge = tvg.WithSchemaTransform(ge)
	ge = tvg.WithNullAndUnknown(ge)
	return ge
}

func (tvg *tvGen) GenSetAttr(depth int) *rapid.Generator[tv] {
	ge := rapid.Custom[tv](func(t *rapid.T) tv {
		inner := tvg.GenAttrWithDepth(depth).Draw(t, "attrGen")
		setWrapType := tftypes.Set{ElementType: inner.typ}
		setWrap := func(vs []tftypes.Value) tftypes.Value {
			return tftypes.NewValue(setWrapType, vs)
		}
		vg := rapid.Map(rapid.SliceOfN(inner.valueGen, 0, 3), setWrap)
		return tv{
			schema: schema.Schema{
				// TODO[pulumi/pulumi-terraform-bridge#1862 alternative hash functions
				Type: schema.TypeSet,
				Elem: &inner.schema,
			},
			typ:      setWrapType,
			valueGen: vg,
		}
	})
	ge = tvg.WithSchemaTransform(ge)
	ge = tvg.WithNullAndUnknown(ge)
	return ge
}

// TF blocks can be resource or datasource inputs, or nested blocks.
func (tvg *tvGen) GenBlockWithDepth(depth int, parentName string) *rapid.Generator[tb] {
	return rapid.Custom[tb](func(t *rapid.T) tb {
		fieldSchemas := map[string]*schema.Schema{}
		fieldTypes := map[string]tftypes.Type{}
		fieldGenerators := map[string]*rapid.Generator[tftypes.Value]{}
		nFields := rapid.IntRange(0, 3).Draw(t, "nFields")
		for i := 0; i < nFields; i++ {
			fieldName := fmt.Sprintf("%sd%df%d", parentName, depth, i)
			fieldTV := tvg.GenBlockOrAttrWithDepth(depth, fieldName).Draw(t, fieldName)
			fieldSchemas[fieldName] = &fieldTV.schema
			fieldGenerators[fieldName] = fieldTV.valueGen
			fieldTypes[fieldName] = fieldTV.typ
		}
		objType := tftypes.Object{AttributeTypes: fieldTypes}
		var objGen *rapid.Generator[tftypes.Value]
		if len(fieldGenerators) > 0 {
			objGen = rapid.Custom[tftypes.Value](func(t *rapid.T) tftypes.Value {
				fields := map[string]tftypes.Value{}
				for f, fg := range fieldGenerators {
					fv := tvg.drawValue(t, fg, f)
					fields[f] = fv
				}
				return tftypes.NewValue(objType, fields)
			})
		} else {
			objGen = rapid.Just(tftypes.NewValue(objType, map[string]tftypes.Value{}))
		}
		err := schema.InternalMap(fieldSchemas).InternalValidate(nil)
		if err != nil {
			t.Log(fieldSchemas)
			t.Errorf("rapid_tv_gen generated an invalid schema: please fix: %s", err)
		}
		return tb{fieldSchemas, objType, objGen}
	})
}

// Single-nested blocks represent object types. In schemav2 providers there is no natural encoding for these, so they
// are typically encoded as MaxItems=1 lists with a *Resource Elem.
//
// See https://developer.hashicorp.com/terraform/plugin/framework/handling-data/blocks/single-nested
func (tvg *tvGen) GenSingleNestedBlock(depth int, parentName string) *rapid.Generator[tv] {
	ge := rapid.Custom[tv](func(t *rapid.T) tv {
		bl := tvg.GenBlockWithDepth(depth, parentName).Draw(t, "block")
		listWrapType := tftypes.List{ElementType: bl.typ}
		listWrap := func(v tftypes.Value) tftypes.Value {
			return tftypes.NewValue(listWrapType, []tftypes.Value{v})
		}
		return tv{
			schema: schema.Schema{
				Type:     schema.TypeList,
				MaxItems: 1,
				Elem: &schema.Resource{
					Schema: bl.schemaMap,
				},
			},
			typ: listWrapType,
			// A few open questions here, can these values ever be unknown (likely yes) and how is that
			// represented in TF? Also, can these values be null or this is just represented as an empty
			// list? Should an empty list be part of the values here?
			//
			// This should also account for required schemas.
			//
			// valueGen: tvg.withNullAndUnknown(listWrapType, rapid.Map(bl.valueGen, listWrap)),
			valueGen: rapid.Map(bl.valueGen, listWrap),
		}
	})

	return tvg.WithSchemaTransform(ge)
}

func (tvg *tvGen) GenListNestedBlock(depth int, parentName string) *rapid.Generator[tv] {
	ge := rapid.Custom[tv](func(t *rapid.T) tv {
		bl := tvg.GenBlockWithDepth(depth, parentName).Draw(t, "block")
		listWrapType := tftypes.List{ElementType: bl.typ}
		listWrap := func(vs []tftypes.Value) tftypes.Value {
			return tftypes.NewValue(listWrapType, vs)
		}

		maxItems := rapid.IntRange(0, 1).Draw(t, "maxItemsOne")
		maxPropValues := 3
		if maxItems == 1 {
			maxPropValues = 1
		}
		// TODO: fix empty lists and revert the min value here to be randomly 0
		minVals := 1
		vg := rapid.Map(rapid.SliceOfN(bl.valueGen, minVals, maxPropValues), listWrap)
		return tv{
			schema: schema.Schema{
				Type:     schema.TypeList,
				MaxItems: maxItems,
				Elem: &schema.Resource{
					Schema: bl.schemaMap,
				},
			},
			typ:      listWrapType,
			valueGen: vg,
		}
	})
	ge = tvg.WithSchemaTransform(ge)
	ge = tvg.WithNullAndUnknown(ge)
	return ge
}

func (tvg *tvGen) GenSetNestedBlock(depth int, parentName string) *rapid.Generator[tv] {
	ge := rapid.Custom[tv](func(t *rapid.T) tv {
		bl := tvg.GenBlockWithDepth(depth, parentName).Draw(t, "block")
		setWrapType := tftypes.Set{ElementType: bl.typ}
		setWrap := func(vs []tftypes.Value) tftypes.Value {
			return tftypes.NewValue(setWrapType, vs)
		}

		maxItems := rapid.IntRange(0, 1).Draw(t, "maxItemsOne")
		maxPropValues := 3
		if maxItems == 1 {
			// We only generate valid values for the schema.
			maxPropValues = 1
		}
		vg := rapid.Map(rapid.SliceOfN(bl.valueGen, 0, maxPropValues), setWrap)
		return tv{
			schema: schema.Schema{
				Type:     schema.TypeSet,
				MaxItems: maxItems,
				// TODO: get a bit inventive with custom hash functions
				Elem: &schema.Resource{
					Schema: bl.schemaMap,
				},
			},
			typ:      setWrapType,
			valueGen: vg,
		}
	})
	ge = tvg.WithSchemaTransform(ge)
	ge = tvg.WithNullAndUnknown(ge)
	return ge
}

func (tvg *tvGen) GenAttrKind() *rapid.Generator[attrKind] {
	return rapid.SampledFrom([]attrKind{
		optionalAttr,
		requiredAttr,
		computedAttr,
		computedOptionalAttr,
	})
}

func (tvg *tvGen) GenString() *rapid.Generator[tv] {
	vals := []tftypes.Value{
		tftypes.NewValue(tftypes.String, "text"),
		tftypes.NewValue(tftypes.String, ""),
	}
	return tvg.GenScalar(schema.TypeString, vals)
}

func (tvg *tvGen) GenBool() *rapid.Generator[tv] {
	return tvg.GenScalar(schema.TypeBool, []tftypes.Value{
		tftypes.NewValue(tftypes.Bool, false),
		tftypes.NewValue(tftypes.Bool, true),
	})
}

func (tvg *tvGen) GenInt() *rapid.Generator[tv] {
	return tvg.GenScalar(schema.TypeInt, []tftypes.Value{
		tftypes.NewValue(tftypes.Number, 0),
		tftypes.NewValue(tftypes.Number, -1),
		tftypes.NewValue(tftypes.Number, 42),
	})
}

func (tvg *tvGen) GenFloat() *rapid.Generator[tv] {
	return tvg.GenScalar(schema.TypeInt, []tftypes.Value{
		tftypes.NewValue(tftypes.Number, float64(0.0)),
		tftypes.NewValue(tftypes.Number, float64(-1.0)),
		tftypes.NewValue(tftypes.Number, float64(42.0)),
	})
}

func (tvg *tvGen) GenScalar(vt schema.ValueType, values []tftypes.Value) *rapid.Generator[tv] {
	s := schema.Schema{
		Type: vt,
	}
	g := tv{
		schema:   s,
		typ:      values[0].Type(),
		valueGen: rapid.SampledFrom(values),
	}
	gen := tvg.WithSchemaTransform(rapid.Just(g))
	gen = tvg.WithNullAndUnknown(gen)
	return gen
}

func (tvg *tvGen) WithSchemaTransform(gen *rapid.Generator[tv]) *rapid.Generator[tv] {
	return rapid.Custom[tv](func(t *rapid.T) tv {
		tv0 := gen.Draw(t, "tv")
		st := tvg.GenSchemaTransform().Draw(t, "schemaTransform")
		return tv{
			schema:   st(tv0.schema),
			typ:      tv0.typ,
			valueGen: tv0.valueGen,
		}
	})
}

func (tvg *tvGen) WithNullAndUnknown(gen *rapid.Generator[tv]) *rapid.Generator[tv] {
	return rapid.Custom[tv](func(t *rapid.T) tv {
		tv0 := gen.Draw(t, "tv")
		gen := tv0.valueGen
		options := []*rapid.Generator[tftypes.Value]{gen}
		if tvg.generateUnknowns {
			unkGen := rapid.Just(tftypes.NewValue(tv0.typ, tftypes.UnknownValue))
			options = append(options, unkGen)
		}
		if !tv0.schema.Required {
			nullGen := rapid.Just(tftypes.NewValue(tv0.typ, nil))
			options = append(options, nullGen)
		}
<<<<<<< HEAD

=======
		gen = rapid.OneOf(options...)
>>>>>>> 7b7804eb
		return tv{
			schema:   tv0.schema,
			typ:      tv0.typ,
			valueGen: gen,
		}
	})
}

func (tvg *tvGen) GenSchemaTransform() *rapid.Generator[schemaT] {
	return rapid.Custom[schemaT](func(t *rapid.T) schemaT {
		attrKind := tvg.GenAttrKind().Draw(t, "attrKind")
		secret := rapid.Bool().Draw(t, "secret")
		forceNew := rapid.Bool().Draw(t, "forceNew")
		configModeAttr := rapid.Bool().Draw(t, "configMode")

		return func(s schema.Schema) schema.Schema {
			switch attrKind {
			case optionalAttr:
				s.Optional = true
			case requiredAttr:
				s.Required = true
			case computedAttr:
				// TODO this currently triggers errors in the tests because the provider needs to be
				// taught to polyfill computed values instead of passing them as inputs.
				s.Optional = true
			// s.Computed = true
			case computedOptionalAttr:
				s.Computed = true
				s.Optional = true
			}
			if forceNew {
				s.ForceNew = true
			}
			if secret {
				s.Sensitive = true
			}

			if tvg.generateConfigModeAttr && configModeAttr {
				if _, ok := s.Elem.(*schema.Resource); ok {
					if s.Type == schema.TypeSet || s.Type == schema.TypeList {
						s.ConfigMode = schema.SchemaConfigModeAttr
					}
				}
			}

			return s
		}
	})
}

func (*tvGen) drawValue(t *rapid.T, g *rapid.Generator[tftypes.Value], label string) tftypes.Value {
	return rapid.Map(g, newPrettyValueWrapper).Draw(t, label).Value()
}<|MERGE_RESOLUTION|>--- conflicted
+++ resolved
@@ -393,11 +393,7 @@
 			nullGen := rapid.Just(tftypes.NewValue(tv0.typ, nil))
 			options = append(options, nullGen)
 		}
-<<<<<<< HEAD
-
-=======
 		gen = rapid.OneOf(options...)
->>>>>>> 7b7804eb
 		return tv{
 			schema:   tv0.schema,
 			typ:      tv0.typ,
