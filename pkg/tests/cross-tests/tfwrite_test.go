--- conflicted
+++ resolved
@@ -169,7 +169,72 @@
 `),
 		},
 		{
-<<<<<<< HEAD
+			"list-list-nested-block",
+			cty.ObjectVal(map[string]cty.Value{
+				"blk": cty.ListVal([]cty.Value{
+					cty.ObjectVal(map[string]cty.Value{
+						"foo": cty.ListVal([]cty.Value{
+							cty.ObjectVal(map[string]cty.Value{
+								"bar": cty.NumberIntVal(1),
+							}),
+							cty.ObjectVal(map[string]cty.Value{
+								"bar": cty.NumberIntVal(2),
+							}),
+						}),
+					}),
+					cty.ObjectVal(map[string]cty.Value{
+						"foo": cty.ListVal([]cty.Value{
+							cty.ObjectVal(map[string]cty.Value{
+								"bar": cty.NumberIntVal(4),
+							}),
+							cty.ObjectVal(map[string]cty.Value{
+								"bar": cty.NumberIntVal(3),
+							}),
+						}),
+					}),
+				}),
+			}),
+			map[string]*schema.Schema{
+				"blk": {
+					Type:     schema.TypeList,
+					Optional: true,
+					Elem: &schema.Resource{
+						Schema: map[string]*schema.Schema{
+							"foo": {
+								Optional: true,
+								Type:     schema.TypeList,
+								Elem: &schema.Resource{
+									Schema: map[string]*schema.Schema{
+										"bar": {Type: schema.TypeInt, Required: true},
+									},
+								},
+							},
+						},
+					},
+				},
+			},
+			autogold.Expect(`
+resource "res" "ex" {
+  blk {
+    foo {
+      bar = 1
+    }
+    foo {
+      bar = 2
+    }
+  }
+  blk {
+    foo {
+      bar = 4
+    }
+    foo {
+      bar = 3
+    }
+  }
+}
+`),
+		},
+		{
 			"explicit-null-val",
 			cty.ObjectVal(map[string]cty.Value{"f0": cty.NilVal}),
 			map[string]*schema.Schema{
@@ -184,74 +249,13 @@
 							Type:      schema.TypeInt,
 							Optional:  true,
 							Sensitive: true,
-=======
-			"list-list-nested-block",
-			cty.ObjectVal(map[string]cty.Value{
-				"blk": cty.ListVal([]cty.Value{
-					cty.ObjectVal(map[string]cty.Value{
-						"foo": cty.ListVal([]cty.Value{
-							cty.ObjectVal(map[string]cty.Value{
-								"bar": cty.NumberIntVal(1),
-							}),
-							cty.ObjectVal(map[string]cty.Value{
-								"bar": cty.NumberIntVal(2),
-							}),
-						}),
-					}),
-					cty.ObjectVal(map[string]cty.Value{
-						"foo": cty.ListVal([]cty.Value{
-							cty.ObjectVal(map[string]cty.Value{
-								"bar": cty.NumberIntVal(4),
-							}),
-							cty.ObjectVal(map[string]cty.Value{
-								"bar": cty.NumberIntVal(3),
-							}),
-						}),
-					}),
-				}),
-			}),
-			map[string]*schema.Schema{
-				"blk": {
-					Type:     schema.TypeList,
-					Optional: true,
-					Elem: &schema.Resource{
-						Schema: map[string]*schema.Schema{
-							"foo": {
-								Optional: true,
-								Type:     schema.TypeList,
-								Elem: &schema.Resource{
-									Schema: map[string]*schema.Schema{
-										"bar": {Type: schema.TypeInt, Required: true},
-									},
-								},
-							},
->>>>>>> 8e5b23e2
-						},
-					},
-				},
-			},
-			autogold.Expect(`
-resource "res" "ex" {
-<<<<<<< HEAD
+						},
+					},
+				},
+			},
+			autogold.Expect(`
+resource "res" "ex" {
   f0 = null
-=======
-  blk {
-    foo {
-      bar = 1
-    }
-    foo {
-      bar = 2
-    }
-  }
-  blk {
-    foo {
-      bar = 4
-    }
-    foo {
-      bar = 3
-    }
-  }
->>>>>>> 8e5b23e2
 }
 `),
 		},
