--- conflicted
+++ resolved
@@ -181,10 +181,6 @@
 			}
 		}
 		hashes[n] = name
-<<<<<<< HEAD
-		// fmt.Println("setting hash name", n, name)
-=======
->>>>>>> 420b2102
 		return n
 	}
 
@@ -408,38 +404,6 @@
 	})
 }
 
-<<<<<<< HEAD
-func TestSimpleOptionalComputedNoChange(t *testing.T) {
-	skipUnlessLinux(t)
-	config := tftypes.NewValue(tftypes.Object{}, map[string]tftypes.Value{})
-	runDiffCheck(t, diffTestCase{
-		Resource: &schema.Resource{
-			Schema: map[string]*schema.Schema{
-				"name": {
-					Type:     schema.TypeString,
-					Optional: true,
-					Computed: true,
-				},
-			},
-			CreateContext: func(
-				ctx context.Context, rd *schema.ResourceData, i interface{},
-			) diag.Diagnostics {
-				err := rd.Set("name", "ComputedVal")
-				require.NoError(t, err)
-				rd.SetId("someid")
-				return make(diag.Diagnostics, 0)
-			},
-		},
-		Config1: config,
-		Config2: config,
-	})
-}
-
-func TestOptionalComputedAttrCollectionNoChange(t *testing.T) {
-	skipUnlessLinux(t)
-	config := tftypes.NewValue(tftypes.Object{}, map[string]tftypes.Value{})
-
-=======
 func TestSimpleOptionalComputed(t *testing.T) {
 	skipUnlessLinux(t)
 	emptyConfig := tftypes.NewValue(tftypes.Object{}, map[string]tftypes.Value{})
@@ -504,18 +468,10 @@
 			),
 		},
 	)
->>>>>>> 420b2102
 	for _, tc := range []struct {
 		name     string
 		maxItems int
 		typ      schema.ValueType
-<<<<<<< HEAD
-	}{
-		{"list", 0, schema.TypeList},
-		{"set", 0, schema.TypeSet},
-		{"list max items one", 1, schema.TypeList},
-		{"set max items one", 1, schema.TypeSet},
-=======
 		config1  tftypes.Value
 		config2  tftypes.Value
 	}{
@@ -535,7 +491,6 @@
 		{"set max items one empty to non-empty", 1, schema.TypeSet, emptyConfig, nonEmptyConfig},
 		{"set max items one non-empty to empty", 1, schema.TypeSet, nonEmptyConfig, emptyConfig},
 		{"set max items one non-empty to non-empty", 1, schema.TypeSet, nonEmptyConfig, nonEmptyConfig},
->>>>>>> 420b2102
 	} {
 		t.Run(tc.name, func(t *testing.T) {
 			runDiffCheck(t, diffTestCase{
@@ -554,28 +509,12 @@
 					CreateContext: func(
 						ctx context.Context, rd *schema.ResourceData, i interface{},
 					) diag.Diagnostics {
-<<<<<<< HEAD
-						err := rd.Set("security_groups", []string{"sg1"})
-=======
 						err := rd.Set("security_groups", []string{"ComputedSG"})
->>>>>>> 420b2102
 						require.NoError(t, err)
 						rd.SetId("someid")
 						return make(diag.Diagnostics, 0)
 					},
 				},
-<<<<<<< HEAD
-				Config1: config,
-				Config2: config,
-			})
-		})
-	}
-}
-
-func TestOptionalComputedBlockCollectionNoChange(t *testing.T) {
-	skipUnlessLinux(t)
-	config := tftypes.NewValue(tftypes.Object{}, map[string]tftypes.Value{})
-=======
 				Config1: tc.config1,
 				Config2: tc.config2,
 			})
@@ -603,19 +542,11 @@
 				map[string]tftypes.Value{"foo": tftypes.NewValue(tftypes.String, "sg1")}),
 		}),
 	})
->>>>>>> 420b2102
 
 	for _, tc := range []struct {
 		name     string
 		maxItems int
 		typ      schema.ValueType
-<<<<<<< HEAD
-	}{
-		{"list", 0, schema.TypeList},
-		{"set", 0, schema.TypeSet},
-		{"list max items one", 1, schema.TypeList},
-		{"set max items one", 1, schema.TypeSet},
-=======
 		config1  tftypes.Value
 		config2  tftypes.Value
 	}{
@@ -635,7 +566,6 @@
 		{"set max items one empty to non-empty", 1, schema.TypeSet, emptyConfig, nonEmptyConfig},
 		{"set max items one non-empty to empty", 1, schema.TypeSet, nonEmptyConfig, emptyConfig},
 		{"set max items one non-empty to non-empty", 1, schema.TypeSet, nonEmptyConfig, nonEmptyConfig},
->>>>>>> 420b2102
 	} {
 		t.Run(tc.name, func(t *testing.T) {
 			runDiffCheck(t, diffTestCase{
@@ -659,23 +589,14 @@
 					CreateContext: func(
 						ctx context.Context, rd *schema.ResourceData, i interface{},
 					) diag.Diagnostics {
-<<<<<<< HEAD
-						err := rd.Set("security_groups", []any{map[string]any{"foo": "sg1"}})
-=======
 						err := rd.Set("security_groups", []any{map[string]any{"foo": "ComputedSG"}})
->>>>>>> 420b2102
 						require.NoError(t, err)
 						rd.SetId("someid")
 						return make(diag.Diagnostics, 0)
 					},
 				},
-<<<<<<< HEAD
-				Config1: config,
-				Config2: config,
-=======
 				Config1: tc.config1,
 				Config2: tc.config2,
->>>>>>> 420b2102
 			})
 		})
 	}
