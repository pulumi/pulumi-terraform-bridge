--- conflicted
+++ resolved
@@ -229,11 +229,7 @@
 				},
 			},
 		},
-<<<<<<< HEAD
-		Config: tftypes.NewValue(tftypes.Object{}, map[string]tftypes.Value{}),
-=======
 		Config:               tftypes.NewValue(tftypes.Object{}, map[string]tftypes.Value{}),
-		SkipCompareRawConfig: true,
 	})
 }
 
@@ -270,7 +266,6 @@
 		Config: tftypes.NewValue(t1, map[string]tftypes.Value{
 			"f0": tftypes.NewValue(tftypes.List{ElementType: t0}, nil),
 		}),
->>>>>>> 420b2102
 	})
 }
 
@@ -288,10 +283,7 @@
 	// signifies an attribute
 	schemaElem := &schema.Schema{
 		Type: schema.TypeMap,
-<<<<<<< HEAD
-=======
 		Elem: &schema.Schema{Type: schema.TypeString},
->>>>>>> 420b2102
 	}
 
 	for _, tc := range []struct {
@@ -332,11 +324,6 @@
 					},
 				},
 				Config: config,
-<<<<<<< HEAD
-=======
-				// TODO[pulumi/pulumi-terraform-bridge#1971]: We don't handle missing collections correctly
-				SkipCompareRawConfig: true,
->>>>>>> 420b2102
 			})
 		})
 	}
@@ -371,22 +358,14 @@
 	// TODO: Investigate why this produces the wrong tf program
 	// resource "crossprovider_testres" "example" {
 	// 	f0 {
-<<<<<<< HEAD
- 	//  }
-=======
 	//  }
->>>>>>> 420b2102
 	// }
 
 	// it should produce
 	// resource "crossprovider_testres" "example" {
 	// 	f0 {
 	//   f1 {}
-<<<<<<< HEAD
- 	//  }
-=======
 	//  }
->>>>>>> 420b2102
 	// }
 	nestedNonEmptyConfig := tftypes.NewValue(
 		tftypes.Object{
@@ -442,8 +421,6 @@
 			})
 		})
 	}
-<<<<<<< HEAD
-=======
 }
 
 func TestEmptySetOfEmptyObjects(t *testing.T) {
@@ -468,5 +445,4 @@
 		},
 		Config: config,
 	})
->>>>>>> 420b2102
 }