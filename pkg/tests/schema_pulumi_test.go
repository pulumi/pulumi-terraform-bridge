package tests

import (
	"context"
	"encoding/json"
	"errors"
	"fmt"
	"os"
	"path/filepath"
	"testing"
	"time"

	"github.com/hashicorp/go-cty/cty"
	"github.com/hashicorp/terraform-plugin-sdk/v2/diag"
	"github.com/hashicorp/terraform-plugin-sdk/v2/helper/schema"
	"github.com/hexops/autogold/v2"
	"github.com/pulumi/pulumi-terraform-bridge/v3/pkg/tests/pulcheck"
	"github.com/pulumi/pulumi-terraform-bridge/v3/pkg/tests/tfcheck"
	"github.com/pulumi/pulumi-terraform-bridge/v3/pkg/tfbridge"
	"github.com/pulumi/pulumi/sdk/v3/go/auto/optpreview"
	"github.com/pulumi/pulumi/sdk/v3/go/auto/optrefresh"
	"github.com/stretchr/testify/assert"
	"github.com/stretchr/testify/require"
	"gopkg.in/yaml.v3"
)

func TestBasic(t *testing.T) {
	resMap := map[string]*schema.Resource{
		"prov_test": {
			Schema: map[string]*schema.Schema{
				"test": {
					Type:     schema.TypeString,
					Optional: true,
				},
			},
		},
	}
	tfp := &schema.Provider{ResourcesMap: resMap}
	bridgedProvider := pulcheck.BridgedProvider(t, "prov", tfp)
	program := `
name: test
runtime: yaml
resources:
  mainRes:
    type: prov:index:Test
	properties:
	  test: "hello"
outputs:
  testOut: ${mainRes.test}
`
	pt := pulcheck.PulCheck(t, bridgedProvider, program)
	res := pt.Up()
	require.Equal(t, "hello", res.Outputs["testOut"].Value)
}

func TestUnknownHandling(t *testing.T) {
	resMap := map[string]*schema.Resource{
		"prov_test": {
			Schema: map[string]*schema.Schema{
				"test": {
					Type:     schema.TypeString,
					Optional: true,
				},
			},
		},
		"prov_aux": {
			Schema: map[string]*schema.Schema{
				"aux": {
					Type:     schema.TypeString,
					Computed: true,
					Optional: true,
				},
			},
			CreateContext: func(_ context.Context, d *schema.ResourceData, _ interface{}) diag.Diagnostics {
				d.SetId("aux")
				err := d.Set("aux", "aux")
				require.NoError(t, err)
				return nil
			},
		},
	}
	tfp := &schema.Provider{ResourcesMap: resMap}
	bridgedProvider := pulcheck.BridgedProvider(t, "prov", tfp)
	program := `
name: test
runtime: yaml
resources:
  auxRes:
    type: prov:index:Aux
  mainRes:
    type: prov:index:Test
    properties:
      test: ${auxRes.aux}
outputs:
  testOut: ${mainRes.test}
`
	pt := pulcheck.PulCheck(t, bridgedProvider, program)
	res := pt.Preview(optpreview.Diff())
	// Test that the test property is unknown at preview time
	require.Contains(t, res.StdOut, "test      : output<string>")
	resUp := pt.Up()
	// assert that the property gets resolved
	require.Equal(t, "aux", resUp.Outputs["testOut"].Value)
}

func TestCollectionsNullEmptyRefreshClean(t *testing.T) {
	for _, tc := range []struct {
		name               string
		planResourceChange bool
		schemaType         schema.ValueType
		cloudVal           interface{}
		programVal         string
		// If true, the cloud value will be set in the CreateContext
		// This is behaviour observed in both AWS and GCP providers, as well as a few others
		// where the provider returns an empty collections when a nil one was specified in inputs.
		// See [pulumi/pulumi-terraform-bridge#2047] for more details around this behavior
		createCloudValOverride bool
		expectedOutputTopLevel interface{}
		expectedOutputNested   interface{}
	}{
		{
			name:                   "map null with planResourceChange",
			planResourceChange:     true,
			schemaType:             schema.TypeMap,
			cloudVal:               map[string]interface{}{},
			programVal:             "null",
			expectedOutputTopLevel: nil,
			expectedOutputNested:   nil,
		},
		{
			name:               "map null without planResourceChange",
			planResourceChange: false,
			schemaType:         schema.TypeMap,
			cloudVal:           map[string]interface{}{},
			programVal:         "null",
			// Note the difference in expected output between top level and nested properties
			expectedOutputTopLevel: nil,
			expectedOutputNested:   map[string]interface{}{},
		},
		{
			name:                   "map null with planResourceChange with nil cloud value",
			planResourceChange:     true,
			schemaType:             schema.TypeMap,
			cloudVal:               nil,
			programVal:             "null",
			expectedOutputTopLevel: nil,
			expectedOutputNested:   nil,
		},
		{
			name:                   "map null without planResourceChange with nil cloud value",
			planResourceChange:     false,
			schemaType:             schema.TypeMap,
			cloudVal:               nil,
			programVal:             "null",
			expectedOutputTopLevel: nil,
			expectedOutputNested:   map[string]interface{}{},
		},
		{
			name:                   "map null with planResourceChange with cloud override",
			planResourceChange:     true,
			schemaType:             schema.TypeMap,
			cloudVal:               map[string]interface{}{},
			programVal:             "null",
			createCloudValOverride: true,
			expectedOutputTopLevel: nil,
			expectedOutputNested:   nil,
		},
		{
			name:                   "map null without planResourceChange with cloud override",
			planResourceChange:     false,
			schemaType:             schema.TypeMap,
			cloudVal:               map[string]interface{}{},
			programVal:             "null",
			createCloudValOverride: true,
			expectedOutputTopLevel: map[string]interface{}{},
			expectedOutputNested:   map[string]interface{}{},
		},
		{
			name:                   "map null with planResourceChange with nil cloud value and cloud override",
			planResourceChange:     true,
			schemaType:             schema.TypeMap,
			cloudVal:               nil,
			programVal:             "null",
			createCloudValOverride: true,
			expectedOutputTopLevel: nil,
			expectedOutputNested:   nil,
		},
		{
			name:                   "map null without planResourceChange with nil cloud value and cloud override",
			planResourceChange:     false,
			schemaType:             schema.TypeMap,
			cloudVal:               nil,
			programVal:             "null",
			createCloudValOverride: true,
			expectedOutputTopLevel: map[string]interface{}{},
			expectedOutputNested:   map[string]interface{}{},
		},
		{
			name:                   "map empty with planResourceChange",
			planResourceChange:     true,
			schemaType:             schema.TypeMap,
			cloudVal:               map[string]interface{}{},
			programVal:             "{}",
			expectedOutputTopLevel: nil,
			expectedOutputNested:   nil,
		},
		{
			name:               "map empty without planResourceChange",
			planResourceChange: false,
			schemaType:         schema.TypeMap,
			cloudVal:           map[string]interface{}{},
			programVal:         "{}",
			// Note the difference in expected output between top level and nested properties
			expectedOutputTopLevel: nil,
			expectedOutputNested:   map[string]interface{}{},
		},
		{
			name:                   "map empty with planResourceChange with cloud override",
			planResourceChange:     true,
			schemaType:             schema.TypeMap,
			cloudVal:               map[string]interface{}{},
			programVal:             "{}",
			createCloudValOverride: true,
			expectedOutputTopLevel: nil,
			expectedOutputNested:   nil,
		},
		{
			name:                   "map empty without planResourceChange with cloud override",
			planResourceChange:     false,
			schemaType:             schema.TypeMap,
			cloudVal:               map[string]interface{}{},
			programVal:             "{}",
			createCloudValOverride: true,
			expectedOutputTopLevel: map[string]interface{}{},
			expectedOutputNested:   map[string]interface{}{},
		},
		{
			name:                   "map nonempty with planResourceChange",
			planResourceChange:     true,
			schemaType:             schema.TypeMap,
			cloudVal:               map[string]interface{}{"val": "test"},
			programVal:             `{"val": "test"}`,
			expectedOutputTopLevel: map[string]interface{}{"val": "test"},
			expectedOutputNested:   map[string]interface{}{"val": "test"},
		},
		{
			name:                   "map nonempty without planResourceChange",
			planResourceChange:     false,
			schemaType:             schema.TypeMap,
			cloudVal:               map[string]interface{}{"val": "test"},
			programVal:             `{"val": "test"}`,
			expectedOutputTopLevel: map[string]interface{}{"val": "test"},
			expectedOutputNested:   map[string]interface{}{"val": "test"},
		},
		{
			name:                   "map nonempty with planResourceChange with cloud override",
			planResourceChange:     true,
			schemaType:             schema.TypeMap,
			cloudVal:               map[string]interface{}{"val": "test"},
			programVal:             `{"val": "test"}`,
			createCloudValOverride: true,
			expectedOutputTopLevel: map[string]interface{}{"val": "test"},
			expectedOutputNested:   map[string]interface{}{"val": "test"},
		},
		{
			name:                   "map nonempty without planResourceChange with cloud override",
			planResourceChange:     false,
			schemaType:             schema.TypeMap,
			cloudVal:               map[string]interface{}{"val": "test"},
			programVal:             `{"val": "test"}`,
			createCloudValOverride: true,
			expectedOutputTopLevel: map[string]interface{}{"val": "test"},
			expectedOutputNested:   map[string]interface{}{"val": "test"},
		},
		{
			name:                   "list null with planResourceChange",
			planResourceChange:     true,
			schemaType:             schema.TypeList,
			cloudVal:               []interface{}{},
			programVal:             "null",
			expectedOutputTopLevel: nil,
			expectedOutputNested:   nil,
		},
		{
			name:               "list null without planResourceChange",
			planResourceChange: false,
			schemaType:         schema.TypeList,
			cloudVal:           []interface{}{},
			programVal:         "null",
			// Note the difference in expected output between top level and nested properties
			expectedOutputTopLevel: nil,
			expectedOutputNested:   []interface{}{},
		},
		{
			name:                   "list null with planResourceChange with nil cloud value",
			planResourceChange:     true,
			schemaType:             schema.TypeList,
			cloudVal:               nil,
			programVal:             "null",
			expectedOutputTopLevel: nil,
			expectedOutputNested:   nil,
		},
		{
			name:               "list null without planResourceChange with nil cloud value",
			planResourceChange: false,
			schemaType:         schema.TypeList,
			cloudVal:           nil,
			programVal:         "null",
			// Note the difference in expected output between top level and nested properties
			expectedOutputTopLevel: nil,
			expectedOutputNested:   []interface{}{},
		},
		{
			name:                   "list null with planResourceChange with cloud override",
			planResourceChange:     true,
			schemaType:             schema.TypeList,
			cloudVal:               []interface{}{},
			programVal:             "null",
			createCloudValOverride: true,
			expectedOutputTopLevel: nil,
			expectedOutputNested:   nil,
		},
		{
			name:                   "list null without planResourceChange with cloud override",
			planResourceChange:     false,
			schemaType:             schema.TypeList,
			cloudVal:               []interface{}{},
			programVal:             "null",
			createCloudValOverride: true,
			expectedOutputTopLevel: []interface{}{},
			expectedOutputNested:   []interface{}{},
		},
		{
			name:                   "list null with planResourceChange with nil cloud value and cloud override",
			planResourceChange:     true,
			schemaType:             schema.TypeList,
			cloudVal:               nil,
			programVal:             "null",
			createCloudValOverride: true,
			expectedOutputTopLevel: nil,
			expectedOutputNested:   nil,
		},
		{
			name:                   "list null without planResourceChange with nil cloud value and cloud override",
			planResourceChange:     false,
			schemaType:             schema.TypeList,
			cloudVal:               nil,
			programVal:             "null",
			createCloudValOverride: true,
			expectedOutputTopLevel: []interface{}{},
			expectedOutputNested:   []interface{}{},
		},
		{
			name:                   "list empty with planResourceChange",
			planResourceChange:     true,
			schemaType:             schema.TypeList,
			cloudVal:               []string{},
			programVal:             "[]",
			expectedOutputTopLevel: []interface{}{},
			expectedOutputNested:   []interface{}{},
		},
		{
			name:               "list empty without planResourceChange",
			planResourceChange: false,
			schemaType:         schema.TypeList,
			cloudVal:           []string{},
			programVal:         "[]",
			// Note the difference in expected output between top level and nested properties
			expectedOutputTopLevel: nil,
			expectedOutputNested:   []interface{}{},
		},
		{
			name:                   "list empty with planResourceChange with cloud override",
			planResourceChange:     true,
			schemaType:             schema.TypeList,
			cloudVal:               []string{},
			programVal:             "[]",
			createCloudValOverride: true,
			expectedOutputTopLevel: []interface{}{},
			expectedOutputNested:   []interface{}{},
		},
		{
			name:                   "list empty without planResourceChange with cloud override",
			planResourceChange:     false,
			schemaType:             schema.TypeList,
			cloudVal:               []string{},
			programVal:             "[]",
			createCloudValOverride: true,
			expectedOutputTopLevel: []interface{}{},
			expectedOutputNested:   []interface{}{},
		},
		{
			name:                   "list nonempty with planResourceChange",
			planResourceChange:     true,
			schemaType:             schema.TypeList,
			cloudVal:               []interface{}{"val"},
			programVal:             `["val"]`,
			expectedOutputTopLevel: []interface{}{"val"},
			expectedOutputNested:   []interface{}{"val"},
		},
		{
			name:                   "list nonempty without planResourceChange",
			planResourceChange:     false,
			schemaType:             schema.TypeList,
			cloudVal:               []interface{}{"val"},
			programVal:             `["val"]`,
			expectedOutputTopLevel: []interface{}{"val"},
			expectedOutputNested:   []interface{}{"val"},
		},
		{
			name:                   "list nonempty with planResourceChange with cloud override",
			planResourceChange:     true,
			schemaType:             schema.TypeList,
			cloudVal:               []interface{}{"val"},
			programVal:             `["val"]`,
			createCloudValOverride: true,
			expectedOutputTopLevel: []interface{}{"val"},
			expectedOutputNested:   []interface{}{"val"},
		},
		{
			name:                   "list nonempty without planResourceChange with cloud override",
			planResourceChange:     false,
			schemaType:             schema.TypeList,
			cloudVal:               []interface{}{"val"},
			programVal:             `["val"]`,
			createCloudValOverride: true,
			expectedOutputTopLevel: []interface{}{"val"},
			expectedOutputNested:   []interface{}{"val"},
		},
		{
			name:                   "set null with planResourceChange",
			planResourceChange:     true,
			schemaType:             schema.TypeSet,
			cloudVal:               []interface{}{},
			programVal:             "null",
			expectedOutputTopLevel: nil,
			expectedOutputNested:   nil,
		},
		{
			name:               "set null without planResourceChange",
			planResourceChange: false,
			schemaType:         schema.TypeSet,
			cloudVal:           []interface{}{},
			programVal:         "null",
			// Note the difference in expected output between top level and nested properties
			expectedOutputTopLevel: nil,
			expectedOutputNested:   []interface{}{},
		},
		{
			name:                   "set null with planResourceChange with nil cloud value",
			planResourceChange:     true,
			schemaType:             schema.TypeSet,
			cloudVal:               nil,
			programVal:             "null",
			expectedOutputTopLevel: nil,
			expectedOutputNested:   nil,
		},
		{
			name:                   "set null without planResourceChange with nil cloud value",
			planResourceChange:     false,
			schemaType:             schema.TypeSet,
			cloudVal:               nil,
			programVal:             "null",
			expectedOutputTopLevel: nil,
			expectedOutputNested:   []interface{}{},
		},
		{
			name:                   "set null with planResourceChange with cloud override",
			planResourceChange:     true,
			schemaType:             schema.TypeSet,
			cloudVal:               []interface{}{},
			programVal:             "null",
			createCloudValOverride: true,
			expectedOutputTopLevel: nil,
			expectedOutputNested:   nil,
		},
		{
			name:                   "set null without planResourceChange with cloud override",
			planResourceChange:     false,
			schemaType:             schema.TypeSet,
			cloudVal:               []interface{}{},
			programVal:             "null",
			createCloudValOverride: true,
			expectedOutputTopLevel: []interface{}{},
			expectedOutputNested:   []interface{}{},
		},
		{
			name:                   "set null with planResourceChange with nil cloud value and cloud override",
			planResourceChange:     true,
			schemaType:             schema.TypeSet,
			cloudVal:               nil,
			programVal:             "null",
			createCloudValOverride: true,
			expectedOutputTopLevel: nil,
			expectedOutputNested:   nil,
		},
		{
			name:                   "set null without planResourceChange with nil cloud value and cloud override",
			planResourceChange:     false,
			schemaType:             schema.TypeSet,
			cloudVal:               nil,
			programVal:             "null",
			createCloudValOverride: true,
			expectedOutputTopLevel: []interface{}{},
			expectedOutputNested:   []interface{}{},
		},
		{
			name:                   "set empty with planResourceChange",
			planResourceChange:     true,
			schemaType:             schema.TypeSet,
			cloudVal:               []interface{}{},
			programVal:             "[]",
			expectedOutputTopLevel: nil,
			expectedOutputNested:   nil,
		},
		{
			name:               "set empty without planResourceChange",
			planResourceChange: false,
			schemaType:         schema.TypeSet,
			cloudVal:           []interface{}{},
			programVal:         "[]",
			// Note the difference in expected output between top level and nested properties
			expectedOutputTopLevel: nil,
			expectedOutputNested:   []interface{}{},
		},
		{
			name:                   "set empty with planResourceChange with cloud override",
			planResourceChange:     true,
			schemaType:             schema.TypeSet,
			cloudVal:               []interface{}{},
			programVal:             "[]",
			createCloudValOverride: true,
			expectedOutputTopLevel: nil,
			expectedOutputNested:   nil,
		},
		{
			name:                   "set empty without planResourceChange with cloud override",
			planResourceChange:     false,
			schemaType:             schema.TypeSet,
			cloudVal:               []interface{}{},
			programVal:             "[]",
			createCloudValOverride: true,
			expectedOutputTopLevel: []interface{}{},
			expectedOutputNested:   []interface{}{},
		},
		{
			name:                   "set nonempty with planResourceChange",
			schemaType:             schema.TypeSet,
			cloudVal:               []interface{}{"val"},
			programVal:             `["val"]`,
			expectedOutputTopLevel: []interface{}{"val"},
			expectedOutputNested:   []interface{}{"val"},
		},
		{
			name:                   "set nonempty without planResourceChange",
			planResourceChange:     false,
			schemaType:             schema.TypeSet,
			cloudVal:               []interface{}{"val"},
			programVal:             `["val"]`,
			expectedOutputTopLevel: []interface{}{"val"},
			expectedOutputNested:   []interface{}{"val"},
		},
		{
			name:                   "set nonempty with planResourceChange with cloud override",
			schemaType:             schema.TypeSet,
			cloudVal:               []interface{}{"val"},
			programVal:             `["val"]`,
			createCloudValOverride: true,
			expectedOutputTopLevel: []interface{}{"val"},
			expectedOutputNested:   []interface{}{"val"},
		},
		{
			name:                   "set nonempty without planResourceChange with cloud override",
			planResourceChange:     false,
			schemaType:             schema.TypeSet,
			cloudVal:               []interface{}{"val"},
			programVal:             `["val"]`,
			createCloudValOverride: true,
			expectedOutputTopLevel: []interface{}{"val"},
			expectedOutputNested:   []interface{}{"val"},
		},
	} {
		collectionPropPlural := ""
		pluralized := tc.schemaType == schema.TypeList || tc.schemaType == schema.TypeSet
		if pluralized {
			collectionPropPlural += "s"
		}

		opts := []pulcheck.BridgedProviderOpt{}
		if !tc.planResourceChange {
			opts = append(opts, pulcheck.DisablePlanResourceChange())
		}

		t.Run(tc.name, func(t *testing.T) {
			t.Run("top level", func(t *testing.T) {
				t.Parallel()
				resMap := map[string]*schema.Resource{
					"prov_test": {
						Schema: map[string]*schema.Schema{
							"collection_prop": {
								Type:     tc.schemaType,
								Optional: true,
								Elem:     &schema.Schema{Type: schema.TypeString},
							},
							"other_prop": {
								Type:     schema.TypeString,
								Optional: true,
							},
						},
						ReadContext: func(_ context.Context, rd *schema.ResourceData, _ interface{}) diag.Diagnostics {
							err := rd.Set("collection_prop", tc.cloudVal)
							require.NoError(t, err)
							err = rd.Set("other_prop", "test")
							require.NoError(t, err)
							return nil
						},
						CreateContext: func(_ context.Context, rd *schema.ResourceData, _ interface{}) diag.Diagnostics {
							if tc.createCloudValOverride {
								err := rd.Set("collection_prop", tc.cloudVal)
								require.NoError(t, err)
							}

							rd.SetId("id0")
							return nil
						},
					},
				}

				tfp := &schema.Provider{ResourcesMap: resMap}
				bridgedProvider := pulcheck.BridgedProvider(t, "prov", tfp, opts...)
				program := fmt.Sprintf(`
name: test
runtime: yaml
resources:
  mainRes:
    type: prov:index:Test
    properties:
      otherProp: "test"
      collectionProp%s: %s
outputs:
  collectionOutput: ${mainRes.collectionProp%s}
`, collectionPropPlural, tc.programVal, collectionPropPlural)
				pt := pulcheck.PulCheck(t, bridgedProvider, program)
				upRes := pt.Up()
				require.Equal(t, tc.expectedOutputTopLevel, upRes.Outputs["collectionOutput"].Value)
				res, err := pt.CurrentStack().Refresh(pt.Context(), optrefresh.ExpectNoChanges())
				require.NoError(t, err)
				t.Log(res.StdOut)
				prevRes, err := pt.CurrentStack().Preview(pt.Context(), optpreview.ExpectNoChanges(), optpreview.Diff())
				require.NoError(t, err)
				t.Log(prevRes.StdOut)
			})

			t.Run("nested", func(t *testing.T) {
				t.Parallel()
				resMap := map[string]*schema.Resource{
					"prov_test": {
						Schema: map[string]*schema.Schema{
							"prop": {
								Type:     schema.TypeList,
								Optional: true,
								Elem: &schema.Resource{
									Schema: map[string]*schema.Schema{
										"collection_prop": {
											Type:     tc.schemaType,
											Optional: true,
											Elem:     &schema.Schema{Type: schema.TypeString},
										},
										"other_nested_prop": {
											Type:     schema.TypeString,
											Optional: true,
										},
									},
								},
							},
							"other_prop": {
								Type:     schema.TypeString,
								Optional: true,
							},
						},
						ReadContext: func(_ context.Context, rd *schema.ResourceData, _ interface{}) diag.Diagnostics {
							err := rd.Set("prop", []map[string]interface{}{{"collection_prop": tc.cloudVal, "other_nested_prop": "test"}})
							require.NoError(t, err)
							err = rd.Set("other_prop", "test")
							require.NoError(t, err)

							return nil
						},
						CreateContext: func(_ context.Context, rd *schema.ResourceData, _ interface{}) diag.Diagnostics {
							if tc.createCloudValOverride {
								err := rd.Set("prop", []map[string]interface{}{{"collection_prop": tc.cloudVal, "other_nested_prop": "test"}})
								require.NoError(t, err)
							}
							rd.SetId("id0")
							return nil
						},
					},
				}

				tfp := &schema.Provider{ResourcesMap: resMap}
				bridgedProvider := pulcheck.BridgedProvider(t, "prov", tfp, opts...)
				program := fmt.Sprintf(`
name: test
runtime: yaml
resources:
  mainRes:
    type: prov:index:Test
    properties:
      otherProp: "test"
      props:
        - collectionProp%s: %s
          otherNestedProp: "test"
outputs:
  collectionOutput: ${mainRes.props[0].collectionProp%s}
`, collectionPropPlural, tc.programVal, collectionPropPlural)
				pt := pulcheck.PulCheck(t, bridgedProvider, program)
				upRes := pt.Up()
				require.Equal(t, tc.expectedOutputNested, upRes.Outputs["collectionOutput"].Value)

				res, err := pt.CurrentStack().Refresh(pt.Context(), optrefresh.ExpectNoChanges())
				require.NoError(t, err)
				t.Log(res.StdOut)
				prevRes, err := pt.CurrentStack().Preview(pt.Context(), optpreview.ExpectNoChanges(), optpreview.Diff())
				require.NoError(t, err)
				t.Log(prevRes.StdOut)
			})
		})
	}
}

func TestUnknownBlocks(t *testing.T) {
	resMap := map[string]*schema.Resource{
		"prov_test": {
			Schema: map[string]*schema.Schema{
				"test": {
					Type:     schema.TypeList,
					Optional: true,
					Elem: &schema.Resource{
						Schema: map[string]*schema.Schema{
							"test_prop": {
								Type:     schema.TypeString,
								Optional: true,
							},
						},
					},
				},
			},
		},
		"prov_nested_test": {
			Schema: map[string]*schema.Schema{
				"test": {
					Type:     schema.TypeList,
					Optional: true,
					Elem: &schema.Resource{
						Schema: map[string]*schema.Schema{
							"nested_prop": {
								Type:     schema.TypeList,
								Optional: true,
								Elem: &schema.Resource{
									Schema: map[string]*schema.Schema{
										"test_prop": {
											Type:     schema.TypeList,
											Optional: true,
											Elem: &schema.Schema{
												Type: schema.TypeString,
											},
										},
									},
								},
							},
						},
					},
				},
			},
		},
		"prov_aux": {
			Schema: map[string]*schema.Schema{
				"aux": {
					Type:     schema.TypeList,
					Computed: true,
					Optional: true,
					Elem: &schema.Resource{
						Schema: map[string]*schema.Schema{
							"test_prop": {
								Type:     schema.TypeString,
								Computed: true,
								Optional: true,
							},
						},
					},
				},
				"nested_aux": {
					Type:     schema.TypeList,
					Optional: true,
					Computed: true,
					Elem: &schema.Resource{
						Schema: map[string]*schema.Schema{
							"nested_prop": {
								Type:     schema.TypeList,
								Optional: true,
								Computed: true,
								Elem: &schema.Resource{
									Schema: map[string]*schema.Schema{
										"test_prop": {
											Type:     schema.TypeList,
											Optional: true,
											Computed: true,
											Elem: &schema.Schema{
												Type: schema.TypeString,
											},
										},
									},
								},
							},
						},
					},
				},
			},
			CreateContext: func(_ context.Context, d *schema.ResourceData, _ interface{}) diag.Diagnostics {
				d.SetId("aux")
				if d.Get("aux") == nil {
					err := d.Set("aux", []map[string]interface{}{{"test_prop": "aux"}})
					require.NoError(t, err)
				}
				if d.Get("nested_aux") == nil {
					err := d.Set("nested_aux", []map[string]interface{}{
						{
							"nested_prop": []map[string]interface{}{
								{"test_prop": []string{"aux"}},
							},
						},
					})
					require.NoError(t, err)
				}
				return nil
			},
		},
	}
	tfp := &schema.Provider{ResourcesMap: resMap}
	bridgedProvider := pulcheck.BridgedProvider(t, "prov", tfp)

	provTestKnownProgram := `
name: test
runtime: yaml
resources:
    mainRes:
        type: prov:index:Test
        properties:
            tests:
                - testProp: "known_val"
`
	nestedProvTestKnownProgram := `
name: test
runtime: yaml
resources:
    mainRes:
        type: prov:index:NestedTest
        properties:
            tests:
                - nestedProps:
                    - testProps:
                        - "known_val"
`

	for _, tc := range []struct {
		name                string
		program             string
		initialKnownProgram string
		expectedInitial     autogold.Value
		expectedUpdate      autogold.Value
	}{
		{
			"list of objects",
			`
name: test
runtime: yaml
resources:
    auxRes:
        type: prov:index:Aux
        properties:
            auxes: %s
            nestedAuxes: %s
    mainRes:
        type: prov:index:Test
        properties:
            tests: ${auxRes.auxes}
`,
			provTestKnownProgram,
			autogold.Expect(`Previewing update (test):
+ pulumi:pulumi:Stack: (create)
    [urn=urn:pulumi:test::test::pulumi:pulumi:Stack::test-test]
    + prov:index/aux:Aux: (create)
        [urn=urn:pulumi:test::test::prov:index/aux:Aux::auxRes]
    + prov:index/test:Test: (create)
        [urn=urn:pulumi:test::test::prov:index/test:Test::mainRes]
        tests     : output<string>
Resources:
    + 3 to create
`),
			autogold.Expect(`Previewing update (test):
  pulumi:pulumi:Stack: (same)
    [urn=urn:pulumi:test::test::pulumi:pulumi:Stack::test-test]
    + prov:index/aux:Aux: (create)
        [urn=urn:pulumi:test::test::prov:index/aux:Aux::auxRes]
    ~ prov:index/test:Test: (update)
        [id=newid]
        [urn=urn:pulumi:test::test::prov:index/test:Test::mainRes]
      - tests: [
      -     [0]: {
              - testProp: "known_val"
            }
        ]
      + tests: output<string>
Resources:
    + 1 to create
    ~ 1 to update
    2 changes. 1 unchanged
`),
		},
		{
			"unknown object",
			`
name: test
runtime: yaml
resources:
    auxRes:
        type: prov:index:Aux
        properties:
            auxes: %s
            nestedAuxes: %s
    mainRes:
        type: prov:index:Test
        properties:
            tests:
                - ${auxRes.auxes[0]}
`,
			provTestKnownProgram,

			autogold.Expect(`Previewing update (test):
+ pulumi:pulumi:Stack: (create)
    [urn=urn:pulumi:test::test::pulumi:pulumi:Stack::test-test]
    + prov:index/aux:Aux: (create)
        [urn=urn:pulumi:test::test::prov:index/aux:Aux::auxRes]
    + prov:index/test:Test: (create)
        [urn=urn:pulumi:test::test::prov:index/test:Test::mainRes]
        tests     : [
            [0]: output<string>
        ]
Resources:
    + 3 to create
`),
			autogold.Expect(`Previewing update (test):
  pulumi:pulumi:Stack: (same)
    [urn=urn:pulumi:test::test::pulumi:pulumi:Stack::test-test]
    + prov:index/aux:Aux: (create)
        [urn=urn:pulumi:test::test::prov:index/aux:Aux::auxRes]
    ~ prov:index/test:Test: (update)
        [id=newid]
        [urn=urn:pulumi:test::test::prov:index/test:Test::mainRes]
      ~ tests: [
          - [0]: {
                  - testProp: "known_val"
                }
          + [0]: output<string>
        ]
Resources:
    + 1 to create
    ~ 1 to update
    2 changes. 1 unchanged
`),
		},
		{
			"unknown object with others",
			`
name: test
runtime: yaml
resources:
    auxRes:
        type: prov:index:Aux
        properties:
            auxes: %s
            nestedAuxes: %s
    mainRes:
        type: prov:index:Test
        properties:
            tests:
                - ${auxRes.auxes[0]}
                - {"testProp": "val"}
`,
			provTestKnownProgram,

			autogold.Expect(`Previewing update (test):
+ pulumi:pulumi:Stack: (create)
    [urn=urn:pulumi:test::test::pulumi:pulumi:Stack::test-test]
    + prov:index/aux:Aux: (create)
        [urn=urn:pulumi:test::test::prov:index/aux:Aux::auxRes]
    + prov:index/test:Test: (create)
        [urn=urn:pulumi:test::test::prov:index/test:Test::mainRes]
        tests     : [
            [0]: output<string>
            [1]: {
                testProp  : "val"
            }
        ]
Resources:
    + 3 to create
`),
			autogold.Expect(`Previewing update (test):
  pulumi:pulumi:Stack: (same)
    [urn=urn:pulumi:test::test::pulumi:pulumi:Stack::test-test]
    + prov:index/aux:Aux: (create)
        [urn=urn:pulumi:test::test::prov:index/aux:Aux::auxRes]
    ~ prov:index/test:Test: (update)
        [id=newid]
        [urn=urn:pulumi:test::test::prov:index/test:Test::mainRes]
      ~ tests: [
          - [0]: {
                  - testProp: "known_val"
                }
          + [0]: output<string>
          + [1]: {
                  + testProp  : "val"
                }
        ]
Resources:
    + 1 to create
    ~ 1 to update
    2 changes. 1 unchanged
`),
		},
		{
			"unknown nested",
			`
name: test
runtime: yaml
resources:
    auxRes:
        type: prov:index:Aux
        properties:
            auxes: %s
            nestedAuxes: %s
    mainRes:
        type: prov:index:NestedTest
        properties:
            tests: ${auxRes.nestedAuxes}
`,
			nestedProvTestKnownProgram,
			autogold.Expect(`Previewing update (test):
+ pulumi:pulumi:Stack: (create)
    [urn=urn:pulumi:test::test::pulumi:pulumi:Stack::test-test]
    + prov:index/aux:Aux: (create)
        [urn=urn:pulumi:test::test::prov:index/aux:Aux::auxRes]
    + prov:index/nestedTest:NestedTest: (create)
        [urn=urn:pulumi:test::test::prov:index/nestedTest:NestedTest::mainRes]
        tests     : output<string>
Resources:
    + 3 to create
`),
			autogold.Expect(`Previewing update (test):
  pulumi:pulumi:Stack: (same)
    [urn=urn:pulumi:test::test::pulumi:pulumi:Stack::test-test]
    + prov:index/aux:Aux: (create)
        [urn=urn:pulumi:test::test::prov:index/aux:Aux::auxRes]
    ~ prov:index/nestedTest:NestedTest: (update)
        [id=newid]
        [urn=urn:pulumi:test::test::prov:index/nestedTest:NestedTest::mainRes]
      - tests: [
      -     [0]: {
              - nestedProps: [
              -     [0]: {
                      - testProps: [
                      -     [0]: "known_val"
                        ]
                    }
                ]
            }
        ]
      + tests: output<string>
Resources:
    + 1 to create
    ~ 1 to update
    2 changes. 1 unchanged
`),
		},
		{
			"unknown nested level 1",
			`
name: test
runtime: yaml
resources:
    auxRes:
        type: prov:index:Aux
        properties:
            auxes: %s
            nestedAuxes: %s
    mainRes:
        type: prov:index:NestedTest
        properties:
            tests:
                - ${auxRes.nestedAuxes[0]}
`,
			nestedProvTestKnownProgram,
			autogold.Expect(`Previewing update (test):
+ pulumi:pulumi:Stack: (create)
    [urn=urn:pulumi:test::test::pulumi:pulumi:Stack::test-test]
    + prov:index/aux:Aux: (create)
        [urn=urn:pulumi:test::test::prov:index/aux:Aux::auxRes]
    + prov:index/nestedTest:NestedTest: (create)
        [urn=urn:pulumi:test::test::prov:index/nestedTest:NestedTest::mainRes]
        tests     : [
            [0]: output<string>
        ]
Resources:
    + 3 to create
`),
			autogold.Expect(`Previewing update (test):
  pulumi:pulumi:Stack: (same)
    [urn=urn:pulumi:test::test::pulumi:pulumi:Stack::test-test]
    + prov:index/aux:Aux: (create)
        [urn=urn:pulumi:test::test::prov:index/aux:Aux::auxRes]
    ~ prov:index/nestedTest:NestedTest: (update)
        [id=newid]
        [urn=urn:pulumi:test::test::prov:index/nestedTest:NestedTest::mainRes]
      ~ tests: [
          - [0]: {
                  - nestedProps: [
                  -     [0]: {
                          - testProps: [
                          -     [0]: "known_val"
                            ]
                        }
                    ]
                }
          + [0]: output<string>
        ]
Resources:
    + 1 to create
    ~ 1 to update
    2 changes. 1 unchanged
`),
		},
		{
			"unknown nested level 2",
			`
name: test
runtime: yaml
resources:
    auxRes:
        type: prov:index:Aux
        properties:
            auxes: %s
            nestedAuxes: %s
    mainRes:
        type: prov:index:NestedTest
        properties:
            tests:
                - nestedProps: ${auxRes.nestedAuxes[0].nestedProps}
`,
			nestedProvTestKnownProgram,
			autogold.Expect(`Previewing update (test):
+ pulumi:pulumi:Stack: (create)
    [urn=urn:pulumi:test::test::pulumi:pulumi:Stack::test-test]
    + prov:index/aux:Aux: (create)
        [urn=urn:pulumi:test::test::prov:index/aux:Aux::auxRes]
    + prov:index/nestedTest:NestedTest: (create)
        [urn=urn:pulumi:test::test::prov:index/nestedTest:NestedTest::mainRes]
        tests     : [
            [0]: {
                nestedProps: output<string>
            }
        ]
Resources:
    + 3 to create
`),
			autogold.Expect(`Previewing update (test):
  pulumi:pulumi:Stack: (same)
    [urn=urn:pulumi:test::test::pulumi:pulumi:Stack::test-test]
    + prov:index/aux:Aux: (create)
        [urn=urn:pulumi:test::test::prov:index/aux:Aux::auxRes]
    ~ prov:index/nestedTest:NestedTest: (update)
        [id=newid]
        [urn=urn:pulumi:test::test::prov:index/nestedTest:NestedTest::mainRes]
      ~ tests: [
          ~ [0]: {
                  - nestedProps: [
                  -     [0]: {
                          - testProps: [
                          -     [0]: "known_val"
                            ]
                        }
                    ]
                  + nestedProps: output<string>
                }
        ]
Resources:
    + 1 to create
    ~ 1 to update
    2 changes. 1 unchanged
`),
		},
		{
			"unknown nested level 3",
			`
name: test
runtime: yaml
resources:
    auxRes:
        type: prov:index:Aux
        properties:
            auxes: %s
            nestedAuxes: %s
    mainRes:
        type: prov:index:NestedTest
        properties:
            tests:
                - nestedProps:
                    - ${auxRes.nestedAuxes[0].nestedProps[0]}
`,
			nestedProvTestKnownProgram,
			autogold.Expect(`Previewing update (test):
+ pulumi:pulumi:Stack: (create)
    [urn=urn:pulumi:test::test::pulumi:pulumi:Stack::test-test]
    + prov:index/aux:Aux: (create)
        [urn=urn:pulumi:test::test::prov:index/aux:Aux::auxRes]
    + prov:index/nestedTest:NestedTest: (create)
        [urn=urn:pulumi:test::test::prov:index/nestedTest:NestedTest::mainRes]
        tests     : [
            [0]: {
                nestedProps: [
                    [0]: output<string>
                ]
            }
        ]
Resources:
    + 3 to create
`),
			autogold.Expect(`Previewing update (test):
  pulumi:pulumi:Stack: (same)
    [urn=urn:pulumi:test::test::pulumi:pulumi:Stack::test-test]
    + prov:index/aux:Aux: (create)
        [urn=urn:pulumi:test::test::prov:index/aux:Aux::auxRes]
    ~ prov:index/nestedTest:NestedTest: (update)
        [id=newid]
        [urn=urn:pulumi:test::test::prov:index/nestedTest:NestedTest::mainRes]
      ~ tests: [
          ~ [0]: {
                  ~ nestedProps: [
                      - [0]: {
                              - testProps: [
                              -     [0]: "known_val"
                                ]
                            }
                      + [0]: output<string>
                    ]
                }
        ]
Resources:
    + 1 to create
    ~ 1 to update
    2 changes. 1 unchanged
`),
		},
		{
			"unknown nested level 4",
			`
name: test
runtime: yaml
resources:
    auxRes:
        type: prov:index:Aux
        properties:
            auxes: %s
            nestedAuxes: %s
    mainRes:
        type: prov:index:NestedTest
        properties:
            tests:
                - nestedProps:
                    - testProps: ${auxRes.nestedAuxes[0].nestedProps[0].testProps}
`,
			nestedProvTestKnownProgram,
			autogold.Expect(`Previewing update (test):
+ pulumi:pulumi:Stack: (create)
    [urn=urn:pulumi:test::test::pulumi:pulumi:Stack::test-test]
    + prov:index/aux:Aux: (create)
        [urn=urn:pulumi:test::test::prov:index/aux:Aux::auxRes]
    + prov:index/nestedTest:NestedTest: (create)
        [urn=urn:pulumi:test::test::prov:index/nestedTest:NestedTest::mainRes]
        tests     : [
            [0]: {
                nestedProps: [
                    [0]: {
                        testProps : output<string>
                    }
                ]
            }
        ]
Resources:
    + 3 to create
`),
			autogold.Expect(`Previewing update (test):
  pulumi:pulumi:Stack: (same)
    [urn=urn:pulumi:test::test::pulumi:pulumi:Stack::test-test]
    + prov:index/aux:Aux: (create)
        [urn=urn:pulumi:test::test::prov:index/aux:Aux::auxRes]
    ~ prov:index/nestedTest:NestedTest: (update)
        [id=newid]
        [urn=urn:pulumi:test::test::prov:index/nestedTest:NestedTest::mainRes]
      ~ tests: [
          ~ [0]: {
                  ~ nestedProps: [
                      ~ [0]: {
                              - testProps: [
                              -     [0]: "known_val"
                                ]
                              + testProps: output<string>
                            }
                    ]
                }
        ]
Resources:
    + 1 to create
    ~ 1 to update
    2 changes. 1 unchanged
`),
		},
		{
			"unknown nested level 5",
			`
name: test
runtime: yaml
resources:
    auxRes:
        type: prov:index:Aux
        properties:
            auxes: %s
            nestedAuxes: %s
    mainRes:
        type: prov:index:NestedTest
        properties:
            tests:
                - nestedProps:
                    - testProps:
                        - ${auxRes.nestedAuxes[0].nestedProps[0].testProps[0]}
`,
			nestedProvTestKnownProgram,
			autogold.Expect(`Previewing update (test):
+ pulumi:pulumi:Stack: (create)
    [urn=urn:pulumi:test::test::pulumi:pulumi:Stack::test-test]
    + prov:index/aux:Aux: (create)
        [urn=urn:pulumi:test::test::prov:index/aux:Aux::auxRes]
    + prov:index/nestedTest:NestedTest: (create)
        [urn=urn:pulumi:test::test::prov:index/nestedTest:NestedTest::mainRes]
        tests     : [
            [0]: {
                nestedProps: [
                    [0]: {
                        testProps : [
                            [0]: output<string>
                        ]
                    }
                ]
            }
        ]
Resources:
    + 3 to create
`),
			autogold.Expect(`Previewing update (test):
  pulumi:pulumi:Stack: (same)
    [urn=urn:pulumi:test::test::pulumi:pulumi:Stack::test-test]
    + prov:index/aux:Aux: (create)
        [urn=urn:pulumi:test::test::prov:index/aux:Aux::auxRes]
    ~ prov:index/nestedTest:NestedTest: (update)
        [id=newid]
        [urn=urn:pulumi:test::test::prov:index/nestedTest:NestedTest::mainRes]
      ~ tests: [
          ~ [0]: {
                  ~ nestedProps: [
                      ~ [0]: {
                              ~ testProps: [
                                  ~ [0]: "known_val" => output<string>
                                ]
                            }
                    ]
                }
        ]
Resources:
    + 1 to create
    ~ 1 to update
    2 changes. 1 unchanged
`),
		},
	} {
		t.Run(tc.name, func(t *testing.T) {
			computedProgram := fmt.Sprintf(tc.program, "null", "null")

			t.Run("initial preview", func(t *testing.T) {
				pt := pulcheck.PulCheck(t, bridgedProvider, computedProgram)
				res := pt.Preview(optpreview.Diff())
				t.Log(res.StdOut)

				tc.expectedInitial.Equal(t, res.StdOut)
			})

			t.Run("update preview", func(t *testing.T) {
				t.Skipf("Skipping this test as it this case is not handled by the TF plugin sdk")
				// The TF plugin SDK does not handle removing an input for a computed value, even if the provider implements it.
				// The plugin SDK always fills an empty Computed property with the value from the state.
				// Diff in these cases always returns no diff and the old state value is used.
				nonComputedProgram := fmt.Sprintf(tc.program, "[{testProp: \"val1\"}]", "[{nestedProps: [{testProps: [\"val1\"]}]}]")
				pt := pulcheck.PulCheck(t, bridgedProvider, nonComputedProgram)
				pt.Up()

				pulumiYamlPath := filepath.Join(pt.CurrentStack().Workspace().WorkDir(), "Pulumi.yaml")

				err := os.WriteFile(pulumiYamlPath, []byte(computedProgram), 0o600)
				require.NoError(t, err)

				res := pt.Preview(optpreview.Diff())
				t.Log(res.StdOut)
				tc.expectedUpdate.Equal(t, res.StdOut)
			})

			t.Run("update preview with computed", func(t *testing.T) {
				pt := pulcheck.PulCheck(t, bridgedProvider, tc.initialKnownProgram)
				pt.Up()

				pulumiYamlPath := filepath.Join(pt.CurrentStack().Workspace().WorkDir(), "Pulumi.yaml")

				err := os.WriteFile(pulumiYamlPath, []byte(computedProgram), 0o600)
				require.NoError(t, err)

				res := pt.Preview(optpreview.Diff())
				t.Log(res.StdOut)
				tc.expectedUpdate.Equal(t, res.StdOut)
			})
		})
	}
}

func TestFullyComputedNestedAttribute(t *testing.T) {
	resMap := map[string]*schema.Resource{
		"prov_test": {
			Schema: map[string]*schema.Schema{
				"attached_disks": {
					Type:     schema.TypeList,
					Optional: true,
					Elem: &schema.Resource{
						Schema: map[string]*schema.Schema{
							"name": {
								Optional: true,
								Type:     schema.TypeString,
							},
							"key256": {
								Computed: true,
								Type:     schema.TypeString,
							},
						},
					},
				},
				"top_level_computed": {
					Type:     schema.TypeString,
					Computed: true,
				},
			},
		},
	}

	importer := func(val any) func(context.Context, *schema.ResourceData, interface{}) ([]*schema.ResourceData, error) {
		return func(ctx context.Context, rd *schema.ResourceData, i interface{}) ([]*schema.ResourceData, error) {
			elMap := map[string]any{
				"name":   "disk1",
				"key256": val,
			}
			err := rd.Set("attached_disks", []map[string]any{elMap})
			require.NoError(t, err)

			err = rd.Set("top_level_computed", "computed_val")
			require.NoError(t, err)

			return []*schema.ResourceData{rd}, nil
		}
	}
	tfp := &schema.Provider{ResourcesMap: resMap}
	bridgedProvider := pulcheck.BridgedProvider(t, "prov", tfp)

	program := `
name: test
runtime: yaml
`
	for _, tc := range []struct {
		name      string
		importVal any
	}{
		{
			"non-nil",
			"val1",
		},
		{
			"nil",
			nil,
		},
	} {
		t.Run(tc.name, func(t *testing.T) {
			resMap["prov_test"].Importer = &schema.ResourceImporter{
				StateContext: importer(tc.importVal),
			}

			pt := pulcheck.PulCheck(t, bridgedProvider, program)

			res := pt.Import("prov:index/test:Test", "res1", "id1", "")

			t.Log(res.Stdout)

			require.NotContains(t, res.Stdout, "One or more imported inputs failed to validate")
		})
	}
}

func TestConfigureGetRawConfigDoesNotPanic(t *testing.T) {
	// Regression test for [pulumi/pulumi-terraform-bridge#2262]
	getOkExists := func(d *schema.ResourceData, key string) (interface{}, bool) {
		v := d.GetRawConfig().GetAttr(key)
		if v.IsNull() {
			return nil, false
		}
		return d.Get(key), true
	}
	resMap := map[string]*schema.Resource{
		"prov_test": {
			Schema: map[string]*schema.Schema{
				"test": {
					Type:     schema.TypeString,
					Optional: true,
				},
			},
		},
	}

	runConfigureTest := func(t *testing.T, configPresent bool) {
		tfp := &schema.Provider{
			ResourcesMap: resMap,
			Schema: map[string]*schema.Schema{
				"config": {
					Type:     schema.TypeString,
					Optional: true,
				},
			},
			ConfigureContextFunc: func(ctx context.Context, rd *schema.ResourceData) (interface{}, diag.Diagnostics) {
				_, ok := getOkExists(rd, "config")
				require.Equal(t, configPresent, ok, "Unexpected config value")
				return nil, nil
			},
		}
		bridgedProvider := pulcheck.BridgedProvider(t, "prov", tfp)
		configVal := "val"
		if !configPresent {
			configVal = "null"
		}
		program := fmt.Sprintf(`
name: test
runtime: yaml
resources:
  prov:
    type: pulumi:providers:prov
	defaultProvider: true
	properties:
	  config: %s
  mainRes:
    type: prov:index:Test
	properties:
	  test: "hello"
outputs:
  testOut: ${mainRes.test}
`, configVal)
		pt := pulcheck.PulCheck(t, bridgedProvider, program)
		pt.Up()
	}

	t.Run("config exists", func(t *testing.T) {
		runConfigureTest(t, true)
	})

	t.Run("config does not exist", func(t *testing.T) {
		runConfigureTest(t, false)
	})
}

// TODO[pulumi/pulumi-terraform-bridge#2274]: Move to actual cross-test suite once the plumbing is done
func TestConfigureCrossTest(t *testing.T) {
	resMap := map[string]*schema.Resource{
		"prov_test": {
			Schema: map[string]*schema.Schema{
				"test": {
					Type:     schema.TypeString,
					Optional: true,
				},
			},
		},
	}

	runTest := func(t *testing.T, sch map[string]*schema.Schema, pulumiProgram, tfProgram string) {
		var tfRd *schema.ResourceData
		var puRd *schema.ResourceData
		_ = puRd // ignore unused warning
		tfp := &schema.Provider{
			ResourcesMap: resMap,
			Schema:       sch,
			ConfigureContextFunc: func(ctx context.Context, rd *schema.ResourceData) (interface{}, diag.Diagnostics) {
				if tfRd == nil {
					tfRd = rd
				} else {
					puRd = rd
				}

				return nil, nil
			},
		}

		tfdriver := tfcheck.NewTfDriver(t, t.TempDir(), "prov", tfp)
		tfdriver.Write(t, tfProgram)
		_, err := tfdriver.Plan(t)
		require.NoError(t, err)
		require.NotNil(t, tfRd)
		require.Nil(t, puRd)

		bridgedProvider := pulcheck.BridgedProvider(t, "prov", tfp)

		pt := pulcheck.PulCheck(t, bridgedProvider, pulumiProgram)
		pt.Preview()
		require.NotNil(t, puRd)
		require.Equal(t, tfRd.GetRawConfig(), puRd.GetRawConfig())
	}

	t.Run("string attr", func(t *testing.T) {
		runTest(t,
			map[string]*schema.Schema{
				"config": {
					Type:     schema.TypeString,
					Optional: true,
				},
			},
			`
name: test
runtime: yaml
resources:
	prov:
		type: pulumi:providers:prov
		defaultProvider: true
		properties:
			config: val
	mainRes:
		type: prov:index:Test
		properties:
			test: "val"
`,
			`
provider "prov" {
	config = "val"
}

resource "prov_test" "test" {
	test = "val"
}`)
	})

	t.Run("object block", func(t *testing.T) {
		runTest(t,
			map[string]*schema.Schema{
				"config": {
					Type:     schema.TypeList,
					Optional: true,
					Elem: &schema.Resource{
						Schema: map[string]*schema.Schema{
							"prop": {
								Type:     schema.TypeString,
								Optional: true,
							},
						},
					},
					MaxItems: 1,
				},
			},
			`
name: test
runtime: yaml
resources:
	prov:
		type: pulumi:providers:prov
		defaultProvider: true
		properties:
			config: {"prop": "val"}
	mainRes:
		type: prov:index:Test
		properties:
			test: "val"
`,
			`
provider "prov" {
	config {
		prop = "val"
	}
}

resource "prov_test" "test" {
	test = "val"
}`)
	})

	t.Run("list config", func(t *testing.T) {
		runTest(t,
			map[string]*schema.Schema{
				"config": {
					Type:     schema.TypeList,
					Optional: true,
					Elem: &schema.Schema{
						Type: schema.TypeString,
					},
				},
			},
			`
name: test
runtime: yaml
resources:
	prov:
		type: pulumi:providers:prov
		defaultProvider: true
		properties:
			configs: ["val"]
	mainRes:
		type: prov:index:Test
		properties:
			test: "val"
`,
			`
provider "prov" {
	config = ["val"]
}

resource "prov_test" "test" {
	test = "val"
}`)
	})

	t.Run("set config", func(t *testing.T) {
		runTest(t,
			map[string]*schema.Schema{
				"config": {
					Type:     schema.TypeSet,
					Optional: true,
					Elem: &schema.Schema{
						Type: schema.TypeString,
					},
				},
			},
			`
name: test
runtime: yaml
resources:
	prov:
		type: pulumi:providers:prov
		defaultProvider: true
		properties:
			configs: ["val"]
	mainRes:
		type: prov:index:Test
		properties:
			test: "val"
`,
			`
provider "prov" {
	config = ["val"]
}

resource "prov_test" "test" {
	test = "val"
}`)
	})
}

func TestBigIntOverride(t *testing.T) {
	getZoneFromStack := func(data []byte) string {
		var stateMap map[string]interface{}
		err := json.Unmarshal(data, &stateMap)
		require.NoError(t, err)
		resourcesList := stateMap["resources"].([]interface{})
		// stack, provider, resource
		require.Len(t, resourcesList, 3)
		testResState := resourcesList[2].(map[string]interface{})
		resOutputs := testResState["outputs"].(map[string]interface{})
		return resOutputs["managedZoneId"].(string)
	}
	bigInt := 1<<62 + 1
	resMap := map[string]*schema.Resource{
		"prov_test": {
			Schema: map[string]*schema.Schema{
				"prop": {
					Type:     schema.TypeString,
					Optional: true,
				},
				"managed_zone_id": {
					Type:     schema.TypeInt,
					Computed: true,
				},
			},
			CreateContext: func(ctx context.Context, rd *schema.ResourceData, i interface{}) diag.Diagnostics {
				rd.SetId("1")
				err := rd.Set("managed_zone_id", bigInt)
				require.NoError(t, err)
				return nil
			},
			UpdateContext: func(ctx context.Context, rd *schema.ResourceData, i interface{}) diag.Diagnostics {
				require.Equal(t, bigInt, rd.Get("managed_zone_id").(int))
				return nil
			},
			UseJSONNumber: true,
		},
	}

	runTest := func(t *testing.T, PRC bool) {
		tfp := &schema.Provider{ResourcesMap: resMap}
		opts := []pulcheck.BridgedProviderOpt{}
		if !PRC {
			opts = append(opts, pulcheck.DisablePlanResourceChange())
		}
		bridgedProvider := pulcheck.BridgedProvider(t, "prov", tfp, opts...)
		bridgedProvider.Resources["prov_test"] = &tfbridge.ResourceInfo{
			Tok: "prov:index:Test",
			Fields: map[string]*tfbridge.SchemaInfo{
				"managed_zone_id": {
					Type: "string",
				},
			},
		}

		program := `
name: test
runtime: yaml
resources:
    mainRes:
        type: prov:index:Test
        properties:
            prop: %s
`

		pt := pulcheck.PulCheck(t, bridgedProvider, fmt.Sprintf(program, "val"))
		pt.Up()

		// Check the state is correct
		stack := pt.ExportStack()
		data, err := stack.Deployment.MarshalJSON()
		require.NoError(t, err)
		require.Equal(t, fmt.Sprint(bigInt), getZoneFromStack(data))

		program2 := fmt.Sprintf(program, "val2")
		pulumiYamlPath := filepath.Join(pt.CurrentStack().Workspace().WorkDir(), "Pulumi.yaml")
		err = os.WriteFile(pulumiYamlPath, []byte(program2), 0o600)
		require.NoError(t, err)

		pt.Up()
		// Check the state is correct
		stack = pt.ExportStack()
		data, err = stack.Deployment.MarshalJSON()
		require.NoError(t, err)
		require.Equal(t, fmt.Sprint(bigInt), getZoneFromStack(data))
	}

	t.Run("PRC disabled", func(t *testing.T) {
		runTest(t, false)
	})

	t.Run("PRC enabled", func(t *testing.T) {
		runTest(t, true)
	})
}

func TestDetailedDiffPlainTypes(t *testing.T) {
	resMap := map[string]*schema.Resource{
		"prov_test": {
			Schema: map[string]*schema.Schema{
				"string_prop": {
					Type:     schema.TypeString,
					Optional: true,
				},
				"list_prop": {
					Type:     schema.TypeList,
					Optional: true,
					Elem:     &schema.Schema{Type: schema.TypeString},
				},
				"set_prop": {
					Type:     schema.TypeSet,
					Optional: true,
					Elem:     &schema.Schema{Type: schema.TypeString},
				},
				"map_prop": {
					Type:     schema.TypeMap,
					Optional: true,
					Elem:     &schema.Schema{Type: schema.TypeString},
				},
				"list_block": {
					Type:     schema.TypeList,
					Optional: true,
					Elem: &schema.Resource{
						Schema: map[string]*schema.Schema{
							"prop": {
								Type:     schema.TypeString,
								Optional: true,
							},
						},
					},
				},
				"set_block": {
					Type:     schema.TypeSet,
					Optional: true,
					Elem: &schema.Resource{
						Schema: map[string]*schema.Schema{
							"prop": {
								Type:     schema.TypeString,
								Optional: true,
							},
						},
					},
				},
				"max_items_one_block": {
					Type:     schema.TypeList,
					Optional: true,
					MaxItems: 1,
					Elem: &schema.Resource{
						Schema: map[string]*schema.Schema{
							"prop": {
								Type:     schema.TypeString,
								Optional: true,
							},
						},
					},
				},
			},
		},
	}
	tfp := &schema.Provider{ResourcesMap: resMap}
	bridgedProvider := pulcheck.BridgedProvider(t, "prov", tfp)

	program := `
name: test
runtime: yaml
resources:
    mainRes:
        type: prov:index:Test
        properties: %s
`

	for _, tc := range []struct {
		name     string
		props1   interface{}
		props2   interface{}
		expected autogold.Value
		skip     bool
	}{
		{
			"string unchanged",
			map[string]interface{}{"stringProp": "val"},
			map[string]interface{}{"stringProp": "val"},
			autogold.Expect(`Previewing update (test):
  pulumi:pulumi:Stack: (same)
    [urn=urn:pulumi:test::test::pulumi:pulumi:Stack::test-test]
Resources:
    2 unchanged
`),
			false,
		},
		{
			"string added",
			map[string]interface{}{},
			map[string]interface{}{"stringProp": "val"},
			autogold.Expect(`Previewing update (test):
  pulumi:pulumi:Stack: (same)
    [urn=urn:pulumi:test::test::pulumi:pulumi:Stack::test-test]
    ~ prov:index/test:Test: (update)
        [id=newid]
        [urn=urn:pulumi:test::test::prov:index/test:Test::mainRes]
      + stringProp: "val"
Resources:
    ~ 1 to update
    1 unchanged
`),
			false,
		},
		{
			"string removed",
			map[string]interface{}{"stringProp": "val1"},
			map[string]interface{}{},
			autogold.Expect(`Previewing update (test):
  pulumi:pulumi:Stack: (same)
    [urn=urn:pulumi:test::test::pulumi:pulumi:Stack::test-test]
    ~ prov:index/test:Test: (update)
        [id=newid]
        [urn=urn:pulumi:test::test::prov:index/test:Test::mainRes]
      - stringProp: "val1"
Resources:
    ~ 1 to update
    1 unchanged
`),
			false,
		},
		{
			"string changed",
			map[string]interface{}{"stringProp": "val1"},
			map[string]interface{}{"stringProp": "val2"},
			autogold.Expect(`Previewing update (test):
  pulumi:pulumi:Stack: (same)
    [urn=urn:pulumi:test::test::pulumi:pulumi:Stack::test-test]
    ~ prov:index/test:Test: (update)
        [id=newid]
        [urn=urn:pulumi:test::test::prov:index/test:Test::mainRes]
      ~ stringProp: "val1" => "val2"
Resources:
    ~ 1 to update
    1 unchanged
`),
			false,
		},
		{
			"list unchanged",
			map[string]interface{}{"listProps": []interface{}{"val"}},
			map[string]interface{}{"listProps": []interface{}{"val"}},
			autogold.Expect(`Previewing update (test):
  pulumi:pulumi:Stack: (same)
    [urn=urn:pulumi:test::test::pulumi:pulumi:Stack::test-test]
Resources:
    2 unchanged
`),
			false,
		},
		// TODO[pulumi/pulumi-terraform-bridge#2234]: Duplicated diff
		{
			"list added",
			map[string]interface{}{},
			map[string]interface{}{"listProps": []interface{}{"val"}},
			autogold.Expect(`Previewing update (test):
  pulumi:pulumi:Stack: (same)
    [urn=urn:pulumi:test::test::pulumi:pulumi:Stack::test-test]
    ~ prov:index/test:Test: (update)
        [id=newid]
        [urn=urn:pulumi:test::test::prov:index/test:Test::mainRes]
      + listProps: [
      +     [0]: "val"
        ]
      + listProps: [
      +     [0]: "val"
        ]
Resources:
    ~ 1 to update
    1 unchanged
`),
			false,
		},
		// TODO[pulumi/pulumi-terraform-bridge#2233]: Missing diff
		{
			"list added empty",
			map[string]interface{}{},
			map[string]interface{}{"listProps": []interface{}{}},
			autogold.Expect(`Previewing update (test):
  pulumi:pulumi:Stack: (same)
    [urn=urn:pulumi:test::test::pulumi:pulumi:Stack::test-test]
Resources:
    2 unchanged
`),
			false,
		},
		// TODO[pulumi/pulumi-terraform-bridge#2234]: Duplicated diff
		{
			"list removed",
			map[string]interface{}{"listProps": []interface{}{"val"}},
			map[string]interface{}{},
			autogold.Expect(`Previewing update (test):
  pulumi:pulumi:Stack: (same)
    [urn=urn:pulumi:test::test::pulumi:pulumi:Stack::test-test]
    ~ prov:index/test:Test: (update)
        [id=newid]
        [urn=urn:pulumi:test::test::prov:index/test:Test::mainRes]
      - listProps: [
      -     [0]: "val"
        ]
      - listProps: [
      -     [0]: "val"
        ]
Resources:
    ~ 1 to update
    1 unchanged
`),
			false,
		},
		// TODO[pulumi/pulumi-terraform-bridge#2233]: Missing diff
		{
			"list removed empty",
			map[string]interface{}{"listProps": []interface{}{}},
			map[string]interface{}{},
			autogold.Expect(`Previewing update (test):
  pulumi:pulumi:Stack: (same)
    [urn=urn:pulumi:test::test::pulumi:pulumi:Stack::test-test]
Resources:
    2 unchanged
`),
			false,
		},
		{
			"list element added front",
			map[string]interface{}{"listProps": []interface{}{"val2", "val3"}},
			map[string]interface{}{"listProps": []interface{}{"val1", "val2", "val3"}},
			autogold.Expect(`Previewing update (test):
  pulumi:pulumi:Stack: (same)
    [urn=urn:pulumi:test::test::pulumi:pulumi:Stack::test-test]
    ~ prov:index/test:Test: (update)
        [id=newid]
        [urn=urn:pulumi:test::test::prov:index/test:Test::mainRes]
      ~ listProps: [
          ~ [0]: "val2" => "val1"
          ~ [1]: "val3" => "val2"
          + [2]: "val3"
        ]
Resources:
    ~ 1 to update
    1 unchanged
`),
			false,
		},
		{
			"list element added back",
			map[string]interface{}{"listProps": []interface{}{"val1", "val2"}},
			map[string]interface{}{"listProps": []interface{}{"val1", "val2", "val3"}},
			autogold.Expect(`Previewing update (test):
  pulumi:pulumi:Stack: (same)
    [urn=urn:pulumi:test::test::pulumi:pulumi:Stack::test-test]
    ~ prov:index/test:Test: (update)
        [id=newid]
        [urn=urn:pulumi:test::test::prov:index/test:Test::mainRes]
      ~ listProps: [
            [0]: "val1"
            [1]: "val2"
          + [2]: "val3"
        ]
Resources:
    ~ 1 to update
    1 unchanged
`),
			false,
		},
		{
			"list element added middle",
			map[string]interface{}{"listProps": []interface{}{"val1", "val3"}},
			map[string]interface{}{"listProps": []interface{}{"val1", "val2", "val3"}},
			autogold.Expect(`Previewing update (test):
  pulumi:pulumi:Stack: (same)
    [urn=urn:pulumi:test::test::pulumi:pulumi:Stack::test-test]
    ~ prov:index/test:Test: (update)
        [id=newid]
        [urn=urn:pulumi:test::test::prov:index/test:Test::mainRes]
      ~ listProps: [
            [0]: "val1"
          ~ [1]: "val3" => "val2"
          + [2]: "val3"
        ]
Resources:
    ~ 1 to update
    1 unchanged
`),
			false,
		},
		{
			"list element removed front",
			map[string]interface{}{"listProps": []interface{}{"val1", "val2", "val3"}},
			map[string]interface{}{"listProps": []interface{}{"val2", "val3"}},
			autogold.Expect(`Previewing update (test):
  pulumi:pulumi:Stack: (same)
    [urn=urn:pulumi:test::test::pulumi:pulumi:Stack::test-test]
    ~ prov:index/test:Test: (update)
        [id=newid]
        [urn=urn:pulumi:test::test::prov:index/test:Test::mainRes]
      ~ listProps: [
          ~ [0]: "val1" => "val2"
          ~ [1]: "val2" => "val3"
          - [2]: "val3"
        ]
Resources:
    ~ 1 to update
    1 unchanged
`),
			false,
		},
		{
			"list element removed back",
			map[string]interface{}{"listProps": []interface{}{"val1", "val2", "val3"}},
			map[string]interface{}{"listProps": []interface{}{"val1", "val2"}},
			autogold.Expect(`Previewing update (test):
  pulumi:pulumi:Stack: (same)
    [urn=urn:pulumi:test::test::pulumi:pulumi:Stack::test-test]
    ~ prov:index/test:Test: (update)
        [id=newid]
        [urn=urn:pulumi:test::test::prov:index/test:Test::mainRes]
      ~ listProps: [
            [0]: "val1"
            [1]: "val2"
          - [2]: "val3"
        ]
Resources:
    ~ 1 to update
    1 unchanged
`),
			false,
		},
		{
			"list element removed middle",
			map[string]interface{}{"listProps": []interface{}{"val1", "val2", "val3"}},
			map[string]interface{}{"listProps": []interface{}{"val1", "val3"}},
			autogold.Expect(`Previewing update (test):
  pulumi:pulumi:Stack: (same)
    [urn=urn:pulumi:test::test::pulumi:pulumi:Stack::test-test]
    ~ prov:index/test:Test: (update)
        [id=newid]
        [urn=urn:pulumi:test::test::prov:index/test:Test::mainRes]
      ~ listProps: [
            [0]: "val1"
          ~ [1]: "val2" => "val3"
          - [2]: "val3"
        ]
Resources:
    ~ 1 to update
    1 unchanged
`),
			false,
		},
		{
			"list element changed",
			map[string]interface{}{"listProps": []interface{}{"val1"}},
			map[string]interface{}{"listProps": []interface{}{"val2"}},
			autogold.Expect(`Previewing update (test):
  pulumi:pulumi:Stack: (same)
    [urn=urn:pulumi:test::test::pulumi:pulumi:Stack::test-test]
    ~ prov:index/test:Test: (update)
        [id=newid]
        [urn=urn:pulumi:test::test::prov:index/test:Test::mainRes]
      ~ listProps: [
          ~ [0]: "val1" => "val2"
        ]
Resources:
    ~ 1 to update
    1 unchanged
`),
			false,
		},
		{
			"set unchanged",
			map[string]interface{}{"setProps": []interface{}{"val"}},
			map[string]interface{}{"setProps": []interface{}{"val"}},
			autogold.Expect(`Previewing update (test):
  pulumi:pulumi:Stack: (same)
    [urn=urn:pulumi:test::test::pulumi:pulumi:Stack::test-test]
Resources:
    2 unchanged
`),
			false,
		},
		// TODO[pulumi/pulumi-terraform-bridge#2234]: Duplicated diff
		{
			"set added",
			map[string]interface{}{},
			map[string]interface{}{"setProps": []interface{}{"val"}},
			autogold.Expect(`Previewing update (test):
  pulumi:pulumi:Stack: (same)
    [urn=urn:pulumi:test::test::pulumi:pulumi:Stack::test-test]
    ~ prov:index/test:Test: (update)
        [id=newid]
        [urn=urn:pulumi:test::test::prov:index/test:Test::mainRes]
      + setProps: [
      +     [0]: "val"
        ]
      + setProps: [
      +     [0]: "val"
        ]
Resources:
    ~ 1 to update
    1 unchanged
`),
			false,
		},
		// TODO[pulumi/pulumi-terraform-bridge#2233]: Missing diff
		{
			"set added empty",
			map[string]interface{}{},
			map[string]interface{}{"setProps": []interface{}{}},
			autogold.Expect(`Previewing update (test):
  pulumi:pulumi:Stack: (same)
    [urn=urn:pulumi:test::test::pulumi:pulumi:Stack::test-test]
Resources:
    2 unchanged
`),
			false,
		},
		// TODO[pulumi/pulumi-terraform-bridge#2234]: Duplicated diff
		{
			"set removed",
			map[string]interface{}{"setProps": []interface{}{"val"}},
			map[string]interface{}{},
			autogold.Expect(`Previewing update (test):
  pulumi:pulumi:Stack: (same)
    [urn=urn:pulumi:test::test::pulumi:pulumi:Stack::test-test]
    ~ prov:index/test:Test: (update)
        [id=newid]
        [urn=urn:pulumi:test::test::prov:index/test:Test::mainRes]
      - setProps: [
      -     [0]: "val"
        ]
      - setProps: [
      -     [0]: "val"
        ]
Resources:
    ~ 1 to update
    1 unchanged
`),
			false,
		},
		// TODO[pulumi/pulumi-terraform-bridge#2233]: Missing diff
		{
			"set removed empty",
			map[string]interface{}{"setProps": []interface{}{}},
			map[string]interface{}{},
			autogold.Expect(`Previewing update (test):
  pulumi:pulumi:Stack: (same)
    [urn=urn:pulumi:test::test::pulumi:pulumi:Stack::test-test]
Resources:
    2 unchanged
`),
			false,
		},
		// TODO[pulumi/pulumi-terraform-bridge#2235]: Wrong number of additions
		{
			"set element added front",
			map[string]interface{}{"setProps": []interface{}{"val2", "val3"}},
			map[string]interface{}{"setProps": []interface{}{"val1", "val2", "val3"}},
			autogold.Expect(`Previewing update (test):
		  pulumi:pulumi:Stack: (same)
		    [urn=urn:pulumi:test::test::pulumi:pulumi:Stack::test-test]
		    ~ prov:index/test:Test: (update)
		        [id=newid]
		        [urn=urn:pulumi:test::test::prov:index/test:Test::mainRes]
		      ~ setProps: [
		          ~ [0]: "val2" => "val1"
		          ~ [1]: "val3" => "val2"
		          + [2]: "val3"
		        ]
		Resources:
		    ~ 1 to update
		    1 unchanged
		`),
			// TODO[pulumi/pulumi-terraform-bridge#2325]: Non-deterministic output
			true,
		},
		{
			"set element added back",
			map[string]interface{}{"setProps": []interface{}{"val1", "val2"}},
			map[string]interface{}{"setProps": []interface{}{"val1", "val2", "val3"}},
			autogold.Expect(`Previewing update (test):
  pulumi:pulumi:Stack: (same)
    [urn=urn:pulumi:test::test::pulumi:pulumi:Stack::test-test]
    ~ prov:index/test:Test: (update)
        [id=newid]
        [urn=urn:pulumi:test::test::prov:index/test:Test::mainRes]
      ~ setProps: [
            [0]: "val1"
            [1]: "val2"
          + [2]: "val3"
        ]
Resources:
    ~ 1 to update
    1 unchanged
`),
			false,
		},
		// TODO[pulumi/pulumi-terraform-bridge#2235]: Wrong number of additions
		{
			"set element added middle",
			map[string]interface{}{"setProps": []interface{}{"val1", "val3"}},
			map[string]interface{}{"setProps": []interface{}{"val1", "val2", "val3"}},
			autogold.Expect(`Previewing update (test):
		  pulumi:pulumi:Stack: (same)
		    [urn=urn:pulumi:test::test::pulumi:pulumi:Stack::test-test]
		    ~ prov:index/test:Test: (update)
		        [id=newid]
		        [urn=urn:pulumi:test::test::prov:index/test:Test::mainRes]
		      ~ setProps: [
		            [0]: "val1"
		          + [1]: "val2"
		          + [2]: "val3"
		        ]
		Resources:
		    ~ 1 to update
		    1 unchanged

		`),
			// TODO[pulumi/pulumi-terraform-bridge#2325]: Non-deterministic output
			true,
		},
		{
			"set element removed front",
			map[string]interface{}{"setProps": []interface{}{"val1", "val2", "val3"}},
			map[string]interface{}{"setProps": []interface{}{"val2", "val3"}},
			autogold.Expect(`Previewing update (test):
		  pulumi:pulumi:Stack: (same)
		    [urn=urn:pulumi:test::test::pulumi:pulumi:Stack::test-test]
		    ~ prov:index/test:Test: (update)
		        [id=newid]
		        [urn=urn:pulumi:test::test::prov:index/test:Test::mainRes]
		      ~ setProps: [
		          ~ [0]: "val1" => "val2"
		          ~ [1]: "val2" => "val3"
		          - [2]: "val3"
		        ]
		Resources:
		    ~ 1 to update
		    1 unchanged
`),
			// TODO[pulumi/pulumi-terraform-bridge#2325]: Non-deterministic output
			true,
		},
		{
			"set element removed back",
			map[string]interface{}{"setProps": []interface{}{"val1", "val2", "val3"}},
			map[string]interface{}{"setProps": []interface{}{"val1", "val2"}},
			autogold.Expect(`Previewing update (test):
  pulumi:pulumi:Stack: (same)
    [urn=urn:pulumi:test::test::pulumi:pulumi:Stack::test-test]
    ~ prov:index/test:Test: (update)
        [id=newid]
        [urn=urn:pulumi:test::test::prov:index/test:Test::mainRes]
      ~ setProps: [
            [0]: "val1"
            [1]: "val2"
          - [2]: "val3"
        ]
Resources:
    ~ 1 to update
    1 unchanged
`),
			false,
		},
		// TODO[pulumi/pulumi-terraform-bridge#2235]: Wrong number of removals
		{
			"set element removed middle",
			map[string]interface{}{"setProps": []interface{}{"val1", "val2", "val3"}},
			map[string]interface{}{"setProps": []interface{}{"val1", "val3"}},
			autogold.Expect(`Previewing update (test):
		  pulumi:pulumi:Stack: (same)
		    [urn=urn:pulumi:test::test::pulumi:pulumi:Stack::test-test]
		    ~ prov:index/test:Test: (update)
		        [id=newid]
		        [urn=urn:pulumi:test::test::prov:index/test:Test::mainRes]
		      ~ setProps: [
		            [0]: "val1"
		          ~ [1]: "val2" => "val3"
		          - [2]: "val3"
		        ]
		Resources:
		    ~ 1 to update
		    1 unchanged
		`),
			// TODO[pulumi/pulumi-terraform-bridge#2325]: Non-deterministic output
			true,
		},
		{
			"set element changed",
			map[string]interface{}{"setProps": []interface{}{"val1"}},
			map[string]interface{}{"setProps": []interface{}{"val2"}},
			autogold.Expect(`Previewing update (test):
  pulumi:pulumi:Stack: (same)
    [urn=urn:pulumi:test::test::pulumi:pulumi:Stack::test-test]
    ~ prov:index/test:Test: (update)
        [id=newid]
        [urn=urn:pulumi:test::test::prov:index/test:Test::mainRes]
      ~ setProps: [
          ~ [0]: "val1" => "val2"
        ]
Resources:
    ~ 1 to update
    1 unchanged
`),
			false,
		},
		{
			"map unchanged",
			map[string]interface{}{"mapProp": map[string]interface{}{"key": "val"}},
			map[string]interface{}{"mapProp": map[string]interface{}{"key": "val"}},
			autogold.Expect(`Previewing update (test):
  pulumi:pulumi:Stack: (same)
    [urn=urn:pulumi:test::test::pulumi:pulumi:Stack::test-test]
Resources:
    2 unchanged
`),
			false,
		},
		// TODO[pulumi/pulumi-terraform-bridge#2234]: Duplicated diff
		{
			"map added",
			map[string]interface{}{},
			map[string]interface{}{"mapProp": map[string]interface{}{"key": "val"}},
			autogold.Expect(`Previewing update (test):
  pulumi:pulumi:Stack: (same)
    [urn=urn:pulumi:test::test::pulumi:pulumi:Stack::test-test]
    ~ prov:index/test:Test: (update)
        [id=newid]
        [urn=urn:pulumi:test::test::prov:index/test:Test::mainRes]
      + mapProp: {
          + key: "val"
        }
      + mapProp: {
          + key: "val"
        }
Resources:
    ~ 1 to update
    1 unchanged
`),
			false,
		},
		// TODO[pulumi/pulumi-terraform-bridge#2233]: Missing diff
		{
			"map added empty",
			map[string]interface{}{},
			map[string]interface{}{"mapProp": map[string]interface{}{}},
			autogold.Expect(`Previewing update (test):
  pulumi:pulumi:Stack: (same)
    [urn=urn:pulumi:test::test::pulumi:pulumi:Stack::test-test]
Resources:
    2 unchanged
`),
			false,
		},
		// TODO[pulumi/pulumi-terraform-bridge#2234]: Duplicated diff
		{
			"map removed",
			map[string]interface{}{"mapProp": map[string]interface{}{"key": "val"}},
			map[string]interface{}{},
			autogold.Expect(`Previewing update (test):
  pulumi:pulumi:Stack: (same)
    [urn=urn:pulumi:test::test::pulumi:pulumi:Stack::test-test]
    ~ prov:index/test:Test: (update)
        [id=newid]
        [urn=urn:pulumi:test::test::prov:index/test:Test::mainRes]
      - mapProp: {
          - key: "val"
        }
      - mapProp: {
          - key: "val"
        }
Resources:
    ~ 1 to update
    1 unchanged
`),
			false,
		},
		// TODO[pulumi/pulumi-terraform-bridge#2233]: Missing diff
		{
			"map removed empty",
			map[string]interface{}{"mapProp": map[string]interface{}{}},
			map[string]interface{}{},
			autogold.Expect(`Previewing update (test):
  pulumi:pulumi:Stack: (same)
    [urn=urn:pulumi:test::test::pulumi:pulumi:Stack::test-test]
Resources:
    2 unchanged
`),
			false,
		},
		// TODO[pulumi/pulumi-terraform-bridge#2234]: Duplicated diff
		{
			"map element added",
			map[string]interface{}{"mapProp": map[string]interface{}{}},
			map[string]interface{}{"mapProp": map[string]interface{}{"key": "val"}},
			autogold.Expect(`Previewing update (test):
  pulumi:pulumi:Stack: (same)
    [urn=urn:pulumi:test::test::pulumi:pulumi:Stack::test-test]
    ~ prov:index/test:Test: (update)
        [id=newid]
        [urn=urn:pulumi:test::test::prov:index/test:Test::mainRes]
      + mapProp: {
          + key: "val"
        }
      + mapProp: {
          + key: "val"
        }
Resources:
    ~ 1 to update
    1 unchanged
`),
			false,
		},
		{
			"map element removed",
			map[string]interface{}{"mapProp": map[string]interface{}{"key": "val"}},
			map[string]interface{}{"mapProp": map[string]interface{}{}},
			autogold.Expect(`Previewing update (test):
  pulumi:pulumi:Stack: (same)
    [urn=urn:pulumi:test::test::pulumi:pulumi:Stack::test-test]
    ~ prov:index/test:Test: (update)
        [id=newid]
        [urn=urn:pulumi:test::test::prov:index/test:Test::mainRes]
      ~ mapProp: {
          - key: "val"
        }
Resources:
    ~ 1 to update
    1 unchanged
`),
			false,
		},
		{
			"map value changed",
			map[string]interface{}{"mapProp": map[string]interface{}{"key": "val1"}},
			map[string]interface{}{"mapProp": map[string]interface{}{"key": "val2"}},
			autogold.Expect(`Previewing update (test):
  pulumi:pulumi:Stack: (same)
    [urn=urn:pulumi:test::test::pulumi:pulumi:Stack::test-test]
    ~ prov:index/test:Test: (update)
        [id=newid]
        [urn=urn:pulumi:test::test::prov:index/test:Test::mainRes]
      ~ mapProp: {
          ~ key: "val1" => "val2"
        }
Resources:
    ~ 1 to update
    1 unchanged
`),
			false,
		},
		{
			"map key changed",
			map[string]interface{}{"mapProp": map[string]interface{}{"key1": "val"}},
			map[string]interface{}{"mapProp": map[string]interface{}{"key2": "val"}},
			autogold.Expect(`Previewing update (test):
  pulumi:pulumi:Stack: (same)
    [urn=urn:pulumi:test::test::pulumi:pulumi:Stack::test-test]
    ~ prov:index/test:Test: (update)
        [id=newid]
        [urn=urn:pulumi:test::test::prov:index/test:Test::mainRes]
      ~ mapProp: {
          - key1: "val"
          + key2: "val"
        }
Resources:
    ~ 1 to update
    1 unchanged
`),
			false,
		},
		{
			"list block unchanged",
			map[string]interface{}{"listBlocks": []interface{}{map[string]interface{}{"prop": "val"}}},
			map[string]interface{}{"listBlocks": []interface{}{map[string]interface{}{"prop": "val"}}},
			autogold.Expect(`Previewing update (test):
  pulumi:pulumi:Stack: (same)
    [urn=urn:pulumi:test::test::pulumi:pulumi:Stack::test-test]
Resources:
    2 unchanged
`),
<<<<<<< HEAD
=======
			false,
>>>>>>> 551a615f
		},
		{
			"list block added",
			map[string]interface{}{},
			map[string]interface{}{"listBlocks": []interface{}{map[string]interface{}{"prop": "val"}}},
			autogold.Expect(`Previewing update (test):
  pulumi:pulumi:Stack: (same)
    [urn=urn:pulumi:test::test::pulumi:pulumi:Stack::test-test]
    ~ prov:index/test:Test: (update)
        [id=newid]
        [urn=urn:pulumi:test::test::prov:index/test:Test::mainRes]
      ~ listBlocks: [
          + [0]: {
                  + prop      : "val"
                }
        ]
Resources:
    ~ 1 to update
    1 unchanged
`),
<<<<<<< HEAD
=======
			false,
>>>>>>> 551a615f
		},
		// This is expected to be a no-op because blocks can not be nil in TF
		{
			"list block added empty",
			map[string]interface{}{},
			map[string]interface{}{"listBlocks": []interface{}{}},
			autogold.Expect(`Previewing update (test):
  pulumi:pulumi:Stack: (same)
    [urn=urn:pulumi:test::test::pulumi:pulumi:Stack::test-test]
Resources:
    2 unchanged
`),
<<<<<<< HEAD
=======
			false,
>>>>>>> 551a615f
		},
		{
			"list block added empty object",
			map[string]interface{}{},
			map[string]interface{}{"listBlocks": []interface{}{map[string]interface{}{}}},
			autogold.Expect(`Previewing update (test):
  pulumi:pulumi:Stack: (same)
    [urn=urn:pulumi:test::test::pulumi:pulumi:Stack::test-test]
    ~ prov:index/test:Test: (update)
        [id=newid]
        [urn=urn:pulumi:test::test::prov:index/test:Test::mainRes]
      ~ listBlocks: [
          + [0]: {
                }
        ]
Resources:
    ~ 1 to update
    1 unchanged
`),
<<<<<<< HEAD
=======
			false,
>>>>>>> 551a615f
		},
		// TODO[pulumi/pulumi-terraform-bridge#2234]: Duplicated diff
		{
			"list block removed",
			map[string]interface{}{"listBlocks": []interface{}{map[string]interface{}{"prop": "val"}}},
			map[string]interface{}{},
			autogold.Expect(`Previewing update (test):
  pulumi:pulumi:Stack: (same)
    [urn=urn:pulumi:test::test::pulumi:pulumi:Stack::test-test]
    ~ prov:index/test:Test: (update)
        [id=newid]
        [urn=urn:pulumi:test::test::prov:index/test:Test::mainRes]
      - listBlocks: [
      -     [0]: {
              - prop: "val"
            }
        ]
      - listBlocks: [
      -     [0]: {
              - prop: "val"
            }
        ]
Resources:
    ~ 1 to update
    1 unchanged
`),
<<<<<<< HEAD
=======
			false,
>>>>>>> 551a615f
		},
		// This is expected to be a no-op because blocks can not be nil in TF
		{
			"list block removed empty",
			map[string]interface{}{"listBlocks": []interface{}{}},
			map[string]interface{}{},
			autogold.Expect(`Previewing update (test):
  pulumi:pulumi:Stack: (same)
    [urn=urn:pulumi:test::test::pulumi:pulumi:Stack::test-test]
Resources:
    2 unchanged
`),
<<<<<<< HEAD
		},
		// TODO: where is the nested prop diff coming from
=======
			false,
		},
		// TODO[pulumi/pulumi-terraform-bridge#2399] nested prop diff
>>>>>>> 551a615f
		{
			"list block removed empty object",
			map[string]interface{}{"listBlocks": []interface{}{map[string]interface{}{}}},
			map[string]interface{}{},
			autogold.Expect(`Previewing update (test):
  pulumi:pulumi:Stack: (same)
    [urn=urn:pulumi:test::test::pulumi:pulumi:Stack::test-test]
    ~ prov:index/test:Test: (update)
        [id=newid]
        [urn=urn:pulumi:test::test::prov:index/test:Test::mainRes]
      - listBlocks: [
      -     [0]: {
              - prop: <null>
            }
        ]
Resources:
    ~ 1 to update
    1 unchanged
`),
<<<<<<< HEAD
		},
		// TODO: Why are __defaults appearing in the diff?
=======
			false,
		},
		// TODO[pulumi/pulumi-terraform-bridge#2400] __defaults appearing in the diff
>>>>>>> 551a615f
		{
			"list block element added front",
			map[string]interface{}{"listBlocks": []interface{}{
				map[string]interface{}{"prop": "val2"},
				map[string]interface{}{"prop": "val3"},
			}},
			map[string]interface{}{"listBlocks": []interface{}{
				map[string]interface{}{"prop": "val1"},
				map[string]interface{}{"prop": "val2"},
				map[string]interface{}{"prop": "val3"},
			}},
			autogold.Expect(`Previewing update (test):
  pulumi:pulumi:Stack: (same)
    [urn=urn:pulumi:test::test::pulumi:pulumi:Stack::test-test]
    ~ prov:index/test:Test: (update)
        [id=newid]
        [urn=urn:pulumi:test::test::prov:index/test:Test::mainRes]
      ~ listBlocks: [
          ~ [0]: {
                  + __defaults: []
                  ~ prop      : "val2" => "val1"
                }
          ~ [1]: {
                  + __defaults: []
                  ~ prop      : "val3" => "val2"
                }
          + [2]: {
                  + prop      : "val3"
                }
        ]
Resources:
    ~ 1 to update
    1 unchanged
`),
<<<<<<< HEAD
		},
		// TODO: Why are __defaults appearing in the diff?
=======
			false,
		},
		// TODO[pulumi/pulumi-terraform-bridge#2400] __defaults appearing in the diff
>>>>>>> 551a615f
		{
			"list block element added back",
			map[string]interface{}{"listBlocks": []interface{}{
				map[string]interface{}{"prop": "val1"},
				map[string]interface{}{"prop": "val2"},
			}},
			map[string]interface{}{"listBlocks": []interface{}{
				map[string]interface{}{"prop": "val1"},
				map[string]interface{}{"prop": "val2"},
				map[string]interface{}{"prop": "val3"},
			}},
			autogold.Expect(`Previewing update (test):
  pulumi:pulumi:Stack: (same)
    [urn=urn:pulumi:test::test::pulumi:pulumi:Stack::test-test]
    ~ prov:index/test:Test: (update)
        [id=newid]
        [urn=urn:pulumi:test::test::prov:index/test:Test::mainRes]
      ~ listBlocks: [
          ~ [0]: {
                  + __defaults: []
                    prop      : "val1"
                }
          ~ [1]: {
                  + __defaults: []
                    prop      : "val2"
                }
          + [2]: {
                  + prop      : "val3"
                }
        ]
Resources:
    ~ 1 to update
    1 unchanged
`),
<<<<<<< HEAD
		},
		// TODO: Why are __defaults appearing in the diff?
=======
			false,
		},
		// TODO[pulumi/pulumi-terraform-bridge#2400] __defaults appearing in the diff
>>>>>>> 551a615f
		{
			"list block element added middle",
			map[string]interface{}{"listBlocks": []interface{}{
				map[string]interface{}{"prop": "val1"},
				map[string]interface{}{"prop": "val3"},
			}},
			map[string]interface{}{"listBlocks": []interface{}{
				map[string]interface{}{"prop": "val1"},
				map[string]interface{}{"prop": "val2"},
				map[string]interface{}{"prop": "val3"},
			}},
			autogold.Expect(`Previewing update (test):
  pulumi:pulumi:Stack: (same)
    [urn=urn:pulumi:test::test::pulumi:pulumi:Stack::test-test]
    ~ prov:index/test:Test: (update)
        [id=newid]
        [urn=urn:pulumi:test::test::prov:index/test:Test::mainRes]
      ~ listBlocks: [
          ~ [0]: {
                  + __defaults: []
                    prop      : "val1"
                }
          ~ [1]: {
                  + __defaults: []
                  ~ prop      : "val3" => "val2"
                }
          + [2]: {
                  + prop      : "val3"
                }
        ]
Resources:
    ~ 1 to update
    1 unchanged
`),
<<<<<<< HEAD
		},
		// TODO: Why are __defaults appearing in the diff?
=======
			false,
		},
		// TODO[pulumi/pulumi-terraform-bridge#2400] __defaults appearing in the diff
>>>>>>> 551a615f
		{
			"list block element removed front",
			map[string]interface{}{"listBlocks": []interface{}{
				map[string]interface{}{"prop": "val1"},
				map[string]interface{}{"prop": "val2"},
				map[string]interface{}{"prop": "val3"},
			}},
			map[string]interface{}{"listBlocks": []interface{}{
				map[string]interface{}{"prop": "val2"},
				map[string]interface{}{"prop": "val3"},
			}},
			autogold.Expect(`Previewing update (test):
  pulumi:pulumi:Stack: (same)
    [urn=urn:pulumi:test::test::pulumi:pulumi:Stack::test-test]
    ~ prov:index/test:Test: (update)
        [id=newid]
        [urn=urn:pulumi:test::test::prov:index/test:Test::mainRes]
      ~ listBlocks: [
          ~ [0]: {
                  + __defaults: []
                  ~ prop      : "val1" => "val2"
                }
          ~ [1]: {
                  + __defaults: []
                  ~ prop      : "val2" => "val3"
                }
          - [2]: {
                  - prop: "val3"
                }
        ]
Resources:
    ~ 1 to update
    1 unchanged
`),
<<<<<<< HEAD
		},
		// TODO: Why are __defaults appearing in the diff?
=======
			false,
		},
		// TODO[pulumi/pulumi-terraform-bridge#2400] __defaults appearing in the diff
>>>>>>> 551a615f
		{
			"list block element removed back",
			map[string]interface{}{"listBlocks": []interface{}{
				map[string]interface{}{"prop": "val1"},
				map[string]interface{}{"prop": "val2"},
				map[string]interface{}{"prop": "val3"},
			}},
			map[string]interface{}{"listBlocks": []interface{}{
				map[string]interface{}{"prop": "val1"},
				map[string]interface{}{"prop": "val2"},
			}},
			autogold.Expect(`Previewing update (test):
  pulumi:pulumi:Stack: (same)
    [urn=urn:pulumi:test::test::pulumi:pulumi:Stack::test-test]
    ~ prov:index/test:Test: (update)
        [id=newid]
        [urn=urn:pulumi:test::test::prov:index/test:Test::mainRes]
      ~ listBlocks: [
          ~ [0]: {
                  + __defaults: []
                    prop      : "val1"
                }
          ~ [1]: {
                  + __defaults: []
                    prop      : "val2"
                }
          - [2]: {
                  - prop: "val3"
                }
        ]
Resources:
    ~ 1 to update
    1 unchanged
`),
<<<<<<< HEAD
		},
		// TODO: Why are __defaults appearing in the diff?
=======
			false,
		},
		// TODO[pulumi/pulumi-terraform-bridge#2400] __defaults appearing in the diff
>>>>>>> 551a615f
		{
			"list block element removed middle",
			map[string]interface{}{"listBlocks": []interface{}{
				map[string]interface{}{"prop": "val1"},
				map[string]interface{}{"prop": "val2"},
				map[string]interface{}{"prop": "val3"},
			}},
			map[string]interface{}{"listBlocks": []interface{}{
				map[string]interface{}{"prop": "val1"},
				map[string]interface{}{"prop": "val3"},
			}},
			autogold.Expect(`Previewing update (test):
  pulumi:pulumi:Stack: (same)
    [urn=urn:pulumi:test::test::pulumi:pulumi:Stack::test-test]
    ~ prov:index/test:Test: (update)
        [id=newid]
        [urn=urn:pulumi:test::test::prov:index/test:Test::mainRes]
      ~ listBlocks: [
          ~ [0]: {
                  + __defaults: []
                    prop      : "val1"
                }
          ~ [1]: {
                  + __defaults: []
                  ~ prop      : "val2" => "val3"
                }
          - [2]: {
                  - prop: "val3"
                }
        ]
Resources:
    ~ 1 to update
    1 unchanged
`),
<<<<<<< HEAD
=======
			false,
>>>>>>> 551a615f
		},
		{
			"list block element changed",
			map[string]interface{}{"listBlocks": []interface{}{
				map[string]interface{}{"prop": "val1"},
			}},
			map[string]interface{}{"listBlocks": []interface{}{
				map[string]interface{}{"prop": "val2"},
			}},
			autogold.Expect(`Previewing update (test):
  pulumi:pulumi:Stack: (same)
    [urn=urn:pulumi:test::test::pulumi:pulumi:Stack::test-test]
    ~ prov:index/test:Test: (update)
        [id=newid]
        [urn=urn:pulumi:test::test::prov:index/test:Test::mainRes]
      ~ listBlocks: [
          ~ [0]: {
                  ~ prop: "val1" => "val2"
                }
        ]
Resources:
    ~ 1 to update
    1 unchanged
`),
<<<<<<< HEAD
=======
			false,
>>>>>>> 551a615f
		},
		{
			"set block unchanged",
			map[string]interface{}{"setBlocks": []interface{}{map[string]interface{}{"prop": "val"}}},
			map[string]interface{}{"setBlocks": []interface{}{map[string]interface{}{"prop": "val"}}},
			autogold.Expect(`Previewing update (test):
  pulumi:pulumi:Stack: (same)
    [urn=urn:pulumi:test::test::pulumi:pulumi:Stack::test-test]
Resources:
    2 unchanged
`),
<<<<<<< HEAD
=======
			false,
>>>>>>> 551a615f
		},
		{
			"set block added",
			map[string]interface{}{},
			map[string]interface{}{"setBlocks": []interface{}{map[string]interface{}{"prop": "val"}}},
			autogold.Expect(`Previewing update (test):
  pulumi:pulumi:Stack: (same)
    [urn=urn:pulumi:test::test::pulumi:pulumi:Stack::test-test]
    ~ prov:index/test:Test: (update)
        [id=newid]
        [urn=urn:pulumi:test::test::prov:index/test:Test::mainRes]
      ~ setBlocks: [
          + [0]: {
                  + prop      : "val"
                }
        ]
Resources:
    ~ 1 to update
    1 unchanged
`),
<<<<<<< HEAD
=======
			false,
>>>>>>> 551a615f
		},
		// This is expected to be a no-op because blocks can not be nil in TF
		{
			"set block added empty",
			map[string]interface{}{},
			map[string]interface{}{"setBlocks": []interface{}{}},
			autogold.Expect(`Previewing update (test):
  pulumi:pulumi:Stack: (same)
    [urn=urn:pulumi:test::test::pulumi:pulumi:Stack::test-test]
Resources:
    2 unchanged
`),
<<<<<<< HEAD
=======
			false,
>>>>>>> 551a615f
		},
		{
			"set block added empty object",
			map[string]interface{}{},
			map[string]interface{}{"setBlocks": []interface{}{map[string]interface{}{}}},
			autogold.Expect(`Previewing update (test):
  pulumi:pulumi:Stack: (same)
    [urn=urn:pulumi:test::test::pulumi:pulumi:Stack::test-test]
    ~ prov:index/test:Test: (update)
        [id=newid]
        [urn=urn:pulumi:test::test::prov:index/test:Test::mainRes]
      ~ setBlocks: [
          + [0]: {
                }
        ]
Resources:
    ~ 1 to update
    1 unchanged
`),
<<<<<<< HEAD
=======
			false,
>>>>>>> 551a615f
		},
		// TODO[pulumi/pulumi-terraform-bridge#2234]: Duplicated diff
		{
			"set block removed",
			map[string]interface{}{"setBlocks": []interface{}{map[string]interface{}{"prop": "val"}}},
			map[string]interface{}{},
			autogold.Expect(`Previewing update (test):
  pulumi:pulumi:Stack: (same)
    [urn=urn:pulumi:test::test::pulumi:pulumi:Stack::test-test]
    ~ prov:index/test:Test: (update)
        [id=newid]
        [urn=urn:pulumi:test::test::prov:index/test:Test::mainRes]
      - setBlocks: [
      -     [0]: {
              - prop: "val"
            }
        ]
      - setBlocks: [
      -     [0]: {
              - prop: "val"
            }
        ]
Resources:
    ~ 1 to update
    1 unchanged
`),
<<<<<<< HEAD
=======
			false,
>>>>>>> 551a615f
		},
		// This is expected to be a no-op because blocks can not be nil in TF
		{
			"set block removed empty",
			map[string]interface{}{"setBlocks": []interface{}{}},
			map[string]interface{}{},
			autogold.Expect(`Previewing update (test):
  pulumi:pulumi:Stack: (same)
    [urn=urn:pulumi:test::test::pulumi:pulumi:Stack::test-test]
Resources:
    2 unchanged
`),
<<<<<<< HEAD
		},
		// TODO: where is the nested prop diff coming from
=======
			false,
		},
		// TODO[pulumi/pulumi-terraform-bridge#2399] nested prop diff
>>>>>>> 551a615f
		{
			"set block removed empty object",
			map[string]interface{}{"setBlocks": []interface{}{map[string]interface{}{}}},
			map[string]interface{}{},
			autogold.Expect(`Previewing update (test):
  pulumi:pulumi:Stack: (same)
    [urn=urn:pulumi:test::test::pulumi:pulumi:Stack::test-test]
    ~ prov:index/test:Test: (update)
        [id=newid]
        [urn=urn:pulumi:test::test::prov:index/test:Test::mainRes]
      - setBlocks: [
      -     [0]: {
              - prop: ""
            }
        ]
Resources:
    ~ 1 to update
    1 unchanged
`),
<<<<<<< HEAD
		},
		// TODO: Why are __defaults appearing in the diff?
=======
			false,
		},
		// TODO[pulumi/pulumi-terraform-bridge#2400] __defaults appearing in the diff
>>>>>>> 551a615f
		{
			"set block element added front",
			map[string]interface{}{"setBlocks": []interface{}{
				map[string]interface{}{"prop": "val2"},
				map[string]interface{}{"prop": "val3"},
			}},
			map[string]interface{}{"setBlocks": []interface{}{
				map[string]interface{}{"prop": "val1"},
				map[string]interface{}{"prop": "val2"},
				map[string]interface{}{"prop": "val3"},
			}},
			autogold.Expect(`Previewing update (test):
  pulumi:pulumi:Stack: (same)
    [urn=urn:pulumi:test::test::pulumi:pulumi:Stack::test-test]
    ~ prov:index/test:Test: (update)
        [id=newid]
        [urn=urn:pulumi:test::test::prov:index/test:Test::mainRes]
      ~ setBlocks: [
          ~ [0]: {
                  + __defaults: []
                  ~ prop      : "val2" => "val1"
                }
          ~ [1]: {
                  + __defaults: []
                  ~ prop      : "val3" => "val2"
                }
          + [2]: {
                  + prop      : "val3"
                }
        ]
Resources:
    ~ 1 to update
    1 unchanged
`),
<<<<<<< HEAD
		},
		// TODO: Why are __defaults appearing in the diff?
=======
			// TODO[pulumi/pulumi-terraform-bridge#2325]: Non-deterministic output
			true,
		},
		// TODO[pulumi/pulumi-terraform-bridge#2400] __defaults appearing in the diff
>>>>>>> 551a615f
		{
			"set block element added back",
			map[string]interface{}{"setBlocks": []interface{}{
				map[string]interface{}{"prop": "val1"},
				map[string]interface{}{"prop": "val2"},
			}},
			map[string]interface{}{"setBlocks": []interface{}{
				map[string]interface{}{"prop": "val1"},
				map[string]interface{}{"prop": "val2"},
				map[string]interface{}{"prop": "val3"},
			}},
			autogold.Expect(`Previewing update (test):
  pulumi:pulumi:Stack: (same)
    [urn=urn:pulumi:test::test::pulumi:pulumi:Stack::test-test]
    ~ prov:index/test:Test: (update)
        [id=newid]
        [urn=urn:pulumi:test::test::prov:index/test:Test::mainRes]
      ~ setBlocks: [
          ~ [0]: {
                  + __defaults: []
                    prop      : "val1"
                }
          ~ [1]: {
                  + __defaults: []
                    prop      : "val2"
                }
          + [2]: {
                  + prop      : "val3"
                }
        ]
Resources:
    ~ 1 to update
    1 unchanged
`),
<<<<<<< HEAD
		},
		// TODO: Why are __defaults appearing in the diff?
=======
			// TODO[pulumi/pulumi-terraform-bridge#2325]: Non-deterministic output
			true,
		},
		// TODO[pulumi/pulumi-terraform-bridge#2400] __defaults appearing in the diff
>>>>>>> 551a615f
		{
			"set block element added middle",
			map[string]interface{}{"setBlocks": []interface{}{
				map[string]interface{}{"prop": "val1"},
				map[string]interface{}{"prop": "val3"},
			}},
			map[string]interface{}{"setBlocks": []interface{}{
				map[string]interface{}{"prop": "val1"},
				map[string]interface{}{"prop": "val2"},
				map[string]interface{}{"prop": "val3"},
			}},
			autogold.Expect(`Previewing update (test):
  pulumi:pulumi:Stack: (same)
    [urn=urn:pulumi:test::test::pulumi:pulumi:Stack::test-test]
    ~ prov:index/test:Test: (update)
        [id=newid]
        [urn=urn:pulumi:test::test::prov:index/test:Test::mainRes]
      ~ setBlocks: [
          ~ [0]: {
                  + __defaults: []
                    prop      : "val1"
                }
          ~ [1]: {
                  + __defaults: []
                  ~ prop      : "val3" => "val2"
                }
          + [2]: {
                  + prop      : "val3"
                }
        ]
Resources:
    ~ 1 to update
    1 unchanged
`),
<<<<<<< HEAD
		},
		// TODO: Why are __defaults appearing in the diff?
=======
			// TODO[pulumi/pulumi-terraform-bridge#2325]: Non-deterministic output
			true,
		},
		// TODO[pulumi/pulumi-terraform-bridge#2400] __defaults appearing in the diff
>>>>>>> 551a615f
		// TODO[pulumi/pulumi-terraform-bridge#2234]: Duplicated diff
		{
			"set block element removed front",
			map[string]interface{}{"setBlocks": []interface{}{
				map[string]interface{}{"prop": "val1"},
				map[string]interface{}{"prop": "val2"},
				map[string]interface{}{"prop": "val3"},
			}},
			map[string]interface{}{"setBlocks": []interface{}{
				map[string]interface{}{"prop": "val2"},
				map[string]interface{}{"prop": "val3"},
			}},
			autogold.Expect(`Previewing update (test):
  pulumi:pulumi:Stack: (same)
    [urn=urn:pulumi:test::test::pulumi:pulumi:Stack::test-test]
    ~ prov:index/test:Test: (update)
        [id=newid]
        [urn=urn:pulumi:test::test::prov:index/test:Test::mainRes]
      ~ setBlocks: [
          ~ [0]: {
                  + __defaults: []
                  ~ prop      : "val1" => "val2"
                }
          ~ [1]: {
                  + __defaults: []
                  ~ prop      : "val2" => "val3"
                }
          - [2]: {
                  - prop: "val3"
                }
        ]
Resources:
    ~ 1 to update
    1 unchanged
`),
<<<<<<< HEAD
		},
		// TODO: Why are __defaults appearing in the diff?
=======
			// TODO[pulumi/pulumi-terraform-bridge#2325]: Non-deterministic output
			true,
		},
		// TODO[pulumi/pulumi-terraform-bridge#2400] __defaults appearing in the diff
>>>>>>> 551a615f
		{
			"set block element removed back",
			map[string]interface{}{"setBlocks": []interface{}{
				map[string]interface{}{"prop": "val1"},
				map[string]interface{}{"prop": "val2"},
				map[string]interface{}{"prop": "val3"},
			}},
			map[string]interface{}{"setBlocks": []interface{}{
				map[string]interface{}{"prop": "val1"},
				map[string]interface{}{"prop": "val2"},
			}},
			autogold.Expect(`Previewing update (test):
  pulumi:pulumi:Stack: (same)
    [urn=urn:pulumi:test::test::pulumi:pulumi:Stack::test-test]
    ~ prov:index/test:Test: (update)
        [id=newid]
        [urn=urn:pulumi:test::test::prov:index/test:Test::mainRes]
      ~ setBlocks: [
          ~ [0]: {
                  + __defaults: []
                    prop      : "val1"
                }
          ~ [1]: {
                  + __defaults: []
                    prop      : "val2"
                }
          - [2]: {
                  - prop: "val3"
                }
        ]
Resources:
    ~ 1 to update
    1 unchanged
`),
<<<<<<< HEAD
		},
		// TODO: Why are __defaults appearing in the diff?
=======
			// TODO[pulumi/pulumi-terraform-bridge#2325]: Non-deterministic output
			true,
		},
		// TODO[pulumi/pulumi-terraform-bridge#2400] __defaults appearing in the diff
>>>>>>> 551a615f
		{
			"set block element removed middle",
			map[string]interface{}{"setBlocks": []interface{}{
				map[string]interface{}{"prop": "val1"},
				map[string]interface{}{"prop": "val2"},
				map[string]interface{}{"prop": "val3"},
			}},
			map[string]interface{}{"setBlocks": []interface{}{
				map[string]interface{}{"prop": "val1"},
				map[string]interface{}{"prop": "val3"},
			}},
			autogold.Expect(`Previewing update (test):
  pulumi:pulumi:Stack: (same)
    [urn=urn:pulumi:test::test::pulumi:pulumi:Stack::test-test]
    ~ prov:index/test:Test: (update)
        [id=newid]
        [urn=urn:pulumi:test::test::prov:index/test:Test::mainRes]
      ~ setBlocks: [
          ~ [0]: {
                  + __defaults: []
                    prop      : "val1"
                }
          ~ [1]: {
                  + __defaults: []
                  ~ prop      : "val2" => "val3"
                }
          - [2]: {
                  - prop: "val3"
                }
        ]
Resources:
    ~ 1 to update
    1 unchanged
`),
<<<<<<< HEAD
=======
			// TODO[pulumi/pulumi-terraform-bridge#2325]: Non-deterministic output
			true,
>>>>>>> 551a615f
		},
		{
			"set block element changed",
			map[string]interface{}{"setBlocks": []interface{}{
				map[string]interface{}{"prop": "val1"},
			}},
			map[string]interface{}{"setBlocks": []interface{}{
				map[string]interface{}{"prop": "val2"},
			}},
			autogold.Expect(`Previewing update (test):
  pulumi:pulumi:Stack: (same)
    [urn=urn:pulumi:test::test::pulumi:pulumi:Stack::test-test]
    ~ prov:index/test:Test: (update)
        [id=newid]
        [urn=urn:pulumi:test::test::prov:index/test:Test::mainRes]
      ~ setBlocks: [
          ~ [0]: {
                  ~ prop: "val1" => "val2"
                }
        ]
Resources:
    ~ 1 to update
    1 unchanged
`),
<<<<<<< HEAD
=======
			false,
>>>>>>> 551a615f
		},
		{
			"maxItemsOne block unchanged",
			map[string]interface{}{"maxItemsOneBlock": map[string]interface{}{"prop": "val"}},
			map[string]interface{}{"maxItemsOneBlock": map[string]interface{}{"prop": "val"}},
			autogold.Expect(`Previewing update (test):
  pulumi:pulumi:Stack: (same)
    [urn=urn:pulumi:test::test::pulumi:pulumi:Stack::test-test]
Resources:
    2 unchanged
`),
<<<<<<< HEAD
=======
			false,
>>>>>>> 551a615f
		},
		// TODO[pulumi/pulumi-terraform-bridge#2234]: Duplicated diff
		{
			"maxItemsOne block added",
			map[string]interface{}{},
			map[string]interface{}{"maxItemsOneBlock": map[string]interface{}{"prop": "val"}},
			autogold.Expect(`Previewing update (test):
  pulumi:pulumi:Stack: (same)
    [urn=urn:pulumi:test::test::pulumi:pulumi:Stack::test-test]
    ~ prov:index/test:Test: (update)
        [id=newid]
        [urn=urn:pulumi:test::test::prov:index/test:Test::mainRes]
      + maxItemsOneBlock: {
          + prop      : "val"
        }
      + maxItemsOneBlock: {
          + prop      : "val"
        }
Resources:
    ~ 1 to update
    1 unchanged
`),
<<<<<<< HEAD
=======
			false,
>>>>>>> 551a615f
		},
		{
			"maxItemsOne block added empty",
			map[string]interface{}{},
			map[string]interface{}{"maxItemsOneBlock": map[string]interface{}{}},
			autogold.Expect(`Previewing update (test):
  pulumi:pulumi:Stack: (same)
    [urn=urn:pulumi:test::test::pulumi:pulumi:Stack::test-test]
    ~ prov:index/test:Test: (update)
        [id=newid]
        [urn=urn:pulumi:test::test::prov:index/test:Test::mainRes]
      + maxItemsOneBlock: {
        }
Resources:
    ~ 1 to update
    1 unchanged
`),
<<<<<<< HEAD
=======
			false,
>>>>>>> 551a615f
		},
		// TODO[pulumi/pulumi-terraform-bridge#2234]: Duplicated diff
		{
			"maxItemsOne block removed",
			map[string]interface{}{"maxItemsOneBlock": map[string]interface{}{"prop": "val"}},
			map[string]interface{}{},
			autogold.Expect(`Previewing update (test):
  pulumi:pulumi:Stack: (same)
    [urn=urn:pulumi:test::test::pulumi:pulumi:Stack::test-test]
    ~ prov:index/test:Test: (update)
        [id=newid]
        [urn=urn:pulumi:test::test::prov:index/test:Test::mainRes]
      - maxItemsOneBlock: {
          - prop: "val"
        }
      - maxItemsOneBlock: {
          - prop: "val"
        }
Resources:
    ~ 1 to update
    1 unchanged
`),
<<<<<<< HEAD
		},
		// TODO: where is the nested prop diff coming from
=======
			false,
		},
		// TODO[pulumi/pulumi-terraform-bridge#2399] nested prop diff
>>>>>>> 551a615f
		{
			"maxItemsOne block removed empty",
			map[string]interface{}{"maxItemsOneBlock": map[string]interface{}{}},
			map[string]interface{}{},
			autogold.Expect(`Previewing update (test):
  pulumi:pulumi:Stack: (same)
    [urn=urn:pulumi:test::test::pulumi:pulumi:Stack::test-test]
    ~ prov:index/test:Test: (update)
        [id=newid]
        [urn=urn:pulumi:test::test::prov:index/test:Test::mainRes]
      - maxItemsOneBlock: {
          - prop: <null>
        }
Resources:
    ~ 1 to update
    1 unchanged
`),
<<<<<<< HEAD
=======
			false,
>>>>>>> 551a615f
		},
		{
			"maxItemsOne block changed",
			map[string]interface{}{"maxItemsOneBlock": map[string]interface{}{"prop": "val1"}},
			map[string]interface{}{"maxItemsOneBlock": map[string]interface{}{"prop": "val2"}},
			autogold.Expect(`Previewing update (test):
  pulumi:pulumi:Stack: (same)
    [urn=urn:pulumi:test::test::pulumi:pulumi:Stack::test-test]
    ~ prov:index/test:Test: (update)
        [id=newid]
        [urn=urn:pulumi:test::test::prov:index/test:Test::mainRes]
      ~ maxItemsOneBlock: {
          ~ prop: "val1" => "val2"
        }
Resources:
    ~ 1 to update
    1 unchanged
`),
<<<<<<< HEAD
=======
			false,
>>>>>>> 551a615f
		},
	} {
		tc := tc
		t.Run(tc.name, func(t *testing.T) {
<<<<<<< HEAD
=======
			if tc.skip {
				t.Skip("skipping known failing test")
			}
>>>>>>> 551a615f
			t.Parallel()
			props1, err := json.Marshal(tc.props1)
			require.NoError(t, err)
			program1 := fmt.Sprintf(program, string(props1))
			props2, err := json.Marshal(tc.props2)
			require.NoError(t, err)
			program2 := fmt.Sprintf(program, string(props2))
			pt := pulcheck.PulCheck(t, bridgedProvider, program1)
			pt.Up()

			pulumiYamlPath := filepath.Join(pt.CurrentStack().Workspace().WorkDir(), "Pulumi.yaml")

			err = os.WriteFile(pulumiYamlPath, []byte(program2), 0o600)
			require.NoError(t, err)

			res := pt.Preview(optpreview.Diff())
			t.Log(res.StdOut)
			tc.expected.Equal(t, res.StdOut)
		})
	}
}

func TestFailedValidatorOnReadHandling(t *testing.T) {
	type PulumiResources struct {
		Type       string                 `yaml:"type"`
		Properties map[string]interface{} `yaml:"properties"`
	}
	type PulumiYaml struct {
		Runtime   string                     `yaml:"runtime,omitempty"`
		Name      string                     `yaml:"name,omitempty"`
		Resources map[string]PulumiResources `yaml:"resources"`
	}

	tests := []struct {
		name          string
		schema        schema.Schema
		cloudVal      interface{}
		expectedProps map[string]interface{}
		expectFailure bool
	}{
		{
			name:     "TypeString no validate",
			cloudVal: "ABC",
			schema: schema.Schema{
				Type:     schema.TypeString,
				Computed: true,
				Optional: true,
			},
			expectedProps: map[string]interface{}{
				// input not dropped
				"collectionProp": "ABC",
			},
		},
		{
			name:     "TypeString ValidateFunc does not error",
			cloudVal: "ABC",
			schema: schema.Schema{
				Type:     schema.TypeString,
				Optional: true,
				Computed: true,
				ValidateFunc: func(i interface{}, s string) ([]string, []error) {
					return []string{}, []error{}
				},
			},
			expectedProps: map[string]interface{}{
				// input not dropped
				"collectionProp": "ABC",
			},
		},
		{
			name:     "TypeString ValidateDiagFunc does not error",
			cloudVal: "ABC",
			schema: schema.Schema{
				Type:     schema.TypeString,
				Optional: true,
				Computed: true,
				ValidateDiagFunc: func(i interface{}, p cty.Path) diag.Diagnostics {
					return nil
				},
			},
			expectedProps: map[string]interface{}{
				// input not dropped
				"collectionProp": "ABC",
			},
		},
		{
			name:     "TypeString ValidateDiagFunc returns error",
			cloudVal: "ABC",
			schema: schema.Schema{
				Type:     schema.TypeString,
				Optional: true,
				Computed: true,
				ValidateDiagFunc: func(i interface{}, p cty.Path) diag.Diagnostics {
					return diag.Errorf("Error")
				},
			},
			// input dropped
			expectedProps: map[string]interface{}{},
		},
		{
			name: "TypeMap ValidateDiagFunc returns error",
			cloudVal: map[string]string{
				"nested_prop":       "ABC",
				"nested_other_prop": "value",
			},
			schema: schema.Schema{
				Type:     schema.TypeMap,
				Optional: true,
				Computed: true,
				ValidateDiagFunc: func(i interface{}, p cty.Path) diag.Diagnostics {
					return diag.Errorf("Error")
				},
				Elem: &schema.Schema{
					Type:     schema.TypeString,
					Optional: true,
				},
			},
			// input dropped
			expectedProps: map[string]interface{}{},
		},
		{
			name: "Non-Computed TypeMap ValidateDiagFunc does not drop",
			cloudVal: map[string]string{
				"nested_prop":       "ABC",
				"nested_other_prop": "value",
			},
			schema: schema.Schema{
				Type:     schema.TypeMap,
				Optional: true,
				Computed: false,
				ValidateDiagFunc: func(i interface{}, p cty.Path) diag.Diagnostics {
					return diag.Errorf("Error")
				},
				Elem: &schema.Schema{
					Type:     schema.TypeString,
					Optional: true,
				},
			},
			// input not dropped
			expectedProps: map[string]interface{}{
				"collectionProp": map[string]interface{}{
					"nested_prop":       "ABC",
					"nested_other_prop": "value",
				},
			},
			// we don't drop computed: false attributes, so they will
			// still fail
			expectFailure: true,
		},
		{
			name: "Required TypeMap ValidateDiagFunc does not drop",
			cloudVal: map[string]string{
				"nested_prop":       "ABC",
				"nested_other_prop": "value",
			},
			schema: schema.Schema{
				Type:     schema.TypeMap,
				Required: true,
				ValidateDiagFunc: func(i interface{}, p cty.Path) diag.Diagnostics {
					return diag.Errorf("Error")
				},
				Elem: &schema.Schema{
					Type:     schema.TypeString,
					Optional: true,
				},
			},
			expectedProps: map[string]interface{}{
				"collectionProp": map[string]interface{}{
					"nested_prop":       "ABC",
					"nested_other_prop": "value",
				},
			},
			expectFailure: true,
		},
		{
			name:     "TypeString ValidateFunc returns error",
			cloudVal: "ABC",
			schema: schema.Schema{
				Type:     schema.TypeString,
				Optional: true,
				Computed: true,
				ValidateFunc: func(i interface{}, s string) ([]string, []error) {
					return []string{}, []error{errors.New("Error")}
				},
			},
			// input dropped
			expectedProps: map[string]interface{}{},
		},
		{
			name:     "TypeString ValidateFunc does not drop required fields",
			cloudVal: "ABC",
			schema: schema.Schema{
				Type:     schema.TypeString,
				Required: true,
				ValidateFunc: func(i interface{}, s string) ([]string, []error) {
					return []string{}, []error{errors.New("Error")}
				},
			},
			expectedProps: map[string]interface{}{
				// input not dropped
				"collectionProp": "ABC",
			},
			expectFailure: true,
		},
		{
			name: "TypeSet ValidateDiagFunc returns error",
			cloudVal: []interface{}{
				"ABC", "value",
			},
			schema: schema.Schema{
				Type:     schema.TypeSet,
				Optional: true,
				Computed: true,
				Elem: &schema.Schema{
					Type: schema.TypeString,
					ValidateDiagFunc: func(i interface{}, p cty.Path) diag.Diagnostics {
						if val, ok := i.(string); ok && val != "ABC" {
							return diag.Errorf("Error")
						}
						return nil
					},
				},
			},
			// if one element of the list fails validation
			// the entire list is removed. Terraform does not return
			// list indexes as part of the diagnostic attribute path
			expectedProps: map[string]interface{}{},
		},

		// ValidateDiagFunc & ValidateFunc are not supported for TypeList & TypeSet, but they
		// are supported on the nested elements. For now we are not processing the results of those with `schema.Resource` elements
		// since it can get complicated. Nothing will get dropped and the validation error will pass through
		{
			name: "TypeList do not validate nested fields",
			cloudVal: []interface{}{
				map[string]interface{}{
					"nested_prop":       "ABC",
					"nested_other_prop": "ABC",
				},
			},
			schema: schema.Schema{
				Type:     schema.TypeList,
				Required: true,
				MaxItems: 1,
				Elem: &schema.Resource{
					Schema: map[string]*schema.Schema{
						"nested_prop": {
							Type:     schema.TypeString,
							Optional: true,
							ValidateDiagFunc: func(i interface{}, p cty.Path) diag.Diagnostics {
								return diag.Errorf("Error")
							},
						},
						"nested_other_prop": {
							Type:     schema.TypeString,
							Optional: true,
							ValidateDiagFunc: func(i interface{}, p cty.Path) diag.Diagnostics {
								return nil
							},
						},
					},
				},
			},
			expectedProps: map[string]interface{}{
				"collectionProp": map[string]interface{}{
					"nestedOtherProp": "ABC",
					"nestedProp":      "ABC",
				},
			},
			expectFailure: true,
		},
		{
			name: "TypeSet Do not validate nested fields",
			cloudVal: []interface{}{
				map[string]interface{}{
					"nested_prop": "ABC",
				},
			},
			schema: schema.Schema{
				Type:     schema.TypeSet,
				Required: true,
				Elem: &schema.Resource{
					Schema: map[string]*schema.Schema{
						"nested_prop": {
							Type:     schema.TypeString,
							Required: true,
							ValidateFunc: func(i interface{}, s string) ([]string, []error) {
								return []string{}, []error{errors.New("Error")}
							},
						},
					},
				},
			},
			expectedProps: map[string]interface{}{
				"collectionProps": []interface{}{
					map[string]interface{}{
						"nestedProp": "ABC",
					},
				},
			},
			expectFailure: true,
		},
	}

	for _, tc := range tests {
		tc := tc
		t.Run(tc.name, func(t *testing.T) {
			resMap := map[string]*schema.Resource{
				"prov_test": {
					Schema: map[string]*schema.Schema{
						"collection_prop": &tc.schema,
						"other_prop": {
							Type:     schema.TypeString,
							Optional: true,
						},
					},
					Importer: &schema.ResourceImporter{
						StateContext: func(ctx context.Context, rd *schema.ResourceData, i interface{}) ([]*schema.ResourceData, error) {
							err := rd.Set("collection_prop", tc.cloudVal)
							assert.NoError(t, err)
							err = rd.Set("other_prop", "test")
							assert.NoError(t, err)
							return []*schema.ResourceData{rd}, nil
						},
					},
					ReadContext: func(ctx context.Context, rd *schema.ResourceData, i interface{}) diag.Diagnostics {
						err := rd.Set("collection_prop", tc.cloudVal)
						assert.NoError(t, err)
						err = rd.Set("other_prop", "test")
						assert.NoError(t, err)
						return nil
					},
				},
			}
			tfp := &schema.Provider{ResourcesMap: resMap}
			bridgedProvider := pulcheck.BridgedProvider(t, "prov", tfp, pulcheck.DisablePlanResourceChange())
			program := `
name: test
runtime: yaml
`
			pt := pulcheck.PulCheck(t, bridgedProvider, program)
			outPath := filepath.Join(pt.CurrentStack().Workspace().WorkDir(), "out.yaml")

			imp := pt.Import("prov:index/test:Test", "mainRes", "mainRes", "", "--out", outPath)
			tc.expectedProps["otherProp"] = "test"

			contents, err := os.ReadFile(outPath)
			assert.NoError(t, err)
			expected := PulumiYaml{
				Resources: map[string]PulumiResources{
					"mainRes": {
						Type:       "prov:Test",
						Properties: tc.expectedProps,
					},
				},
			}
			var actual PulumiYaml
			err = yaml.Unmarshal(contents, &actual)
			assert.NoError(t, err)

			assert.Equal(t, expected, actual)
			if tc.expectFailure {
				assert.Contains(t, imp.Stdout, "One or more imported inputs failed to validate")
			} else {
				assert.NotContains(t, imp.Stdout, "One or more imported inputs failed to validate")

				f, err := os.OpenFile(filepath.Join(pt.CurrentStack().Workspace().WorkDir(), "Pulumi.yaml"), os.O_APPEND|os.O_WRONLY|os.O_CREATE, 0o600)
				assert.NoError(t, err)
				defer f.Close()
				_, err = f.WriteString(string(contents))
				assert.NoError(t, err)

				// run preview using the generated file
				pt.Preview(optpreview.Diff(), optpreview.ExpectNoChanges())
			}
		})
	}
}

func TestCreateCustomTimeoutsCrossTest(t *testing.T) {
	test := func(
		t *testing.T,
		schemaCreateTimeout *time.Duration,
		programTimeout *string,
		expected time.Duration,
		ExpectFail bool,
	) {
		var pulumiCapturedTimeout *time.Duration
		var tfCapturedTimeout *time.Duration
		prov := &schema.Provider{
			ResourcesMap: map[string]*schema.Resource{
				"prov_test": {
					Schema: map[string]*schema.Schema{
						"prop": {
							Type:     schema.TypeString,
							Optional: true,
						},
					},
					CreateContext: func(ctx context.Context, rd *schema.ResourceData, i interface{}) diag.Diagnostics {
						t := rd.Timeout(schema.TimeoutCreate)
						if pulumiCapturedTimeout == nil {
							pulumiCapturedTimeout = &t
						} else {
							tfCapturedTimeout = &t
						}
						rd.SetId("id")
						return diag.Diagnostics{}
					},
					Timeouts: &schema.ResourceTimeout{
						Create: schemaCreateTimeout,
					},
				},
			},
		}

		bridgedProvider := pulcheck.BridgedProvider(t, "prov", prov)
		pulumiTimeout := `""`
		if programTimeout != nil {
			pulumiTimeout = fmt.Sprintf(`"%s"`, *programTimeout)
		}

		tfTimeout := "null"
		if programTimeout != nil {
			tfTimeout = fmt.Sprintf(`"%s"`, *programTimeout)
		}

		program := fmt.Sprintf(`
name: test
runtime: yaml
resources:
	mainRes:
		type: prov:Test
		properties:
			prop: "val"
		options:
			customTimeouts:
				create: %s
`, pulumiTimeout)

		pt := pulcheck.PulCheck(t, bridgedProvider, program)
		pt.Up()
		// We pass custom timeouts in the program if the resource does not support them.

		require.NotNil(t, pulumiCapturedTimeout)
		require.Nil(t, tfCapturedTimeout)

		tfProgram := fmt.Sprintf(`
resource "prov_test" "mainRes" {
	prop = "val"
	timeouts {
		create = %s
	}
}`, tfTimeout)

		tfdriver := tfcheck.NewTfDriver(t, t.TempDir(), "prov", prov)
		tfdriver.Write(t, tfProgram)

		plan, err := tfdriver.Plan(t)
		if ExpectFail {
			require.Error(t, err)
			return
		}
		require.NoError(t, err)
		err = tfdriver.Apply(t, plan)
		require.NoError(t, err)
		require.NotNil(t, tfCapturedTimeout)

		assert.Equal(t, *pulumiCapturedTimeout, *tfCapturedTimeout)
		assert.Equal(t, *pulumiCapturedTimeout, expected)
	}

	oneSecString := "1s"
	oneSec := 1 * time.Second
	// twoSecString := "2s"
	twoSec := 2 * time.Second

	tests := []struct {
		name                string
		schemaCreateTimeout *time.Duration
		programTimeout      *string
		expected            time.Duration
		expectFail          bool
	}{
		{
			"schema specified timeout",
			&oneSec,
			nil,
			oneSec,
			false,
		},
		{
			"program specified timeout",
			&twoSec,
			&oneSecString,
			oneSec,
			false,
		},
		{
			"program specified without schema timeout",
			nil,
			&oneSecString,
			oneSec,
			true,
		},
	}

	for _, tc := range tests {
		tc := tc
		t.Run(tc.name, func(t *testing.T) {
			test(t, tc.schemaCreateTimeout, tc.programTimeout, tc.expected, tc.expectFail)
		})
	}
}

func TestStateFunc(t *testing.T) {
	resMap := map[string]*schema.Resource{
		"prov_test": {
			CreateContext: func(ctx context.Context, d *schema.ResourceData, i interface{}) diag.Diagnostics {
				d.SetId("id")
				var diags diag.Diagnostics
				v, ok := d.GetOk("test")
				assert.True(t, ok, "test property not set")

				err := d.Set("test", v.(string)+" world")
				require.NoError(t, err)
				return diags
			},
			Schema: map[string]*schema.Schema{
				"test": {
					Type:     schema.TypeString,
					Optional: true,
					ForceNew: true,
					StateFunc: func(v interface{}) string {
						return v.(string) + " world"
					},
				},
			},
		},
	}
	tfp := &schema.Provider{ResourcesMap: resMap}
	bridgedProvider := pulcheck.BridgedProvider(t, "prov", tfp)
	program := `
name: test
runtime: yaml
resources:
  mainRes:
    type: prov:index:Test
	properties:
	  test: "hello"
outputs:
  testOut: ${mainRes.test}
`
	pt := pulcheck.PulCheck(t, bridgedProvider, program)
	res := pt.Up()
	require.Equal(t, "hello world", res.Outputs["testOut"].Value)
	pt.Preview(optpreview.ExpectNoChanges())
}<|MERGE_RESOLUTION|>--- conflicted
+++ resolved
@@ -2660,10 +2660,7 @@
 Resources:
     2 unchanged
 `),
-<<<<<<< HEAD
-=======
-			false,
->>>>>>> 551a615f
+			false,
 		},
 		{
 			"list block added",
@@ -2684,10 +2681,7 @@
     ~ 1 to update
     1 unchanged
 `),
-<<<<<<< HEAD
-=======
-			false,
->>>>>>> 551a615f
+			false,
 		},
 		// This is expected to be a no-op because blocks can not be nil in TF
 		{
@@ -2700,10 +2694,7 @@
 Resources:
     2 unchanged
 `),
-<<<<<<< HEAD
-=======
-			false,
->>>>>>> 551a615f
+			false,
 		},
 		{
 			"list block added empty object",
@@ -2723,10 +2714,7 @@
     ~ 1 to update
     1 unchanged
 `),
-<<<<<<< HEAD
-=======
-			false,
->>>>>>> 551a615f
+			false,
 		},
 		// TODO[pulumi/pulumi-terraform-bridge#2234]: Duplicated diff
 		{
@@ -2753,10 +2741,7 @@
     ~ 1 to update
     1 unchanged
 `),
-<<<<<<< HEAD
-=======
-			false,
->>>>>>> 551a615f
+			false,
 		},
 		// This is expected to be a no-op because blocks can not be nil in TF
 		{
@@ -2769,14 +2754,9 @@
 Resources:
     2 unchanged
 `),
-<<<<<<< HEAD
-		},
-		// TODO: where is the nested prop diff coming from
-=======
 			false,
 		},
 		// TODO[pulumi/pulumi-terraform-bridge#2399] nested prop diff
->>>>>>> 551a615f
 		{
 			"list block removed empty object",
 			map[string]interface{}{"listBlocks": []interface{}{map[string]interface{}{}}},
@@ -2796,14 +2776,9 @@
     ~ 1 to update
     1 unchanged
 `),
-<<<<<<< HEAD
-		},
-		// TODO: Why are __defaults appearing in the diff?
-=======
 			false,
 		},
 		// TODO[pulumi/pulumi-terraform-bridge#2400] __defaults appearing in the diff
->>>>>>> 551a615f
 		{
 			"list block element added front",
 			map[string]interface{}{"listBlocks": []interface{}{
@@ -2838,14 +2813,9 @@
     ~ 1 to update
     1 unchanged
 `),
-<<<<<<< HEAD
-		},
-		// TODO: Why are __defaults appearing in the diff?
-=======
 			false,
 		},
 		// TODO[pulumi/pulumi-terraform-bridge#2400] __defaults appearing in the diff
->>>>>>> 551a615f
 		{
 			"list block element added back",
 			map[string]interface{}{"listBlocks": []interface{}{
@@ -2880,14 +2850,9 @@
     ~ 1 to update
     1 unchanged
 `),
-<<<<<<< HEAD
-		},
-		// TODO: Why are __defaults appearing in the diff?
-=======
 			false,
 		},
 		// TODO[pulumi/pulumi-terraform-bridge#2400] __defaults appearing in the diff
->>>>>>> 551a615f
 		{
 			"list block element added middle",
 			map[string]interface{}{"listBlocks": []interface{}{
@@ -2922,14 +2887,9 @@
     ~ 1 to update
     1 unchanged
 `),
-<<<<<<< HEAD
-		},
-		// TODO: Why are __defaults appearing in the diff?
-=======
 			false,
 		},
 		// TODO[pulumi/pulumi-terraform-bridge#2400] __defaults appearing in the diff
->>>>>>> 551a615f
 		{
 			"list block element removed front",
 			map[string]interface{}{"listBlocks": []interface{}{
@@ -2964,14 +2924,9 @@
     ~ 1 to update
     1 unchanged
 `),
-<<<<<<< HEAD
-		},
-		// TODO: Why are __defaults appearing in the diff?
-=======
 			false,
 		},
 		// TODO[pulumi/pulumi-terraform-bridge#2400] __defaults appearing in the diff
->>>>>>> 551a615f
 		{
 			"list block element removed back",
 			map[string]interface{}{"listBlocks": []interface{}{
@@ -3006,14 +2961,9 @@
     ~ 1 to update
     1 unchanged
 `),
-<<<<<<< HEAD
-		},
-		// TODO: Why are __defaults appearing in the diff?
-=======
 			false,
 		},
 		// TODO[pulumi/pulumi-terraform-bridge#2400] __defaults appearing in the diff
->>>>>>> 551a615f
 		{
 			"list block element removed middle",
 			map[string]interface{}{"listBlocks": []interface{}{
@@ -3048,10 +2998,7 @@
     ~ 1 to update
     1 unchanged
 `),
-<<<<<<< HEAD
-=======
-			false,
->>>>>>> 551a615f
+			false,
 		},
 		{
 			"list block element changed",
@@ -3076,10 +3023,7 @@
     ~ 1 to update
     1 unchanged
 `),
-<<<<<<< HEAD
-=======
-			false,
->>>>>>> 551a615f
+			false,
 		},
 		{
 			"set block unchanged",
@@ -3091,10 +3035,7 @@
 Resources:
     2 unchanged
 `),
-<<<<<<< HEAD
-=======
-			false,
->>>>>>> 551a615f
+			false,
 		},
 		{
 			"set block added",
@@ -3115,10 +3056,7 @@
     ~ 1 to update
     1 unchanged
 `),
-<<<<<<< HEAD
-=======
-			false,
->>>>>>> 551a615f
+			false,
 		},
 		// This is expected to be a no-op because blocks can not be nil in TF
 		{
@@ -3131,10 +3069,7 @@
 Resources:
     2 unchanged
 `),
-<<<<<<< HEAD
-=======
-			false,
->>>>>>> 551a615f
+			false,
 		},
 		{
 			"set block added empty object",
@@ -3154,10 +3089,7 @@
     ~ 1 to update
     1 unchanged
 `),
-<<<<<<< HEAD
-=======
-			false,
->>>>>>> 551a615f
+			false,
 		},
 		// TODO[pulumi/pulumi-terraform-bridge#2234]: Duplicated diff
 		{
@@ -3184,10 +3116,7 @@
     ~ 1 to update
     1 unchanged
 `),
-<<<<<<< HEAD
-=======
-			false,
->>>>>>> 551a615f
+			false,
 		},
 		// This is expected to be a no-op because blocks can not be nil in TF
 		{
@@ -3200,14 +3129,9 @@
 Resources:
     2 unchanged
 `),
-<<<<<<< HEAD
-		},
-		// TODO: where is the nested prop diff coming from
-=======
 			false,
 		},
 		// TODO[pulumi/pulumi-terraform-bridge#2399] nested prop diff
->>>>>>> 551a615f
 		{
 			"set block removed empty object",
 			map[string]interface{}{"setBlocks": []interface{}{map[string]interface{}{}}},
@@ -3227,14 +3151,9 @@
     ~ 1 to update
     1 unchanged
 `),
-<<<<<<< HEAD
-		},
-		// TODO: Why are __defaults appearing in the diff?
-=======
 			false,
 		},
 		// TODO[pulumi/pulumi-terraform-bridge#2400] __defaults appearing in the diff
->>>>>>> 551a615f
 		{
 			"set block element added front",
 			map[string]interface{}{"setBlocks": []interface{}{
@@ -3269,15 +3188,10 @@
     ~ 1 to update
     1 unchanged
 `),
-<<<<<<< HEAD
-		},
-		// TODO: Why are __defaults appearing in the diff?
-=======
 			// TODO[pulumi/pulumi-terraform-bridge#2325]: Non-deterministic output
 			true,
 		},
 		// TODO[pulumi/pulumi-terraform-bridge#2400] __defaults appearing in the diff
->>>>>>> 551a615f
 		{
 			"set block element added back",
 			map[string]interface{}{"setBlocks": []interface{}{
@@ -3312,15 +3226,10 @@
     ~ 1 to update
     1 unchanged
 `),
-<<<<<<< HEAD
-		},
-		// TODO: Why are __defaults appearing in the diff?
-=======
 			// TODO[pulumi/pulumi-terraform-bridge#2325]: Non-deterministic output
 			true,
 		},
 		// TODO[pulumi/pulumi-terraform-bridge#2400] __defaults appearing in the diff
->>>>>>> 551a615f
 		{
 			"set block element added middle",
 			map[string]interface{}{"setBlocks": []interface{}{
@@ -3355,15 +3264,10 @@
     ~ 1 to update
     1 unchanged
 `),
-<<<<<<< HEAD
-		},
-		// TODO: Why are __defaults appearing in the diff?
-=======
 			// TODO[pulumi/pulumi-terraform-bridge#2325]: Non-deterministic output
 			true,
 		},
 		// TODO[pulumi/pulumi-terraform-bridge#2400] __defaults appearing in the diff
->>>>>>> 551a615f
 		// TODO[pulumi/pulumi-terraform-bridge#2234]: Duplicated diff
 		{
 			"set block element removed front",
@@ -3399,15 +3303,10 @@
     ~ 1 to update
     1 unchanged
 `),
-<<<<<<< HEAD
-		},
-		// TODO: Why are __defaults appearing in the diff?
-=======
 			// TODO[pulumi/pulumi-terraform-bridge#2325]: Non-deterministic output
 			true,
 		},
 		// TODO[pulumi/pulumi-terraform-bridge#2400] __defaults appearing in the diff
->>>>>>> 551a615f
 		{
 			"set block element removed back",
 			map[string]interface{}{"setBlocks": []interface{}{
@@ -3442,15 +3341,10 @@
     ~ 1 to update
     1 unchanged
 `),
-<<<<<<< HEAD
-		},
-		// TODO: Why are __defaults appearing in the diff?
-=======
 			// TODO[pulumi/pulumi-terraform-bridge#2325]: Non-deterministic output
 			true,
 		},
 		// TODO[pulumi/pulumi-terraform-bridge#2400] __defaults appearing in the diff
->>>>>>> 551a615f
 		{
 			"set block element removed middle",
 			map[string]interface{}{"setBlocks": []interface{}{
@@ -3485,11 +3379,8 @@
     ~ 1 to update
     1 unchanged
 `),
-<<<<<<< HEAD
-=======
 			// TODO[pulumi/pulumi-terraform-bridge#2325]: Non-deterministic output
 			true,
->>>>>>> 551a615f
 		},
 		{
 			"set block element changed",
@@ -3514,10 +3405,7 @@
     ~ 1 to update
     1 unchanged
 `),
-<<<<<<< HEAD
-=======
-			false,
->>>>>>> 551a615f
+			false,
 		},
 		{
 			"maxItemsOne block unchanged",
@@ -3529,10 +3417,7 @@
 Resources:
     2 unchanged
 `),
-<<<<<<< HEAD
-=======
-			false,
->>>>>>> 551a615f
+			false,
 		},
 		// TODO[pulumi/pulumi-terraform-bridge#2234]: Duplicated diff
 		{
@@ -3555,10 +3440,7 @@
     ~ 1 to update
     1 unchanged
 `),
-<<<<<<< HEAD
-=======
-			false,
->>>>>>> 551a615f
+			false,
 		},
 		{
 			"maxItemsOne block added empty",
@@ -3576,10 +3458,7 @@
     ~ 1 to update
     1 unchanged
 `),
-<<<<<<< HEAD
-=======
-			false,
->>>>>>> 551a615f
+			false,
 		},
 		// TODO[pulumi/pulumi-terraform-bridge#2234]: Duplicated diff
 		{
@@ -3602,14 +3481,9 @@
     ~ 1 to update
     1 unchanged
 `),
-<<<<<<< HEAD
-		},
-		// TODO: where is the nested prop diff coming from
-=======
 			false,
 		},
 		// TODO[pulumi/pulumi-terraform-bridge#2399] nested prop diff
->>>>>>> 551a615f
 		{
 			"maxItemsOne block removed empty",
 			map[string]interface{}{"maxItemsOneBlock": map[string]interface{}{}},
@@ -3627,10 +3501,7 @@
     ~ 1 to update
     1 unchanged
 `),
-<<<<<<< HEAD
-=======
-			false,
->>>>>>> 551a615f
+			false,
 		},
 		{
 			"maxItemsOne block changed",
@@ -3649,20 +3520,846 @@
     ~ 1 to update
     1 unchanged
 `),
-<<<<<<< HEAD
-=======
-			false,
->>>>>>> 551a615f
+			false,
+		},
+		{
+			"list block unchanged",
+			map[string]interface{}{"listBlocks": []interface{}{map[string]interface{}{"prop": "val"}}},
+			map[string]interface{}{"listBlocks": []interface{}{map[string]interface{}{"prop": "val"}}},
+			autogold.Expect(`Previewing update (test):
+  pulumi:pulumi:Stack: (same)
+    [urn=urn:pulumi:test::test::pulumi:pulumi:Stack::test-test]
+Resources:
+    2 unchanged
+`),
+		},
+		{
+			"list block added",
+			map[string]interface{}{},
+			map[string]interface{}{"listBlocks": []interface{}{map[string]interface{}{"prop": "val"}}},
+			autogold.Expect(`Previewing update (test):
+  pulumi:pulumi:Stack: (same)
+    [urn=urn:pulumi:test::test::pulumi:pulumi:Stack::test-test]
+    ~ prov:index/test:Test: (update)
+        [id=newid]
+        [urn=urn:pulumi:test::test::prov:index/test:Test::mainRes]
+      ~ listBlocks: [
+          + [0]: {
+                  + prop      : "val"
+                }
+        ]
+Resources:
+    ~ 1 to update
+    1 unchanged
+`),
+		},
+		// This is expected to be a no-op because blocks can not be nil in TF
+		{
+			"list block added empty",
+			map[string]interface{}{},
+			map[string]interface{}{"listBlocks": []interface{}{}},
+			autogold.Expect(`Previewing update (test):
+  pulumi:pulumi:Stack: (same)
+    [urn=urn:pulumi:test::test::pulumi:pulumi:Stack::test-test]
+Resources:
+    2 unchanged
+`),
+		},
+		{
+			"list block added empty object",
+			map[string]interface{}{},
+			map[string]interface{}{"listBlocks": []interface{}{map[string]interface{}{}}},
+			autogold.Expect(`Previewing update (test):
+  pulumi:pulumi:Stack: (same)
+    [urn=urn:pulumi:test::test::pulumi:pulumi:Stack::test-test]
+    ~ prov:index/test:Test: (update)
+        [id=newid]
+        [urn=urn:pulumi:test::test::prov:index/test:Test::mainRes]
+      ~ listBlocks: [
+          + [0]: {
+                }
+        ]
+Resources:
+    ~ 1 to update
+    1 unchanged
+`),
+		},
+		// TODO[pulumi/pulumi-terraform-bridge#2234]: Duplicated diff
+		{
+			"list block removed",
+			map[string]interface{}{"listBlocks": []interface{}{map[string]interface{}{"prop": "val"}}},
+			map[string]interface{}{},
+			autogold.Expect(`Previewing update (test):
+  pulumi:pulumi:Stack: (same)
+    [urn=urn:pulumi:test::test::pulumi:pulumi:Stack::test-test]
+    ~ prov:index/test:Test: (update)
+        [id=newid]
+        [urn=urn:pulumi:test::test::prov:index/test:Test::mainRes]
+      - listBlocks: [
+      -     [0]: {
+              - prop: "val"
+            }
+        ]
+      - listBlocks: [
+      -     [0]: {
+              - prop: "val"
+            }
+        ]
+Resources:
+    ~ 1 to update
+    1 unchanged
+`),
+		},
+		// This is expected to be a no-op because blocks can not be nil in TF
+		{
+			"list block removed empty",
+			map[string]interface{}{"listBlocks": []interface{}{}},
+			map[string]interface{}{},
+			autogold.Expect(`Previewing update (test):
+  pulumi:pulumi:Stack: (same)
+    [urn=urn:pulumi:test::test::pulumi:pulumi:Stack::test-test]
+Resources:
+    2 unchanged
+`),
+		},
+		// TODO: where is the nested prop diff coming from
+		{
+			"list block removed empty object",
+			map[string]interface{}{"listBlocks": []interface{}{map[string]interface{}{}}},
+			map[string]interface{}{},
+			autogold.Expect(`Previewing update (test):
+  pulumi:pulumi:Stack: (same)
+    [urn=urn:pulumi:test::test::pulumi:pulumi:Stack::test-test]
+    ~ prov:index/test:Test: (update)
+        [id=newid]
+        [urn=urn:pulumi:test::test::prov:index/test:Test::mainRes]
+      - listBlocks: [
+      -     [0]: {
+              - prop: <null>
+            }
+        ]
+Resources:
+    ~ 1 to update
+    1 unchanged
+`),
+		},
+		// TODO: Why are __defaults appearing in the diff?
+		{
+			"list block element added front",
+			map[string]interface{}{"listBlocks": []interface{}{
+				map[string]interface{}{"prop": "val2"},
+				map[string]interface{}{"prop": "val3"},
+			}},
+			map[string]interface{}{"listBlocks": []interface{}{
+				map[string]interface{}{"prop": "val1"},
+				map[string]interface{}{"prop": "val2"},
+				map[string]interface{}{"prop": "val3"},
+			}},
+			autogold.Expect(`Previewing update (test):
+  pulumi:pulumi:Stack: (same)
+    [urn=urn:pulumi:test::test::pulumi:pulumi:Stack::test-test]
+    ~ prov:index/test:Test: (update)
+        [id=newid]
+        [urn=urn:pulumi:test::test::prov:index/test:Test::mainRes]
+      ~ listBlocks: [
+          ~ [0]: {
+                  + __defaults: []
+                  ~ prop      : "val2" => "val1"
+                }
+          ~ [1]: {
+                  + __defaults: []
+                  ~ prop      : "val3" => "val2"
+                }
+          + [2]: {
+                  + prop      : "val3"
+                }
+        ]
+Resources:
+    ~ 1 to update
+    1 unchanged
+`),
+		},
+		// TODO: Why are __defaults appearing in the diff?
+		{
+			"list block element added back",
+			map[string]interface{}{"listBlocks": []interface{}{
+				map[string]interface{}{"prop": "val1"},
+				map[string]interface{}{"prop": "val2"},
+			}},
+			map[string]interface{}{"listBlocks": []interface{}{
+				map[string]interface{}{"prop": "val1"},
+				map[string]interface{}{"prop": "val2"},
+				map[string]interface{}{"prop": "val3"},
+			}},
+			autogold.Expect(`Previewing update (test):
+  pulumi:pulumi:Stack: (same)
+    [urn=urn:pulumi:test::test::pulumi:pulumi:Stack::test-test]
+    ~ prov:index/test:Test: (update)
+        [id=newid]
+        [urn=urn:pulumi:test::test::prov:index/test:Test::mainRes]
+      ~ listBlocks: [
+          ~ [0]: {
+                  + __defaults: []
+                    prop      : "val1"
+                }
+          ~ [1]: {
+                  + __defaults: []
+                    prop      : "val2"
+                }
+          + [2]: {
+                  + prop      : "val3"
+                }
+        ]
+Resources:
+    ~ 1 to update
+    1 unchanged
+`),
+		},
+		// TODO: Why are __defaults appearing in the diff?
+		{
+			"list block element added middle",
+			map[string]interface{}{"listBlocks": []interface{}{
+				map[string]interface{}{"prop": "val1"},
+				map[string]interface{}{"prop": "val3"},
+			}},
+			map[string]interface{}{"listBlocks": []interface{}{
+				map[string]interface{}{"prop": "val1"},
+				map[string]interface{}{"prop": "val2"},
+				map[string]interface{}{"prop": "val3"},
+			}},
+			autogold.Expect(`Previewing update (test):
+  pulumi:pulumi:Stack: (same)
+    [urn=urn:pulumi:test::test::pulumi:pulumi:Stack::test-test]
+    ~ prov:index/test:Test: (update)
+        [id=newid]
+        [urn=urn:pulumi:test::test::prov:index/test:Test::mainRes]
+      ~ listBlocks: [
+          ~ [0]: {
+                  + __defaults: []
+                    prop      : "val1"
+                }
+          ~ [1]: {
+                  + __defaults: []
+                  ~ prop      : "val3" => "val2"
+                }
+          + [2]: {
+                  + prop      : "val3"
+                }
+        ]
+Resources:
+    ~ 1 to update
+    1 unchanged
+`),
+		},
+		// TODO: Why are __defaults appearing in the diff?
+		{
+			"list block element removed front",
+			map[string]interface{}{"listBlocks": []interface{}{
+				map[string]interface{}{"prop": "val1"},
+				map[string]interface{}{"prop": "val2"},
+				map[string]interface{}{"prop": "val3"},
+			}},
+			map[string]interface{}{"listBlocks": []interface{}{
+				map[string]interface{}{"prop": "val2"},
+				map[string]interface{}{"prop": "val3"},
+			}},
+			autogold.Expect(`Previewing update (test):
+  pulumi:pulumi:Stack: (same)
+    [urn=urn:pulumi:test::test::pulumi:pulumi:Stack::test-test]
+    ~ prov:index/test:Test: (update)
+        [id=newid]
+        [urn=urn:pulumi:test::test::prov:index/test:Test::mainRes]
+      ~ listBlocks: [
+          ~ [0]: {
+                  + __defaults: []
+                  ~ prop      : "val1" => "val2"
+                }
+          ~ [1]: {
+                  + __defaults: []
+                  ~ prop      : "val2" => "val3"
+                }
+          - [2]: {
+                  - prop: "val3"
+                }
+        ]
+Resources:
+    ~ 1 to update
+    1 unchanged
+`),
+		},
+		// TODO: Why are __defaults appearing in the diff?
+		{
+			"list block element removed back",
+			map[string]interface{}{"listBlocks": []interface{}{
+				map[string]interface{}{"prop": "val1"},
+				map[string]interface{}{"prop": "val2"},
+				map[string]interface{}{"prop": "val3"},
+			}},
+			map[string]interface{}{"listBlocks": []interface{}{
+				map[string]interface{}{"prop": "val1"},
+				map[string]interface{}{"prop": "val2"},
+			}},
+			autogold.Expect(`Previewing update (test):
+  pulumi:pulumi:Stack: (same)
+    [urn=urn:pulumi:test::test::pulumi:pulumi:Stack::test-test]
+    ~ prov:index/test:Test: (update)
+        [id=newid]
+        [urn=urn:pulumi:test::test::prov:index/test:Test::mainRes]
+      ~ listBlocks: [
+          ~ [0]: {
+                  + __defaults: []
+                    prop      : "val1"
+                }
+          ~ [1]: {
+                  + __defaults: []
+                    prop      : "val2"
+                }
+          - [2]: {
+                  - prop: "val3"
+                }
+        ]
+Resources:
+    ~ 1 to update
+    1 unchanged
+`),
+		},
+		// TODO: Why are __defaults appearing in the diff?
+		{
+			"list block element removed middle",
+			map[string]interface{}{"listBlocks": []interface{}{
+				map[string]interface{}{"prop": "val1"},
+				map[string]interface{}{"prop": "val2"},
+				map[string]interface{}{"prop": "val3"},
+			}},
+			map[string]interface{}{"listBlocks": []interface{}{
+				map[string]interface{}{"prop": "val1"},
+				map[string]interface{}{"prop": "val3"},
+			}},
+			autogold.Expect(`Previewing update (test):
+  pulumi:pulumi:Stack: (same)
+    [urn=urn:pulumi:test::test::pulumi:pulumi:Stack::test-test]
+    ~ prov:index/test:Test: (update)
+        [id=newid]
+        [urn=urn:pulumi:test::test::prov:index/test:Test::mainRes]
+      ~ listBlocks: [
+          ~ [0]: {
+                  + __defaults: []
+                    prop      : "val1"
+                }
+          ~ [1]: {
+                  + __defaults: []
+                  ~ prop      : "val2" => "val3"
+                }
+          - [2]: {
+                  - prop: "val3"
+                }
+        ]
+Resources:
+    ~ 1 to update
+    1 unchanged
+`),
+		},
+		{
+			"list block element changed",
+			map[string]interface{}{"listBlocks": []interface{}{
+				map[string]interface{}{"prop": "val1"},
+			}},
+			map[string]interface{}{"listBlocks": []interface{}{
+				map[string]interface{}{"prop": "val2"},
+			}},
+			autogold.Expect(`Previewing update (test):
+  pulumi:pulumi:Stack: (same)
+    [urn=urn:pulumi:test::test::pulumi:pulumi:Stack::test-test]
+    ~ prov:index/test:Test: (update)
+        [id=newid]
+        [urn=urn:pulumi:test::test::prov:index/test:Test::mainRes]
+      ~ listBlocks: [
+          ~ [0]: {
+                  ~ prop: "val1" => "val2"
+                }
+        ]
+Resources:
+    ~ 1 to update
+    1 unchanged
+`),
+		},
+		{
+			"set block unchanged",
+			map[string]interface{}{"setBlocks": []interface{}{map[string]interface{}{"prop": "val"}}},
+			map[string]interface{}{"setBlocks": []interface{}{map[string]interface{}{"prop": "val"}}},
+			autogold.Expect(`Previewing update (test):
+  pulumi:pulumi:Stack: (same)
+    [urn=urn:pulumi:test::test::pulumi:pulumi:Stack::test-test]
+Resources:
+    2 unchanged
+`),
+		},
+		{
+			"set block added",
+			map[string]interface{}{},
+			map[string]interface{}{"setBlocks": []interface{}{map[string]interface{}{"prop": "val"}}},
+			autogold.Expect(`Previewing update (test):
+  pulumi:pulumi:Stack: (same)
+    [urn=urn:pulumi:test::test::pulumi:pulumi:Stack::test-test]
+    ~ prov:index/test:Test: (update)
+        [id=newid]
+        [urn=urn:pulumi:test::test::prov:index/test:Test::mainRes]
+      ~ setBlocks: [
+          + [0]: {
+                  + prop      : "val"
+                }
+        ]
+Resources:
+    ~ 1 to update
+    1 unchanged
+`),
+		},
+		// This is expected to be a no-op because blocks can not be nil in TF
+		{
+			"set block added empty",
+			map[string]interface{}{},
+			map[string]interface{}{"setBlocks": []interface{}{}},
+			autogold.Expect(`Previewing update (test):
+  pulumi:pulumi:Stack: (same)
+    [urn=urn:pulumi:test::test::pulumi:pulumi:Stack::test-test]
+Resources:
+    2 unchanged
+`),
+		},
+		{
+			"set block added empty object",
+			map[string]interface{}{},
+			map[string]interface{}{"setBlocks": []interface{}{map[string]interface{}{}}},
+			autogold.Expect(`Previewing update (test):
+  pulumi:pulumi:Stack: (same)
+    [urn=urn:pulumi:test::test::pulumi:pulumi:Stack::test-test]
+    ~ prov:index/test:Test: (update)
+        [id=newid]
+        [urn=urn:pulumi:test::test::prov:index/test:Test::mainRes]
+      ~ setBlocks: [
+          + [0]: {
+                }
+        ]
+Resources:
+    ~ 1 to update
+    1 unchanged
+`),
+		},
+		// TODO[pulumi/pulumi-terraform-bridge#2234]: Duplicated diff
+		{
+			"set block removed",
+			map[string]interface{}{"setBlocks": []interface{}{map[string]interface{}{"prop": "val"}}},
+			map[string]interface{}{},
+			autogold.Expect(`Previewing update (test):
+  pulumi:pulumi:Stack: (same)
+    [urn=urn:pulumi:test::test::pulumi:pulumi:Stack::test-test]
+    ~ prov:index/test:Test: (update)
+        [id=newid]
+        [urn=urn:pulumi:test::test::prov:index/test:Test::mainRes]
+      - setBlocks: [
+      -     [0]: {
+              - prop: "val"
+            }
+        ]
+      - setBlocks: [
+      -     [0]: {
+              - prop: "val"
+            }
+        ]
+Resources:
+    ~ 1 to update
+    1 unchanged
+`),
+		},
+		// This is expected to be a no-op because blocks can not be nil in TF
+		{
+			"set block removed empty",
+			map[string]interface{}{"setBlocks": []interface{}{}},
+			map[string]interface{}{},
+			autogold.Expect(`Previewing update (test):
+  pulumi:pulumi:Stack: (same)
+    [urn=urn:pulumi:test::test::pulumi:pulumi:Stack::test-test]
+Resources:
+    2 unchanged
+`),
+		},
+		// TODO: where is the nested prop diff coming from
+		{
+			"set block removed empty object",
+			map[string]interface{}{"setBlocks": []interface{}{map[string]interface{}{}}},
+			map[string]interface{}{},
+			autogold.Expect(`Previewing update (test):
+  pulumi:pulumi:Stack: (same)
+    [urn=urn:pulumi:test::test::pulumi:pulumi:Stack::test-test]
+    ~ prov:index/test:Test: (update)
+        [id=newid]
+        [urn=urn:pulumi:test::test::prov:index/test:Test::mainRes]
+      - setBlocks: [
+      -     [0]: {
+              - prop: ""
+            }
+        ]
+Resources:
+    ~ 1 to update
+    1 unchanged
+`),
+		},
+		// TODO: Why are __defaults appearing in the diff?
+		{
+			"set block element added front",
+			map[string]interface{}{"setBlocks": []interface{}{
+				map[string]interface{}{"prop": "val2"},
+				map[string]interface{}{"prop": "val3"},
+			}},
+			map[string]interface{}{"setBlocks": []interface{}{
+				map[string]interface{}{"prop": "val1"},
+				map[string]interface{}{"prop": "val2"},
+				map[string]interface{}{"prop": "val3"},
+			}},
+			autogold.Expect(`Previewing update (test):
+  pulumi:pulumi:Stack: (same)
+    [urn=urn:pulumi:test::test::pulumi:pulumi:Stack::test-test]
+    ~ prov:index/test:Test: (update)
+        [id=newid]
+        [urn=urn:pulumi:test::test::prov:index/test:Test::mainRes]
+      ~ setBlocks: [
+          ~ [0]: {
+                  + __defaults: []
+                  ~ prop      : "val2" => "val1"
+                }
+          ~ [1]: {
+                  + __defaults: []
+                  ~ prop      : "val3" => "val2"
+                }
+          + [2]: {
+                  + prop      : "val3"
+                }
+        ]
+Resources:
+    ~ 1 to update
+    1 unchanged
+`),
+		},
+		// TODO: Why are __defaults appearing in the diff?
+		{
+			"set block element added back",
+			map[string]interface{}{"setBlocks": []interface{}{
+				map[string]interface{}{"prop": "val1"},
+				map[string]interface{}{"prop": "val2"},
+			}},
+			map[string]interface{}{"setBlocks": []interface{}{
+				map[string]interface{}{"prop": "val1"},
+				map[string]interface{}{"prop": "val2"},
+				map[string]interface{}{"prop": "val3"},
+			}},
+			autogold.Expect(`Previewing update (test):
+  pulumi:pulumi:Stack: (same)
+    [urn=urn:pulumi:test::test::pulumi:pulumi:Stack::test-test]
+    ~ prov:index/test:Test: (update)
+        [id=newid]
+        [urn=urn:pulumi:test::test::prov:index/test:Test::mainRes]
+      ~ setBlocks: [
+          ~ [0]: {
+                  + __defaults: []
+                    prop      : "val1"
+                }
+          ~ [1]: {
+                  + __defaults: []
+                    prop      : "val2"
+                }
+          + [2]: {
+                  + prop      : "val3"
+                }
+        ]
+Resources:
+    ~ 1 to update
+    1 unchanged
+`),
+		},
+		// TODO: Why are __defaults appearing in the diff?
+		{
+			"set block element added middle",
+			map[string]interface{}{"setBlocks": []interface{}{
+				map[string]interface{}{"prop": "val1"},
+				map[string]interface{}{"prop": "val3"},
+			}},
+			map[string]interface{}{"setBlocks": []interface{}{
+				map[string]interface{}{"prop": "val1"},
+				map[string]interface{}{"prop": "val2"},
+				map[string]interface{}{"prop": "val3"},
+			}},
+			autogold.Expect(`Previewing update (test):
+  pulumi:pulumi:Stack: (same)
+    [urn=urn:pulumi:test::test::pulumi:pulumi:Stack::test-test]
+    ~ prov:index/test:Test: (update)
+        [id=newid]
+        [urn=urn:pulumi:test::test::prov:index/test:Test::mainRes]
+      ~ setBlocks: [
+          ~ [0]: {
+                  + __defaults: []
+                    prop      : "val1"
+                }
+          ~ [1]: {
+                  + __defaults: []
+                  ~ prop      : "val3" => "val2"
+                }
+          + [2]: {
+                  + prop      : "val3"
+                }
+        ]
+Resources:
+    ~ 1 to update
+    1 unchanged
+`),
+		},
+		// TODO: Why are __defaults appearing in the diff?
+		// TODO[pulumi/pulumi-terraform-bridge#2234]: Duplicated diff
+		{
+			"set block element removed front",
+			map[string]interface{}{"setBlocks": []interface{}{
+				map[string]interface{}{"prop": "val1"},
+				map[string]interface{}{"prop": "val2"},
+				map[string]interface{}{"prop": "val3"},
+			}},
+			map[string]interface{}{"setBlocks": []interface{}{
+				map[string]interface{}{"prop": "val2"},
+				map[string]interface{}{"prop": "val3"},
+			}},
+			autogold.Expect(`Previewing update (test):
+  pulumi:pulumi:Stack: (same)
+    [urn=urn:pulumi:test::test::pulumi:pulumi:Stack::test-test]
+    ~ prov:index/test:Test: (update)
+        [id=newid]
+        [urn=urn:pulumi:test::test::prov:index/test:Test::mainRes]
+      ~ setBlocks: [
+          ~ [0]: {
+                  + __defaults: []
+                  ~ prop      : "val1" => "val2"
+                }
+          ~ [1]: {
+                  + __defaults: []
+                  ~ prop      : "val2" => "val3"
+                }
+          - [2]: {
+                  - prop: "val3"
+                }
+        ]
+Resources:
+    ~ 1 to update
+    1 unchanged
+`),
+		},
+		// TODO: Why are __defaults appearing in the diff?
+		{
+			"set block element removed back",
+			map[string]interface{}{"setBlocks": []interface{}{
+				map[string]interface{}{"prop": "val1"},
+				map[string]interface{}{"prop": "val2"},
+				map[string]interface{}{"prop": "val3"},
+			}},
+			map[string]interface{}{"setBlocks": []interface{}{
+				map[string]interface{}{"prop": "val1"},
+				map[string]interface{}{"prop": "val2"},
+			}},
+			autogold.Expect(`Previewing update (test):
+  pulumi:pulumi:Stack: (same)
+    [urn=urn:pulumi:test::test::pulumi:pulumi:Stack::test-test]
+    ~ prov:index/test:Test: (update)
+        [id=newid]
+        [urn=urn:pulumi:test::test::prov:index/test:Test::mainRes]
+      ~ setBlocks: [
+          ~ [0]: {
+                  + __defaults: []
+                    prop      : "val1"
+                }
+          ~ [1]: {
+                  + __defaults: []
+                    prop      : "val2"
+                }
+          - [2]: {
+                  - prop: "val3"
+                }
+        ]
+Resources:
+    ~ 1 to update
+    1 unchanged
+`),
+		},
+		// TODO: Why are __defaults appearing in the diff?
+		{
+			"set block element removed middle",
+			map[string]interface{}{"setBlocks": []interface{}{
+				map[string]interface{}{"prop": "val1"},
+				map[string]interface{}{"prop": "val2"},
+				map[string]interface{}{"prop": "val3"},
+			}},
+			map[string]interface{}{"setBlocks": []interface{}{
+				map[string]interface{}{"prop": "val1"},
+				map[string]interface{}{"prop": "val3"},
+			}},
+			autogold.Expect(`Previewing update (test):
+  pulumi:pulumi:Stack: (same)
+    [urn=urn:pulumi:test::test::pulumi:pulumi:Stack::test-test]
+    ~ prov:index/test:Test: (update)
+        [id=newid]
+        [urn=urn:pulumi:test::test::prov:index/test:Test::mainRes]
+      ~ setBlocks: [
+          ~ [0]: {
+                  + __defaults: []
+                    prop      : "val1"
+                }
+          ~ [1]: {
+                  + __defaults: []
+                  ~ prop      : "val2" => "val3"
+                }
+          - [2]: {
+                  - prop: "val3"
+                }
+        ]
+Resources:
+    ~ 1 to update
+    1 unchanged
+`),
+		},
+		{
+			"set block element changed",
+			map[string]interface{}{"setBlocks": []interface{}{
+				map[string]interface{}{"prop": "val1"},
+			}},
+			map[string]interface{}{"setBlocks": []interface{}{
+				map[string]interface{}{"prop": "val2"},
+			}},
+			autogold.Expect(`Previewing update (test):
+  pulumi:pulumi:Stack: (same)
+    [urn=urn:pulumi:test::test::pulumi:pulumi:Stack::test-test]
+    ~ prov:index/test:Test: (update)
+        [id=newid]
+        [urn=urn:pulumi:test::test::prov:index/test:Test::mainRes]
+      ~ setBlocks: [
+          ~ [0]: {
+                  ~ prop: "val1" => "val2"
+                }
+        ]
+Resources:
+    ~ 1 to update
+    1 unchanged
+`),
+		},
+		{
+			"maxItemsOne block unchanged",
+			map[string]interface{}{"maxItemsOneBlock": map[string]interface{}{"prop": "val"}},
+			map[string]interface{}{"maxItemsOneBlock": map[string]interface{}{"prop": "val"}},
+			autogold.Expect(`Previewing update (test):
+  pulumi:pulumi:Stack: (same)
+    [urn=urn:pulumi:test::test::pulumi:pulumi:Stack::test-test]
+Resources:
+    2 unchanged
+`),
+		},
+		// TODO[pulumi/pulumi-terraform-bridge#2234]: Duplicated diff
+		{
+			"maxItemsOne block added",
+			map[string]interface{}{},
+			map[string]interface{}{"maxItemsOneBlock": map[string]interface{}{"prop": "val"}},
+			autogold.Expect(`Previewing update (test):
+  pulumi:pulumi:Stack: (same)
+    [urn=urn:pulumi:test::test::pulumi:pulumi:Stack::test-test]
+    ~ prov:index/test:Test: (update)
+        [id=newid]
+        [urn=urn:pulumi:test::test::prov:index/test:Test::mainRes]
+      + maxItemsOneBlock: {
+          + prop      : "val"
+        }
+      + maxItemsOneBlock: {
+          + prop      : "val"
+        }
+Resources:
+    ~ 1 to update
+    1 unchanged
+`),
+		},
+		{
+			"maxItemsOne block added empty",
+			map[string]interface{}{},
+			map[string]interface{}{"maxItemsOneBlock": map[string]interface{}{}},
+			autogold.Expect(`Previewing update (test):
+  pulumi:pulumi:Stack: (same)
+    [urn=urn:pulumi:test::test::pulumi:pulumi:Stack::test-test]
+    ~ prov:index/test:Test: (update)
+        [id=newid]
+        [urn=urn:pulumi:test::test::prov:index/test:Test::mainRes]
+      + maxItemsOneBlock: {
+        }
+Resources:
+    ~ 1 to update
+    1 unchanged
+`),
+		},
+		// TODO[pulumi/pulumi-terraform-bridge#2234]: Duplicated diff
+		{
+			"maxItemsOne block removed",
+			map[string]interface{}{"maxItemsOneBlock": map[string]interface{}{"prop": "val"}},
+			map[string]interface{}{},
+			autogold.Expect(`Previewing update (test):
+  pulumi:pulumi:Stack: (same)
+    [urn=urn:pulumi:test::test::pulumi:pulumi:Stack::test-test]
+    ~ prov:index/test:Test: (update)
+        [id=newid]
+        [urn=urn:pulumi:test::test::prov:index/test:Test::mainRes]
+      - maxItemsOneBlock: {
+          - prop: "val"
+        }
+      - maxItemsOneBlock: {
+          - prop: "val"
+        }
+Resources:
+    ~ 1 to update
+    1 unchanged
+`),
+		},
+		// TODO: where is the nested prop diff coming from
+		{
+			"maxItemsOne block removed empty",
+			map[string]interface{}{"maxItemsOneBlock": map[string]interface{}{}},
+			map[string]interface{}{},
+			autogold.Expect(`Previewing update (test):
+  pulumi:pulumi:Stack: (same)
+    [urn=urn:pulumi:test::test::pulumi:pulumi:Stack::test-test]
+    ~ prov:index/test:Test: (update)
+        [id=newid]
+        [urn=urn:pulumi:test::test::prov:index/test:Test::mainRes]
+      - maxItemsOneBlock: {
+          - prop: <null>
+        }
+Resources:
+    ~ 1 to update
+    1 unchanged
+`),
+		},
+		{
+			"maxItemsOne block changed",
+			map[string]interface{}{"maxItemsOneBlock": map[string]interface{}{"prop": "val1"}},
+			map[string]interface{}{"maxItemsOneBlock": map[string]interface{}{"prop": "val2"}},
+			autogold.Expect(`Previewing update (test):
+  pulumi:pulumi:Stack: (same)
+    [urn=urn:pulumi:test::test::pulumi:pulumi:Stack::test-test]
+    ~ prov:index/test:Test: (update)
+        [id=newid]
+        [urn=urn:pulumi:test::test::prov:index/test:Test::mainRes]
+      ~ maxItemsOneBlock: {
+          ~ prop: "val1" => "val2"
+        }
+Resources:
+    ~ 1 to update
+    1 unchanged
+`),
 		},
 	} {
 		tc := tc
 		t.Run(tc.name, func(t *testing.T) {
-<<<<<<< HEAD
-=======
 			if tc.skip {
 				t.Skip("skipping known failing test")
 			}
->>>>>>> 551a615f
 			t.Parallel()
 			props1, err := json.Marshal(tc.props1)
 			require.NoError(t, err)
