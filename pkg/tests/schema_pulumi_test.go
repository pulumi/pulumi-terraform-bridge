--- conflicted
+++ resolved
@@ -153,34 +153,6 @@
 	assert.True(t, nilMap.DeepEquals(emptyMap))
 	assert.NotEqual(t, emptyMap.ObjectValue(), nilMap.ObjectValue())
 
-<<<<<<< HEAD
-func TestTypeChecker(t *testing.T) {
-	t.Setenv("PULUMI_DEBUG_YAML_DISABLE_TYPE_CHECKING", "true")
-	makeResMap := func(sch map[string]*schema.Schema) map[string]*schema.Resource {
-		return map[string]*schema.Resource{
-			"prov_test": {Schema: sch},
-		}
-	}
-
-	runTest := func(t *testing.T, resMap map[string]*schema.Resource, props interface{}, expectedError string) {
-		t.Helper()
-		propsJSON, err := json.Marshal(props)
-		require.NoError(t, err)
-		program := fmt.Sprintf(`
-name: test
-runtime: yaml
-resources:
-  mainRes:
-    type: prov:index:Test
-	properties: %s`, propsJSON)
-
-		bridgedProvider := pulcheck.BridgedProvider(t, "prov", &schema.Provider{ResourcesMap: resMap})
-		pt := pulcheck.PulCheck(t, bridgedProvider, program)
-		_, err = pt.CurrentStack().Up(pt.Context())
-
-		require.ErrorContains(t, err, "Unexpected type at field")
-		require.ErrorContains(t, err, expectedError)
-=======
 	// Check that MakeTerraformResult maintains that difference
 	const resName = "prov_test"
 	resMap := map[string]*schema.Resource{
@@ -199,154 +171,9 @@
 
 	prov := &schema.Provider{
 		ResourcesMap: resMap,
->>>>>>> 06039088
 	}
 	bridgedProvider := pulcheck.BridgedProvider(t, "prov", prov)
 
-<<<<<<< HEAD
-	t.Run("flat type instead of array", func(t *testing.T) {
-		resMap := makeResMap(map[string]*schema.Schema{
-			"network_configuration": {
-				Type:     schema.TypeList,
-				Optional: true,
-				MaxItems: 1,
-				Elem: &schema.Resource{
-					Schema: map[string]*schema.Schema{
-						"subnets": {
-							Type:     schema.TypeSet,
-							Optional: true,
-							Elem:     &schema.Schema{Type: schema.TypeString},
-						},
-					},
-				},
-			},
-		})
-		runTest(t, resMap, map[string]interface{}{"networkConfiguration": map[string]any{"subnets": "subnet"}}, "expected array type, got")
-	})
-
-	t.Run("flat type instead of map", func(t *testing.T) {
-		resMap := makeResMap(map[string]*schema.Schema{
-			"tags": {
-				Type:     schema.TypeMap,
-				Elem:     &schema.Schema{Type: schema.TypeString},
-				Optional: true,
-			},
-		})
-		runTest(t, resMap, map[string]interface{}{"tags": "tag"}, "expected object type, got")
-	})
-
-	t.Run("flat type instead of object", func(t *testing.T) {
-		t.Skip("This is caught by the YAML runtime, not the type checker")
-		resMap := makeResMap(map[string]*schema.Schema{
-			"network_configuration": {
-				Type:     schema.TypeList,
-				Optional: true,
-				MaxItems: 1,
-				Elem: &schema.Resource{
-					Schema: map[string]*schema.Schema{
-						"subnets": {
-							Type:     schema.TypeSet,
-							Optional: true,
-							Elem:     &schema.Schema{Type: schema.TypeString},
-						},
-					},
-				},
-			},
-		})
-		runTest(t, resMap, map[string]interface{}{"network_configuration": "config"}, "expected object type, got")
-	})
-
-	t.Run("array instead of object", func(t *testing.T) {
-		t.Skip("This is caught by the YAML runtime, not the type checker")
-		resMap := makeResMap(map[string]*schema.Schema{
-			"network_configuration": {
-				Type:     schema.TypeList,
-				Optional: true,
-				MaxItems: 1,
-				Elem: &schema.Resource{
-					Schema: map[string]*schema.Schema{
-						"subnets": {
-							Type: schema.TypeSet,
-							Elem: &schema.Schema{Type: schema.TypeString},
-						},
-					},
-				},
-			},
-		})
-		runTest(t, resMap, map[string]interface{}{"network_configuration": []string{"config"}}, "expected object type, got")
-	})
-
-	t.Run("array instead of map", func(t *testing.T) {
-		resMap := makeResMap(map[string]*schema.Schema{
-			"tags": {
-				Type:     schema.TypeMap,
-				Elem:     &schema.Schema{Type: schema.TypeString},
-				Optional: true,
-			},
-		})
-		runTest(t, resMap, map[string]interface{}{"tags": []string{"tag"}}, "expected object type, got")
-	})
-
-	t.Run("array instead of flat type", func(t *testing.T) {
-		t.Skip("This is caught by the YAML runtime, not the type checker")
-		resMap := makeResMap(map[string]*schema.Schema{
-			"network_configuration": {
-				Type:     schema.TypeList,
-				Optional: true,
-				MaxItems: 1,
-				Elem: &schema.Resource{
-					Schema: map[string]*schema.Schema{
-						"assign_public_ip": {
-							Type:     schema.TypeBool,
-							Optional: true,
-						},
-					},
-				},
-			},
-		})
-		runTest(t, resMap, map[string]interface{}{"network_configuration": map[string]interface{}{"assign_public_ip": []any{true}}}, "expected array type, got")
-	})
-
-	t.Run("map instead of array", func(t *testing.T) {
-		resMap := makeResMap(map[string]*schema.Schema{
-			"network_configuration": {
-				Type:     schema.TypeList,
-				Optional: true,
-				MaxItems: 1,
-				Elem: &schema.Resource{
-					Schema: map[string]*schema.Schema{
-						"subnets": {
-							Type:     schema.TypeSet,
-							Optional: true,
-							Elem:     &schema.Schema{Type: schema.TypeString},
-						},
-					},
-				},
-			},
-		})
-		runTest(t, resMap,
-			map[string]interface{}{"networkConfiguration": map[string]any{"subnets": map[string]any{"sub": "sub"}}},
-			"expected array type, got")
-	})
-
-	t.Run("map instead of flat type", func(t *testing.T) {
-		t.Skip("This is caught by the YAML runtime, not the type checker")
-		resMap := makeResMap(map[string]*schema.Schema{
-			"network_configuration": {
-				Type:     schema.TypeList,
-				Optional: true,
-				MaxItems: 1,
-				Elem: &schema.Resource{
-					Schema: map[string]*schema.Schema{
-						"assign_public_ip": {
-							Type: schema.TypeBool,
-						},
-					},
-				},
-			},
-		})
-		runTest(t, resMap, map[string]interface{}{"network_configuration": map[string]interface{}{"assign_public_ip": map[string]any{"val": true}}}, "expected array type, got")
-=======
 	ctx := context.Background()
 	shimProv := bridgedProvider.P
 
@@ -372,6 +199,5 @@
 		assert.NoError(t, err)
 		assert.NotNil(t, props)
 		assert.True(t, props["test"].DeepEquals(emptyMap))
->>>>>>> 06039088
 	})
 }