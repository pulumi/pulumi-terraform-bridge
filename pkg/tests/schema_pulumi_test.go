package tests

import (
	"context"
	"encoding/json"
	"fmt"
	"os"
	"path/filepath"
	"testing"

	"github.com/hashicorp/terraform-plugin-sdk/v2/diag"
	"github.com/hashicorp/terraform-plugin-sdk/v2/helper/schema"
	"github.com/hexops/autogold/v2"
	"github.com/pulumi/pulumi-terraform-bridge/v3/pkg/tests/internal/pulcheck"
	"github.com/pulumi/pulumi-terraform-bridge/v3/pkg/tests/internal/tfcheck"
	"github.com/pulumi/pulumi-terraform-bridge/v3/pkg/tfbridge"
	"github.com/pulumi/pulumi/sdk/v3/go/auto/optpreview"
	"github.com/pulumi/pulumi/sdk/v3/go/auto/optrefresh"
	"github.com/stretchr/testify/require"
)

func TestBasic(t *testing.T) {
	resMap := map[string]*schema.Resource{
		"prov_test": {
			Schema: map[string]*schema.Schema{
				"test": {
					Type:     schema.TypeString,
					Optional: true,
				},
			},
		},
	}
	tfp := &schema.Provider{ResourcesMap: resMap}
	bridgedProvider := pulcheck.BridgedProvider(t, "prov", tfp)
	program := `
name: test
runtime: yaml
resources:
  mainRes:
    type: prov:index:Test
	properties:
	  test: "hello"
outputs:
  testOut: ${mainRes.test}
`
	pt := pulcheck.PulCheck(t, bridgedProvider, program)
	res := pt.Up()
	require.Equal(t, "hello", res.Outputs["testOut"].Value)
}

func TestUnknownHandling(t *testing.T) {
	resMap := map[string]*schema.Resource{
		"prov_test": {
			Schema: map[string]*schema.Schema{
				"test": {
					Type:     schema.TypeString,
					Optional: true,
				},
			},
		},
		"prov_aux": {
			Schema: map[string]*schema.Schema{
				"aux": {
					Type:     schema.TypeString,
					Computed: true,
					Optional: true,
				},
			},
			CreateContext: func(_ context.Context, d *schema.ResourceData, _ interface{}) diag.Diagnostics {
				d.SetId("aux")
				err := d.Set("aux", "aux")
				require.NoError(t, err)
				return nil
			},
		},
	}
	tfp := &schema.Provider{ResourcesMap: resMap}
	bridgedProvider := pulcheck.BridgedProvider(t, "prov", tfp)
	program := `
name: test
runtime: yaml
resources:
  auxRes:
    type: prov:index:Aux
  mainRes:
    type: prov:index:Test
    properties:
      test: ${auxRes.aux}
outputs:
  testOut: ${mainRes.test}
`
	pt := pulcheck.PulCheck(t, bridgedProvider, program)
	res := pt.Preview(optpreview.Diff())
	// Test that the test property is unknown at preview time
	require.Contains(t, res.StdOut, "test      : output<string>")
	resUp := pt.Up()
	// assert that the property gets resolved
	require.Equal(t, "aux", resUp.Outputs["testOut"].Value)
}

func TestCollectionsNullEmptyRefreshClean(t *testing.T) {
	for _, tc := range []struct {
		name               string
		planResourceChange bool
		schemaType         schema.ValueType
		cloudVal           interface{}
		programVal         string
		// If true, the cloud value will be set in the CreateContext
		// This is behaviour observed in both AWS and GCP providers, as well as a few others
		// where the provider returns an empty collections when a nil one was specified in inputs.
		// See [pulumi/pulumi-terraform-bridge#2047] for more details around this behavior
		createCloudValOverride bool
		expectedOutputTopLevel interface{}
		expectedOutputNested   interface{}
	}{
		{
			name:                   "map null with planResourceChange",
			planResourceChange:     true,
			schemaType:             schema.TypeMap,
			cloudVal:               map[string]interface{}{},
			programVal:             "null",
			expectedOutputTopLevel: nil,
			expectedOutputNested:   nil,
		},
		{
			name:               "map null without planResourceChange",
			planResourceChange: false,
			schemaType:         schema.TypeMap,
			cloudVal:           map[string]interface{}{},
			programVal:         "null",
			// Note the difference in expected output between top level and nested properties
			expectedOutputTopLevel: nil,
			expectedOutputNested:   map[string]interface{}{},
		},
		{
			name:                   "map null with planResourceChange with nil cloud value",
			planResourceChange:     true,
			schemaType:             schema.TypeMap,
			cloudVal:               nil,
			programVal:             "null",
			expectedOutputTopLevel: nil,
			expectedOutputNested:   nil,
		},
		{
			name:                   "map null without planResourceChange with nil cloud value",
			planResourceChange:     false,
			schemaType:             schema.TypeMap,
			cloudVal:               nil,
			programVal:             "null",
			expectedOutputTopLevel: nil,
			expectedOutputNested:   map[string]interface{}{},
		},
		{
			name:                   "map null with planResourceChange with cloud override",
			planResourceChange:     true,
			schemaType:             schema.TypeMap,
			cloudVal:               map[string]interface{}{},
			programVal:             "null",
			createCloudValOverride: true,
			expectedOutputTopLevel: nil,
			expectedOutputNested:   nil,
		},
		{
			name:                   "map null without planResourceChange with cloud override",
			planResourceChange:     false,
			schemaType:             schema.TypeMap,
			cloudVal:               map[string]interface{}{},
			programVal:             "null",
			createCloudValOverride: true,
			expectedOutputTopLevel: map[string]interface{}{},
			expectedOutputNested:   map[string]interface{}{},
		},
		{
			name:                   "map null with planResourceChange with nil cloud value and cloud override",
			planResourceChange:     true,
			schemaType:             schema.TypeMap,
			cloudVal:               nil,
			programVal:             "null",
			createCloudValOverride: true,
			expectedOutputTopLevel: nil,
			expectedOutputNested:   nil,
		},
		{
			name:                   "map null without planResourceChange with nil cloud value and cloud override",
			planResourceChange:     false,
			schemaType:             schema.TypeMap,
			cloudVal:               nil,
			programVal:             "null",
			createCloudValOverride: true,
			expectedOutputTopLevel: map[string]interface{}{},
			expectedOutputNested:   map[string]interface{}{},
		},
		{
			name:                   "map empty with planResourceChange",
			planResourceChange:     true,
			schemaType:             schema.TypeMap,
			cloudVal:               map[string]interface{}{},
			programVal:             "{}",
			expectedOutputTopLevel: nil,
			expectedOutputNested:   nil,
		},
		{
			name:               "map empty without planResourceChange",
			planResourceChange: false,
			schemaType:         schema.TypeMap,
			cloudVal:           map[string]interface{}{},
			programVal:         "{}",
			// Note the difference in expected output between top level and nested properties
			expectedOutputTopLevel: nil,
			expectedOutputNested:   map[string]interface{}{},
		},
		{
			name:                   "map empty with planResourceChange with cloud override",
			planResourceChange:     true,
			schemaType:             schema.TypeMap,
			cloudVal:               map[string]interface{}{},
			programVal:             "{}",
			createCloudValOverride: true,
			expectedOutputTopLevel: nil,
			expectedOutputNested:   nil,
		},
		{
			name:                   "map empty without planResourceChange with cloud override",
			planResourceChange:     false,
			schemaType:             schema.TypeMap,
			cloudVal:               map[string]interface{}{},
			programVal:             "{}",
			createCloudValOverride: true,
			expectedOutputTopLevel: map[string]interface{}{},
			expectedOutputNested:   map[string]interface{}{},
		},
		{
			name:                   "map nonempty with planResourceChange",
			planResourceChange:     true,
			schemaType:             schema.TypeMap,
			cloudVal:               map[string]interface{}{"val": "test"},
			programVal:             `{"val": "test"}`,
			expectedOutputTopLevel: map[string]interface{}{"val": "test"},
			expectedOutputNested:   map[string]interface{}{"val": "test"},
		},
		{
			name:                   "map nonempty without planResourceChange",
			planResourceChange:     false,
			schemaType:             schema.TypeMap,
			cloudVal:               map[string]interface{}{"val": "test"},
			programVal:             `{"val": "test"}`,
			expectedOutputTopLevel: map[string]interface{}{"val": "test"},
			expectedOutputNested:   map[string]interface{}{"val": "test"},
		},
		{
			name:                   "map nonempty with planResourceChange with cloud override",
			planResourceChange:     true,
			schemaType:             schema.TypeMap,
			cloudVal:               map[string]interface{}{"val": "test"},
			programVal:             `{"val": "test"}`,
			createCloudValOverride: true,
			expectedOutputTopLevel: map[string]interface{}{"val": "test"},
			expectedOutputNested:   map[string]interface{}{"val": "test"},
		},
		{
			name:                   "map nonempty without planResourceChange with cloud override",
			planResourceChange:     false,
			schemaType:             schema.TypeMap,
			cloudVal:               map[string]interface{}{"val": "test"},
			programVal:             `{"val": "test"}`,
			createCloudValOverride: true,
			expectedOutputTopLevel: map[string]interface{}{"val": "test"},
			expectedOutputNested:   map[string]interface{}{"val": "test"},
		},
		{
			name:                   "list null with planResourceChange",
			planResourceChange:     true,
			schemaType:             schema.TypeList,
			cloudVal:               []interface{}{},
			programVal:             "null",
			expectedOutputTopLevel: nil,
			expectedOutputNested:   nil,
		},
		{
			name:               "list null without planResourceChange",
			planResourceChange: false,
			schemaType:         schema.TypeList,
			cloudVal:           []interface{}{},
			programVal:         "null",
			// Note the difference in expected output between top level and nested properties
			expectedOutputTopLevel: nil,
			expectedOutputNested:   []interface{}{},
		},
		{
			name:                   "list null with planResourceChange with nil cloud value",
			planResourceChange:     true,
			schemaType:             schema.TypeList,
			cloudVal:               nil,
			programVal:             "null",
			expectedOutputTopLevel: nil,
			expectedOutputNested:   nil,
		},
		{
			name:               "list null without planResourceChange with nil cloud value",
			planResourceChange: false,
			schemaType:         schema.TypeList,
			cloudVal:           nil,
			programVal:         "null",
			// Note the difference in expected output between top level and nested properties
			expectedOutputTopLevel: nil,
			expectedOutputNested:   []interface{}{},
		},
		{
			name:                   "list null with planResourceChange with cloud override",
			planResourceChange:     true,
			schemaType:             schema.TypeList,
			cloudVal:               []interface{}{},
			programVal:             "null",
			createCloudValOverride: true,
			expectedOutputTopLevel: nil,
			expectedOutputNested:   nil,
		},
		{
			name:                   "list null without planResourceChange with cloud override",
			planResourceChange:     false,
			schemaType:             schema.TypeList,
			cloudVal:               []interface{}{},
			programVal:             "null",
			createCloudValOverride: true,
			expectedOutputTopLevel: []interface{}{},
			expectedOutputNested:   []interface{}{},
		},
		{
			name:                   "list null with planResourceChange with nil cloud value and cloud override",
			planResourceChange:     true,
			schemaType:             schema.TypeList,
			cloudVal:               nil,
			programVal:             "null",
			createCloudValOverride: true,
			expectedOutputTopLevel: nil,
			expectedOutputNested:   nil,
		},
		{
			name:                   "list null without planResourceChange with nil cloud value and cloud override",
			planResourceChange:     false,
			schemaType:             schema.TypeList,
			cloudVal:               nil,
			programVal:             "null",
			createCloudValOverride: true,
			expectedOutputTopLevel: []interface{}{},
			expectedOutputNested:   []interface{}{},
		},
		{
			name:                   "list empty with planResourceChange",
			planResourceChange:     true,
			schemaType:             schema.TypeList,
			cloudVal:               []string{},
			programVal:             "[]",
			expectedOutputTopLevel: []interface{}{},
			expectedOutputNested:   []interface{}{},
		},
		{
			name:               "list empty without planResourceChange",
			planResourceChange: false,
			schemaType:         schema.TypeList,
			cloudVal:           []string{},
			programVal:         "[]",
			// Note the difference in expected output between top level and nested properties
			expectedOutputTopLevel: nil,
			expectedOutputNested:   []interface{}{},
		},
		{
			name:                   "list empty with planResourceChange with cloud override",
			planResourceChange:     true,
			schemaType:             schema.TypeList,
			cloudVal:               []string{},
			programVal:             "[]",
			createCloudValOverride: true,
			expectedOutputTopLevel: []interface{}{},
			expectedOutputNested:   []interface{}{},
		},
		{
			name:                   "list empty without planResourceChange with cloud override",
			planResourceChange:     false,
			schemaType:             schema.TypeList,
			cloudVal:               []string{},
			programVal:             "[]",
			createCloudValOverride: true,
			expectedOutputTopLevel: []interface{}{},
			expectedOutputNested:   []interface{}{},
		},
		{
			name:                   "list nonempty with planResourceChange",
			planResourceChange:     true,
			schemaType:             schema.TypeList,
			cloudVal:               []interface{}{"val"},
			programVal:             `["val"]`,
			expectedOutputTopLevel: []interface{}{"val"},
			expectedOutputNested:   []interface{}{"val"},
		},
		{
			name:                   "list nonempty without planResourceChange",
			planResourceChange:     false,
			schemaType:             schema.TypeList,
			cloudVal:               []interface{}{"val"},
			programVal:             `["val"]`,
			expectedOutputTopLevel: []interface{}{"val"},
			expectedOutputNested:   []interface{}{"val"},
		},
		{
			name:                   "list nonempty with planResourceChange with cloud override",
			planResourceChange:     true,
			schemaType:             schema.TypeList,
			cloudVal:               []interface{}{"val"},
			programVal:             `["val"]`,
			createCloudValOverride: true,
			expectedOutputTopLevel: []interface{}{"val"},
			expectedOutputNested:   []interface{}{"val"},
		},
		{
			name:                   "list nonempty without planResourceChange with cloud override",
			planResourceChange:     false,
			schemaType:             schema.TypeList,
			cloudVal:               []interface{}{"val"},
			programVal:             `["val"]`,
			createCloudValOverride: true,
			expectedOutputTopLevel: []interface{}{"val"},
			expectedOutputNested:   []interface{}{"val"},
		},
		{
			name:                   "set null with planResourceChange",
			planResourceChange:     true,
			schemaType:             schema.TypeSet,
			cloudVal:               []interface{}{},
			programVal:             "null",
			expectedOutputTopLevel: nil,
			expectedOutputNested:   nil,
		},
		{
			name:               "set null without planResourceChange",
			planResourceChange: false,
			schemaType:         schema.TypeSet,
			cloudVal:           []interface{}{},
			programVal:         "null",
			// Note the difference in expected output between top level and nested properties
			expectedOutputTopLevel: nil,
			expectedOutputNested:   []interface{}{},
		},
		{
			name:                   "set null with planResourceChange with nil cloud value",
			planResourceChange:     true,
			schemaType:             schema.TypeSet,
			cloudVal:               nil,
			programVal:             "null",
			expectedOutputTopLevel: nil,
			expectedOutputNested:   nil,
		},
		{
			name:                   "set null without planResourceChange with nil cloud value",
			planResourceChange:     false,
			schemaType:             schema.TypeSet,
			cloudVal:               nil,
			programVal:             "null",
			expectedOutputTopLevel: nil,
			expectedOutputNested:   []interface{}{},
		},
		{
			name:                   "set null with planResourceChange with cloud override",
			planResourceChange:     true,
			schemaType:             schema.TypeSet,
			cloudVal:               []interface{}{},
			programVal:             "null",
			createCloudValOverride: true,
			expectedOutputTopLevel: nil,
			expectedOutputNested:   nil,
		},
		{
			name:                   "set null without planResourceChange with cloud override",
			planResourceChange:     false,
			schemaType:             schema.TypeSet,
			cloudVal:               []interface{}{},
			programVal:             "null",
			createCloudValOverride: true,
			expectedOutputTopLevel: []interface{}{},
			expectedOutputNested:   []interface{}{},
		},
		{
			name:                   "set null with planResourceChange with nil cloud value and cloud override",
			planResourceChange:     true,
			schemaType:             schema.TypeSet,
			cloudVal:               nil,
			programVal:             "null",
			createCloudValOverride: true,
			expectedOutputTopLevel: nil,
			expectedOutputNested:   nil,
		},
		{
			name:                   "set null without planResourceChange with nil cloud value and cloud override",
			planResourceChange:     false,
			schemaType:             schema.TypeSet,
			cloudVal:               nil,
			programVal:             "null",
			createCloudValOverride: true,
			expectedOutputTopLevel: []interface{}{},
			expectedOutputNested:   []interface{}{},
		},
		{
			name:                   "set empty with planResourceChange",
			planResourceChange:     true,
			schemaType:             schema.TypeSet,
			cloudVal:               []interface{}{},
			programVal:             "[]",
			expectedOutputTopLevel: nil,
			expectedOutputNested:   nil,
		},
		{
			name:               "set empty without planResourceChange",
			planResourceChange: false,
			schemaType:         schema.TypeSet,
			cloudVal:           []interface{}{},
			programVal:         "[]",
			// Note the difference in expected output between top level and nested properties
			expectedOutputTopLevel: nil,
			expectedOutputNested:   []interface{}{},
		},
		{
			name:                   "set empty with planResourceChange with cloud override",
			planResourceChange:     true,
			schemaType:             schema.TypeSet,
			cloudVal:               []interface{}{},
			programVal:             "[]",
			createCloudValOverride: true,
			expectedOutputTopLevel: nil,
			expectedOutputNested:   nil,
		},
		{
			name:                   "set empty without planResourceChange with cloud override",
			planResourceChange:     false,
			schemaType:             schema.TypeSet,
			cloudVal:               []interface{}{},
			programVal:             "[]",
			createCloudValOverride: true,
			expectedOutputTopLevel: []interface{}{},
			expectedOutputNested:   []interface{}{},
		},
		{
			name:                   "set nonempty with planResourceChange",
			schemaType:             schema.TypeSet,
			cloudVal:               []interface{}{"val"},
			programVal:             `["val"]`,
			expectedOutputTopLevel: []interface{}{"val"},
			expectedOutputNested:   []interface{}{"val"},
		},
		{
			name:                   "set nonempty without planResourceChange",
			planResourceChange:     false,
			schemaType:             schema.TypeSet,
			cloudVal:               []interface{}{"val"},
			programVal:             `["val"]`,
			expectedOutputTopLevel: []interface{}{"val"},
			expectedOutputNested:   []interface{}{"val"},
		},
		{
			name:                   "set nonempty with planResourceChange with cloud override",
			schemaType:             schema.TypeSet,
			cloudVal:               []interface{}{"val"},
			programVal:             `["val"]`,
			createCloudValOverride: true,
			expectedOutputTopLevel: []interface{}{"val"},
			expectedOutputNested:   []interface{}{"val"},
		},
		{
			name:                   "set nonempty without planResourceChange with cloud override",
			planResourceChange:     false,
			schemaType:             schema.TypeSet,
			cloudVal:               []interface{}{"val"},
			programVal:             `["val"]`,
			createCloudValOverride: true,
			expectedOutputTopLevel: []interface{}{"val"},
			expectedOutputNested:   []interface{}{"val"},
		},
	} {
		collectionPropPlural := ""
		pluralized := tc.schemaType == schema.TypeList || tc.schemaType == schema.TypeSet
		if pluralized {
			collectionPropPlural += "s"
		}

		opts := []pulcheck.BridgedProviderOpt{}
		if !tc.planResourceChange {
			opts = append(opts, pulcheck.DisablePlanResourceChange())
		}

		t.Run(tc.name, func(t *testing.T) {
			t.Run("top level", func(t *testing.T) {
				t.Parallel()
				resMap := map[string]*schema.Resource{
					"prov_test": {
						Schema: map[string]*schema.Schema{
							"collection_prop": {
								Type:     tc.schemaType,
								Optional: true,
								Elem:     &schema.Schema{Type: schema.TypeString},
							},
							"other_prop": {
								Type:     schema.TypeString,
								Optional: true,
							},
						},
						ReadContext: func(_ context.Context, rd *schema.ResourceData, _ interface{}) diag.Diagnostics {
							err := rd.Set("collection_prop", tc.cloudVal)
							require.NoError(t, err)
							err = rd.Set("other_prop", "test")
							require.NoError(t, err)
							return nil
						},
						CreateContext: func(_ context.Context, rd *schema.ResourceData, _ interface{}) diag.Diagnostics {
							if tc.createCloudValOverride {
								err := rd.Set("collection_prop", tc.cloudVal)
								require.NoError(t, err)
							}

							rd.SetId("id0")
							return nil
						},
					},
				}

				tfp := &schema.Provider{ResourcesMap: resMap}
				bridgedProvider := pulcheck.BridgedProvider(t, "prov", tfp, opts...)
				program := fmt.Sprintf(`
name: test
runtime: yaml
resources:
  mainRes:
    type: prov:index:Test
    properties:
      otherProp: "test"
      collectionProp%s: %s
outputs:
  collectionOutput: ${mainRes.collectionProp%s}
`, collectionPropPlural, tc.programVal, collectionPropPlural)
				pt := pulcheck.PulCheck(t, bridgedProvider, program)
				upRes := pt.Up()
				require.Equal(t, tc.expectedOutputTopLevel, upRes.Outputs["collectionOutput"].Value)
				res, err := pt.CurrentStack().Refresh(pt.Context(), optrefresh.ExpectNoChanges())
				require.NoError(t, err)
				t.Logf(res.StdOut)
				prevRes, err := pt.CurrentStack().Preview(pt.Context(), optpreview.ExpectNoChanges(), optpreview.Diff())
				require.NoError(t, err)
				t.Logf(prevRes.StdOut)
			})

			t.Run("nested", func(t *testing.T) {
				t.Parallel()
				resMap := map[string]*schema.Resource{
					"prov_test": {
						Schema: map[string]*schema.Schema{
							"prop": {
								Type:     schema.TypeList,
								Optional: true,
								Elem: &schema.Resource{
									Schema: map[string]*schema.Schema{
										"collection_prop": {
											Type:     tc.schemaType,
											Optional: true,
											Elem:     &schema.Schema{Type: schema.TypeString},
										},
										"other_nested_prop": {
											Type:     schema.TypeString,
											Optional: true,
										},
									},
								},
							},
							"other_prop": {
								Type:     schema.TypeString,
								Optional: true,
							},
						},
						ReadContext: func(_ context.Context, rd *schema.ResourceData, _ interface{}) diag.Diagnostics {
							err := rd.Set("prop", []map[string]interface{}{{"collection_prop": tc.cloudVal, "other_nested_prop": "test"}})
							require.NoError(t, err)
							err = rd.Set("other_prop", "test")
							require.NoError(t, err)

							return nil
						},
						CreateContext: func(_ context.Context, rd *schema.ResourceData, _ interface{}) diag.Diagnostics {
							if tc.createCloudValOverride {
								err := rd.Set("prop", []map[string]interface{}{{"collection_prop": tc.cloudVal, "other_nested_prop": "test"}})
								require.NoError(t, err)
							}
							rd.SetId("id0")
							return nil
						},
					},
				}

				tfp := &schema.Provider{ResourcesMap: resMap}
				bridgedProvider := pulcheck.BridgedProvider(t, "prov", tfp, opts...)
				program := fmt.Sprintf(`
name: test
runtime: yaml
resources:
  mainRes:
    type: prov:index:Test
    properties:
      otherProp: "test"
      props:
        - collectionProp%s: %s
          otherNestedProp: "test"
outputs:
  collectionOutput: ${mainRes.props[0].collectionProp%s}
`, collectionPropPlural, tc.programVal, collectionPropPlural)
				pt := pulcheck.PulCheck(t, bridgedProvider, program)
				upRes := pt.Up()
				require.Equal(t, tc.expectedOutputNested, upRes.Outputs["collectionOutput"].Value)

				res, err := pt.CurrentStack().Refresh(pt.Context(), optrefresh.ExpectNoChanges())
				require.NoError(t, err)
				t.Logf(res.StdOut)
				prevRes, err := pt.CurrentStack().Preview(pt.Context(), optpreview.ExpectNoChanges(), optpreview.Diff())
				require.NoError(t, err)
				t.Logf(prevRes.StdOut)
			})
		})
	}
}

func TestUnknownBlocks(t *testing.T) {
	resMap := map[string]*schema.Resource{
		"prov_test": {
			Schema: map[string]*schema.Schema{
				"test": {
					Type:     schema.TypeList,
					Optional: true,
					Elem: &schema.Resource{
						Schema: map[string]*schema.Schema{
							"test_prop": {
								Type:     schema.TypeString,
								Optional: true,
							},
						},
					},
				},
			},
		},
		"prov_nested_test": {
			Schema: map[string]*schema.Schema{
				"test": {
					Type:     schema.TypeList,
					Optional: true,
					Elem: &schema.Resource{
						Schema: map[string]*schema.Schema{
							"nested_prop": {
								Type:     schema.TypeList,
								Optional: true,
								Elem: &schema.Resource{
									Schema: map[string]*schema.Schema{
										"test_prop": {
											Type:     schema.TypeList,
											Optional: true,
											Elem: &schema.Schema{
												Type: schema.TypeString,
											},
										},
									},
								},
							},
						},
					},
				},
			},
		},
		"prov_aux": {
			Schema: map[string]*schema.Schema{
				"aux": {
					Type:     schema.TypeList,
					Computed: true,
					Optional: true,
					Elem: &schema.Resource{
						Schema: map[string]*schema.Schema{
							"test_prop": {
								Type:     schema.TypeString,
								Computed: true,
								Optional: true,
							},
						},
					},
				},
				"nested_aux": {
					Type:     schema.TypeList,
					Optional: true,
					Computed: true,
					Elem: &schema.Resource{
						Schema: map[string]*schema.Schema{
							"nested_prop": {
								Type:     schema.TypeList,
								Optional: true,
								Computed: true,
								Elem: &schema.Resource{
									Schema: map[string]*schema.Schema{
										"test_prop": {
											Type:     schema.TypeList,
											Optional: true,
											Computed: true,
											Elem: &schema.Schema{
												Type: schema.TypeString,
											},
										},
									},
								},
							},
						},
					},
				},
			},
			CreateContext: func(_ context.Context, d *schema.ResourceData, _ interface{}) diag.Diagnostics {
				d.SetId("aux")
				if d.Get("aux") == nil {
					err := d.Set("aux", []map[string]interface{}{{"test_prop": "aux"}})
					require.NoError(t, err)
				}
				if d.Get("nested_aux") == nil {
					err := d.Set("nested_aux", []map[string]interface{}{
						{
							"nested_prop": []map[string]interface{}{
								{"test_prop": []string{"aux"}},
							},
						},
					})
					require.NoError(t, err)
				}
				return nil
			},
		},
	}
	tfp := &schema.Provider{ResourcesMap: resMap}
	bridgedProvider := pulcheck.BridgedProvider(t, "prov", tfp)

	provTestKnownProgram := `
name: test
runtime: yaml
resources:
    mainRes:
        type: prov:index:Test
        properties:
            tests:
                - testProp: "known_val"
`
	nestedProvTestKnownProgram := `
name: test
runtime: yaml
resources:
    mainRes:
        type: prov:index:NestedTest
        properties:
            tests:
                - nestedProps:
                    - testProps:
                        - "known_val"
`

	for _, tc := range []struct {
		name                string
		program             string
		initialKnownProgram string
		expectedInitial     autogold.Value
		expectedUpdate      autogold.Value
	}{
		{
			"list of objects",
			`
name: test
runtime: yaml
resources:
    auxRes:
        type: prov:index:Aux
        properties:
            auxes: %s
            nestedAuxes: %s
    mainRes:
        type: prov:index:Test
        properties:
            tests: ${auxRes.auxes}
`,
			provTestKnownProgram,
			autogold.Expect(`Previewing update (test):
+ pulumi:pulumi:Stack: (create)
    [urn=urn:pulumi:test::test::pulumi:pulumi:Stack::test-test]
    + prov:index/aux:Aux: (create)
        [urn=urn:pulumi:test::test::prov:index/aux:Aux::auxRes]
    + prov:index/test:Test: (create)
        [urn=urn:pulumi:test::test::prov:index/test:Test::mainRes]
        tests     : output<string>
Resources:
    + 3 to create
`),
			autogold.Expect(`Previewing update (test):
  pulumi:pulumi:Stack: (same)
    [urn=urn:pulumi:test::test::pulumi:pulumi:Stack::test-test]
    + prov:index/aux:Aux: (create)
        [urn=urn:pulumi:test::test::prov:index/aux:Aux::auxRes]
    ~ prov:index/test:Test: (update)
        [id=newid]
        [urn=urn:pulumi:test::test::prov:index/test:Test::mainRes]
      - tests: [
      -     [0]: {
              - testProp: "known_val"
            }
        ]
      + tests: output<string>
Resources:
    + 1 to create
    ~ 1 to update
    2 changes. 1 unchanged
`),
		},
		{
			"unknown object",
			`
name: test
runtime: yaml
resources:
    auxRes:
        type: prov:index:Aux
        properties:
            auxes: %s
            nestedAuxes: %s
    mainRes:
        type: prov:index:Test
        properties:
            tests:
                - ${auxRes.auxes[0]}
`,
			provTestKnownProgram,

			autogold.Expect(`Previewing update (test):
+ pulumi:pulumi:Stack: (create)
    [urn=urn:pulumi:test::test::pulumi:pulumi:Stack::test-test]
    + prov:index/aux:Aux: (create)
        [urn=urn:pulumi:test::test::prov:index/aux:Aux::auxRes]
    + prov:index/test:Test: (create)
        [urn=urn:pulumi:test::test::prov:index/test:Test::mainRes]
        tests     : [
            [0]: output<string>
        ]
Resources:
    + 3 to create
`),
			autogold.Expect(`Previewing update (test):
  pulumi:pulumi:Stack: (same)
    [urn=urn:pulumi:test::test::pulumi:pulumi:Stack::test-test]
    + prov:index/aux:Aux: (create)
        [urn=urn:pulumi:test::test::prov:index/aux:Aux::auxRes]
    ~ prov:index/test:Test: (update)
        [id=newid]
        [urn=urn:pulumi:test::test::prov:index/test:Test::mainRes]
      ~ tests: [
          - [0]: {
                  - testProp: "known_val"
                }
          + [0]: output<string>
        ]
Resources:
    + 1 to create
    ~ 1 to update
    2 changes. 1 unchanged
`),
		},
		{
			"unknown object with others",
			`
name: test
runtime: yaml
resources:
    auxRes:
        type: prov:index:Aux
        properties:
            auxes: %s
            nestedAuxes: %s
    mainRes:
        type: prov:index:Test
        properties:
            tests:
                - ${auxRes.auxes[0]}
                - {"testProp": "val"}
`,
			provTestKnownProgram,

			autogold.Expect(`Previewing update (test):
+ pulumi:pulumi:Stack: (create)
    [urn=urn:pulumi:test::test::pulumi:pulumi:Stack::test-test]
    + prov:index/aux:Aux: (create)
        [urn=urn:pulumi:test::test::prov:index/aux:Aux::auxRes]
    + prov:index/test:Test: (create)
        [urn=urn:pulumi:test::test::prov:index/test:Test::mainRes]
        tests     : [
            [0]: output<string>
            [1]: {
                testProp  : "val"
            }
        ]
Resources:
    + 3 to create
`),
			autogold.Expect(`Previewing update (test):
  pulumi:pulumi:Stack: (same)
    [urn=urn:pulumi:test::test::pulumi:pulumi:Stack::test-test]
    + prov:index/aux:Aux: (create)
        [urn=urn:pulumi:test::test::prov:index/aux:Aux::auxRes]
    ~ prov:index/test:Test: (update)
        [id=newid]
        [urn=urn:pulumi:test::test::prov:index/test:Test::mainRes]
      ~ tests: [
          - [0]: {
                  - testProp: "known_val"
                }
          + [0]: output<string>
          + [1]: {
                  + testProp  : "val"
                }
        ]
Resources:
    + 1 to create
    ~ 1 to update
    2 changes. 1 unchanged
`),
		},
		{
			"unknown nested",
			`
name: test
runtime: yaml
resources:
    auxRes:
        type: prov:index:Aux
        properties:
            auxes: %s
            nestedAuxes: %s
    mainRes:
        type: prov:index:NestedTest
        properties:
            tests: ${auxRes.nestedAuxes}
`,
			nestedProvTestKnownProgram,
			autogold.Expect(`Previewing update (test):
+ pulumi:pulumi:Stack: (create)
    [urn=urn:pulumi:test::test::pulumi:pulumi:Stack::test-test]
    + prov:index/aux:Aux: (create)
        [urn=urn:pulumi:test::test::prov:index/aux:Aux::auxRes]
    + prov:index/nestedTest:NestedTest: (create)
        [urn=urn:pulumi:test::test::prov:index/nestedTest:NestedTest::mainRes]
        tests     : output<string>
Resources:
    + 3 to create
`),
			autogold.Expect(`Previewing update (test):
  pulumi:pulumi:Stack: (same)
    [urn=urn:pulumi:test::test::pulumi:pulumi:Stack::test-test]
    + prov:index/aux:Aux: (create)
        [urn=urn:pulumi:test::test::prov:index/aux:Aux::auxRes]
    ~ prov:index/nestedTest:NestedTest: (update)
        [id=newid]
        [urn=urn:pulumi:test::test::prov:index/nestedTest:NestedTest::mainRes]
      - tests: [
      -     [0]: {
              - nestedProps: [
              -     [0]: {
                      - testProps: [
                      -     [0]: "known_val"
                        ]
                    }
                ]
            }
        ]
      + tests: output<string>
Resources:
    + 1 to create
    ~ 1 to update
    2 changes. 1 unchanged
`),
		},
		{
			"unknown nested level 1",
			`
name: test
runtime: yaml
resources:
    auxRes:
        type: prov:index:Aux
        properties:
            auxes: %s
            nestedAuxes: %s
    mainRes:
        type: prov:index:NestedTest
        properties:
            tests:
                - ${auxRes.nestedAuxes[0]}
`,
			nestedProvTestKnownProgram,
			autogold.Expect(`Previewing update (test):
+ pulumi:pulumi:Stack: (create)
    [urn=urn:pulumi:test::test::pulumi:pulumi:Stack::test-test]
    + prov:index/aux:Aux: (create)
        [urn=urn:pulumi:test::test::prov:index/aux:Aux::auxRes]
    + prov:index/nestedTest:NestedTest: (create)
        [urn=urn:pulumi:test::test::prov:index/nestedTest:NestedTest::mainRes]
        tests     : [
            [0]: output<string>
        ]
Resources:
    + 3 to create
`),
			autogold.Expect(`Previewing update (test):
  pulumi:pulumi:Stack: (same)
    [urn=urn:pulumi:test::test::pulumi:pulumi:Stack::test-test]
    + prov:index/aux:Aux: (create)
        [urn=urn:pulumi:test::test::prov:index/aux:Aux::auxRes]
    ~ prov:index/nestedTest:NestedTest: (update)
        [id=newid]
        [urn=urn:pulumi:test::test::prov:index/nestedTest:NestedTest::mainRes]
      ~ tests: [
          - [0]: {
                  - nestedProps: [
                  -     [0]: {
                          - testProps: [
                          -     [0]: "known_val"
                            ]
                        }
                    ]
                }
          + [0]: output<string>
        ]
Resources:
    + 1 to create
    ~ 1 to update
    2 changes. 1 unchanged
`),
		},
		{
			"unknown nested level 2",
			`
name: test
runtime: yaml
resources:
    auxRes:
        type: prov:index:Aux
        properties:
            auxes: %s
            nestedAuxes: %s
    mainRes:
        type: prov:index:NestedTest
        properties:
            tests:
                - nestedProps: ${auxRes.nestedAuxes[0].nestedProps}
`,
			nestedProvTestKnownProgram,
			autogold.Expect(`Previewing update (test):
+ pulumi:pulumi:Stack: (create)
    [urn=urn:pulumi:test::test::pulumi:pulumi:Stack::test-test]
    + prov:index/aux:Aux: (create)
        [urn=urn:pulumi:test::test::prov:index/aux:Aux::auxRes]
    + prov:index/nestedTest:NestedTest: (create)
        [urn=urn:pulumi:test::test::prov:index/nestedTest:NestedTest::mainRes]
        tests     : [
            [0]: {
                nestedProps: output<string>
            }
        ]
Resources:
    + 3 to create
`),
			autogold.Expect(`Previewing update (test):
  pulumi:pulumi:Stack: (same)
    [urn=urn:pulumi:test::test::pulumi:pulumi:Stack::test-test]
    + prov:index/aux:Aux: (create)
        [urn=urn:pulumi:test::test::prov:index/aux:Aux::auxRes]
    ~ prov:index/nestedTest:NestedTest: (update)
        [id=newid]
        [urn=urn:pulumi:test::test::prov:index/nestedTest:NestedTest::mainRes]
      ~ tests: [
          ~ [0]: {
                  - nestedProps: [
                  -     [0]: {
                          - testProps: [
                          -     [0]: "known_val"
                            ]
                        }
                    ]
                  + nestedProps: output<string>
                }
        ]
Resources:
    + 1 to create
    ~ 1 to update
    2 changes. 1 unchanged
`),
		},
		{
			"unknown nested level 3",
			`
name: test
runtime: yaml
resources:
    auxRes:
        type: prov:index:Aux
        properties:
            auxes: %s
            nestedAuxes: %s
    mainRes:
        type: prov:index:NestedTest
        properties:
            tests:
                - nestedProps:
                    - ${auxRes.nestedAuxes[0].nestedProps[0]}
`,
			nestedProvTestKnownProgram,
			autogold.Expect(`Previewing update (test):
+ pulumi:pulumi:Stack: (create)
    [urn=urn:pulumi:test::test::pulumi:pulumi:Stack::test-test]
    + prov:index/aux:Aux: (create)
        [urn=urn:pulumi:test::test::prov:index/aux:Aux::auxRes]
    + prov:index/nestedTest:NestedTest: (create)
        [urn=urn:pulumi:test::test::prov:index/nestedTest:NestedTest::mainRes]
        tests     : [
            [0]: {
                nestedProps: [
                    [0]: output<string>
                ]
            }
        ]
Resources:
    + 3 to create
`),
			autogold.Expect(`Previewing update (test):
  pulumi:pulumi:Stack: (same)
    [urn=urn:pulumi:test::test::pulumi:pulumi:Stack::test-test]
    + prov:index/aux:Aux: (create)
        [urn=urn:pulumi:test::test::prov:index/aux:Aux::auxRes]
    ~ prov:index/nestedTest:NestedTest: (update)
        [id=newid]
        [urn=urn:pulumi:test::test::prov:index/nestedTest:NestedTest::mainRes]
      ~ tests: [
          ~ [0]: {
                  ~ nestedProps: [
                      - [0]: {
                              - testProps: [
                              -     [0]: "known_val"
                                ]
                            }
                      + [0]: output<string>
                    ]
                }
        ]
Resources:
    + 1 to create
    ~ 1 to update
    2 changes. 1 unchanged
`),
		},
		{
			"unknown nested level 4",
			`
name: test
runtime: yaml
resources:
    auxRes:
        type: prov:index:Aux
        properties:
            auxes: %s
            nestedAuxes: %s
    mainRes:
        type: prov:index:NestedTest
        properties:
            tests:
                - nestedProps:
                    - testProps: ${auxRes.nestedAuxes[0].nestedProps[0].testProps}
`,
			nestedProvTestKnownProgram,
			autogold.Expect(`Previewing update (test):
+ pulumi:pulumi:Stack: (create)
    [urn=urn:pulumi:test::test::pulumi:pulumi:Stack::test-test]
    + prov:index/aux:Aux: (create)
        [urn=urn:pulumi:test::test::prov:index/aux:Aux::auxRes]
    + prov:index/nestedTest:NestedTest: (create)
        [urn=urn:pulumi:test::test::prov:index/nestedTest:NestedTest::mainRes]
        tests     : [
            [0]: {
                nestedProps: [
                    [0]: {
                        testProps : output<string>
                    }
                ]
            }
        ]
Resources:
    + 3 to create
`),
			autogold.Expect(`Previewing update (test):
  pulumi:pulumi:Stack: (same)
    [urn=urn:pulumi:test::test::pulumi:pulumi:Stack::test-test]
    + prov:index/aux:Aux: (create)
        [urn=urn:pulumi:test::test::prov:index/aux:Aux::auxRes]
    ~ prov:index/nestedTest:NestedTest: (update)
        [id=newid]
        [urn=urn:pulumi:test::test::prov:index/nestedTest:NestedTest::mainRes]
      ~ tests: [
          ~ [0]: {
                  ~ nestedProps: [
                      ~ [0]: {
                              - testProps: [
                              -     [0]: "known_val"
                                ]
                              + testProps: output<string>
                            }
                    ]
                }
        ]
Resources:
    + 1 to create
    ~ 1 to update
    2 changes. 1 unchanged
`),
		},
		{
			"unknown nested level 5",
			`
name: test
runtime: yaml
resources:
    auxRes:
        type: prov:index:Aux
        properties:
            auxes: %s
            nestedAuxes: %s
    mainRes:
        type: prov:index:NestedTest
        properties:
            tests:
                - nestedProps:
                    - testProps:
                        - ${auxRes.nestedAuxes[0].nestedProps[0].testProps[0]}
`,
			nestedProvTestKnownProgram,
			autogold.Expect(`Previewing update (test):
+ pulumi:pulumi:Stack: (create)
    [urn=urn:pulumi:test::test::pulumi:pulumi:Stack::test-test]
    + prov:index/aux:Aux: (create)
        [urn=urn:pulumi:test::test::prov:index/aux:Aux::auxRes]
    + prov:index/nestedTest:NestedTest: (create)
        [urn=urn:pulumi:test::test::prov:index/nestedTest:NestedTest::mainRes]
        tests     : [
            [0]: {
                nestedProps: [
                    [0]: {
                        testProps : [
                            [0]: output<string>
                        ]
                    }
                ]
            }
        ]
Resources:
    + 3 to create
`),
			autogold.Expect(`Previewing update (test):
  pulumi:pulumi:Stack: (same)
    [urn=urn:pulumi:test::test::pulumi:pulumi:Stack::test-test]
    + prov:index/aux:Aux: (create)
        [urn=urn:pulumi:test::test::prov:index/aux:Aux::auxRes]
    ~ prov:index/nestedTest:NestedTest: (update)
        [id=newid]
        [urn=urn:pulumi:test::test::prov:index/nestedTest:NestedTest::mainRes]
      ~ tests: [
          ~ [0]: {
                  ~ nestedProps: [
                      ~ [0]: {
                              ~ testProps: [
                                  ~ [0]: "known_val" => output<string>
                                ]
                            }
                    ]
                }
        ]
Resources:
    + 1 to create
    ~ 1 to update
    2 changes. 1 unchanged
`),
		},
	} {
		t.Run(tc.name, func(t *testing.T) {
			computedProgram := fmt.Sprintf(tc.program, "null", "null")

			t.Run("initial preview", func(t *testing.T) {
				pt := pulcheck.PulCheck(t, bridgedProvider, computedProgram)
				res := pt.Preview(optpreview.Diff())
				t.Logf(res.StdOut)

				tc.expectedInitial.Equal(t, res.StdOut)
			})

			t.Run("update preview", func(t *testing.T) {
				t.Skipf("Skipping this test as it this case is not handled by the TF plugin sdk")
				// The TF plugin SDK does not handle removing an input for a computed value, even if the provider implements it.
				// The plugin SDK always fills an empty Computed property with the value from the state.
				// Diff in these cases always returns no diff and the old state value is used.
				nonComputedProgram := fmt.Sprintf(tc.program, "[{testProp: \"val1\"}]", "[{nestedProps: [{testProps: [\"val1\"]}]}]")
				pt := pulcheck.PulCheck(t, bridgedProvider, nonComputedProgram)
				pt.Up()

				pulumiYamlPath := filepath.Join(pt.CurrentStack().Workspace().WorkDir(), "Pulumi.yaml")

				err := os.WriteFile(pulumiYamlPath, []byte(computedProgram), 0o600)
				require.NoError(t, err)

				res := pt.Preview(optpreview.Diff())
				t.Logf(res.StdOut)
				tc.expectedUpdate.Equal(t, res.StdOut)
			})

			t.Run("update preview with computed", func(t *testing.T) {
				pt := pulcheck.PulCheck(t, bridgedProvider, tc.initialKnownProgram)
				pt.Up()

				pulumiYamlPath := filepath.Join(pt.CurrentStack().Workspace().WorkDir(), "Pulumi.yaml")

				err := os.WriteFile(pulumiYamlPath, []byte(computedProgram), 0o600)
				require.NoError(t, err)

				res := pt.Preview(optpreview.Diff())
				t.Logf(res.StdOut)
				tc.expectedUpdate.Equal(t, res.StdOut)
			})
		})
	}
}

<<<<<<< HEAD
func TestDetailedDiffPlainTypes(t *testing.T) {
	resMap := map[string]*schema.Resource{
		"prov_test": {
			Schema: map[string]*schema.Schema{
				"string_prop": {
					Type:     schema.TypeString,
					Optional: true,
				},
				"list_prop": {
					Type:     schema.TypeList,
					Optional: true,
					Elem:     &schema.Schema{Type: schema.TypeString},
				},
				"set_prop": {
					Type:     schema.TypeSet,
					Optional: true,
					Elem:     &schema.Schema{Type: schema.TypeString},
				},
				"map_prop": {
					Type:     schema.TypeMap,
					Optional: true,
					Elem:     &schema.Schema{Type: schema.TypeString},
				},
			},
		},
	}
	bridgedProvider := pulcheck.BridgedProvider(t, "prov", resMap)

	program := `
=======
func TestFullyComputedNestedAttribute(t *testing.T) {
	resMap := map[string]*schema.Resource{
		"prov_test": {
			Schema: map[string]*schema.Schema{
				"attached_disks": {
					Type:     schema.TypeList,
					Optional: true,
					Elem: &schema.Resource{
						Schema: map[string]*schema.Schema{
							"name": {
								Optional: true,
								Type:     schema.TypeString,
							},
							"key256": {
								Computed: true,
								Type:     schema.TypeString,
							},
						},
					},
				},
				"top_level_computed": {
					Type:     schema.TypeString,
					Computed: true,
				},
			},
		},
	}

	importer := func(val any) func(context.Context, *schema.ResourceData, interface{}) ([]*schema.ResourceData, error) {
		return func(ctx context.Context, rd *schema.ResourceData, i interface{}) ([]*schema.ResourceData, error) {
			elMap := map[string]any{
				"name":   "disk1",
				"key256": val,
			}
			err := rd.Set("attached_disks", []map[string]any{elMap})
			require.NoError(t, err)

			err = rd.Set("top_level_computed", "computed_val")
			require.NoError(t, err)

			return []*schema.ResourceData{rd}, nil
		}
	}
	tfp := &schema.Provider{ResourcesMap: resMap}
	bridgedProvider := pulcheck.BridgedProvider(t, "prov", tfp)

	program := `
name: test
runtime: yaml
`
	for _, tc := range []struct {
		name      string
		importVal any
	}{
		{
			"non-nil",
			"val1",
		},
		{
			"nil",
			nil,
		},
	} {
		t.Run(tc.name, func(t *testing.T) {
			resMap["prov_test"].Importer = &schema.ResourceImporter{
				StateContext: importer(tc.importVal),
			}

			pt := pulcheck.PulCheck(t, bridgedProvider, program)

			res := pt.Import("prov:index/test:Test", "res1", "id1", "")

			t.Logf(res.Stdout)

			require.NotContains(t, res.Stdout, "One or more imported inputs failed to validate")
		})
	}
}

func TestConfigureGetRawConfigDoesNotPanic(t *testing.T) {
	// Regression test for [pulumi/pulumi-terraform-bridge#2262]
	getOkExists := func(d *schema.ResourceData, key string) (interface{}, bool) {
		v := d.GetRawConfig().GetAttr(key)
		if v.IsNull() {
			return nil, false
		}
		return d.Get(key), true
	}
	resMap := map[string]*schema.Resource{
		"prov_test": {
			Schema: map[string]*schema.Schema{
				"test": {
					Type:     schema.TypeString,
					Optional: true,
				},
			},
		},
	}

	runConfigureTest := func(t *testing.T, configPresent bool) {
		tfp := &schema.Provider{
			ResourcesMap: resMap,
			Schema: map[string]*schema.Schema{
				"config": {
					Type:     schema.TypeString,
					Optional: true,
				},
			},
			ConfigureContextFunc: func(ctx context.Context, rd *schema.ResourceData) (interface{}, diag.Diagnostics) {
				_, ok := getOkExists(rd, "config")
				require.Equal(t, configPresent, ok, "Unexpected config value")
				return nil, nil
			},
		}
		bridgedProvider := pulcheck.BridgedProvider(t, "prov", tfp)
		configVal := "val"
		if !configPresent {
			configVal = "null"
		}
		program := fmt.Sprintf(`
name: test
runtime: yaml
resources:
  prov:
    type: pulumi:providers:prov
	defaultProvider: true
	properties:
	  config: %s
  mainRes:
    type: prov:index:Test
	properties:
	  test: "hello"
outputs:
  testOut: ${mainRes.test}
`, configVal)
		pt := pulcheck.PulCheck(t, bridgedProvider, program)
		pt.Up()
	}

	t.Run("config exists", func(t *testing.T) {
		runConfigureTest(t, true)
	})

	t.Run("config does not exist", func(t *testing.T) {
		runConfigureTest(t, false)
	})
}

// TODO[pulumi/pulumi-terraform-bridge#2274]: Move to actual cross-test suite once the plumbing is done
func TestConfigureCrossTest(t *testing.T) {
	resMap := map[string]*schema.Resource{
		"prov_test": {
			Schema: map[string]*schema.Schema{
				"test": {
					Type:     schema.TypeString,
					Optional: true,
				},
			},
		},
	}

	runTest := func(t *testing.T, sch map[string]*schema.Schema, pulumiProgram, tfProgram string) {
		var tfRd *schema.ResourceData
		var puRd *schema.ResourceData
		_ = puRd // ignore unused warning
		tfp := &schema.Provider{
			ResourcesMap: resMap,
			Schema:       sch,
			ConfigureContextFunc: func(ctx context.Context, rd *schema.ResourceData) (interface{}, diag.Diagnostics) {
				if tfRd == nil {
					tfRd = rd
				} else {
					puRd = rd
				}

				return nil, nil
			},
		}

		tfdriver := tfcheck.NewTfDriver(t, t.TempDir(), "prov", tfp)
		tfdriver.Write(t, tfProgram)
		tfdriver.Plan(t)
		require.NotNil(t, tfRd)
		require.Nil(t, puRd)

		bridgedProvider := pulcheck.BridgedProvider(t, "prov", tfp)

		pt := pulcheck.PulCheck(t, bridgedProvider, pulumiProgram)
		pt.Preview()
		require.NotNil(t, puRd)
		require.Equal(t, tfRd.GetRawConfig(), puRd.GetRawConfig())
	}

	t.Run("string attr", func(t *testing.T) {
		runTest(t,
			map[string]*schema.Schema{
				"config": {
					Type:     schema.TypeString,
					Optional: true,
				},
			},
			`
name: test
runtime: yaml
resources:
	prov:
		type: pulumi:providers:prov
		defaultProvider: true
		properties:
			config: val
	mainRes:
		type: prov:index:Test
		properties:
			test: "val"
`,
			`
provider "prov" {
	config = "val"
}

resource "prov_test" "test" {
	test = "val"
}`)
	})

	t.Run("object block", func(t *testing.T) {
		runTest(t,
			map[string]*schema.Schema{
				"config": {
					Type:     schema.TypeList,
					Optional: true,
					Elem: &schema.Resource{
						Schema: map[string]*schema.Schema{
							"prop": {
								Type:     schema.TypeString,
								Optional: true,
							},
						},
					},
					MaxItems: 1,
				},
			},
			`
name: test
runtime: yaml
resources:
	prov:
		type: pulumi:providers:prov
		defaultProvider: true
		properties:
			config: {"prop": "val"}
	mainRes:
		type: prov:index:Test
		properties:
			test: "val"
`,
			`
provider "prov" {
	config {
		prop = "val"
	}
}

resource "prov_test" "test" {
	test = "val"
}`)
	})

	t.Run("list config", func(t *testing.T) {
		runTest(t,
			map[string]*schema.Schema{
				"config": {
					Type:     schema.TypeList,
					Optional: true,
					Elem: &schema.Schema{
						Type: schema.TypeString,
					},
				},
			},
			`
name: test
runtime: yaml
resources:
	prov:
		type: pulumi:providers:prov
		defaultProvider: true
		properties:
			configs: ["val"]
	mainRes:
		type: prov:index:Test
		properties:
			test: "val"
`,
			`
provider "prov" {
	config = ["val"]
}

resource "prov_test" "test" {
	test = "val"
}`)
	})

	t.Run("set config", func(t *testing.T) {
		runTest(t,
			map[string]*schema.Schema{
				"config": {
					Type:     schema.TypeSet,
					Optional: true,
					Elem: &schema.Schema{
						Type: schema.TypeString,
					},
				},
			},
			`
name: test
runtime: yaml
resources:
	prov:
		type: pulumi:providers:prov
		defaultProvider: true
		properties:
			configs: ["val"]
	mainRes:
		type: prov:index:Test
		properties:
			test: "val"
`,
			`
provider "prov" {
	config = ["val"]
}

resource "prov_test" "test" {
	test = "val"
}`)
	})
}

func TestBigIntOverride(t *testing.T) {
	getZoneFromStack := func(data []byte) string {
		var stateMap map[string]interface{}
		err := json.Unmarshal(data, &stateMap)
		require.NoError(t, err)
		resourcesList := stateMap["resources"].([]interface{})
		// stack, provider, resource
		require.Len(t, resourcesList, 3)
		testResState := resourcesList[2].(map[string]interface{})
		resOutputs := testResState["outputs"].(map[string]interface{})
		return resOutputs["managedZoneId"].(string)
	}
	bigInt := 1<<62 + 1
	resMap := map[string]*schema.Resource{
		"prov_test": {
			Schema: map[string]*schema.Schema{
				"prop": {
					Type:     schema.TypeString,
					Optional: true,
				},
				"managed_zone_id": {
					Type:     schema.TypeInt,
					Computed: true,
				},
			},
			CreateContext: func(ctx context.Context, rd *schema.ResourceData, i interface{}) diag.Diagnostics {
				rd.SetId("1")
				err := rd.Set("managed_zone_id", bigInt)
				require.NoError(t, err)
				return nil
			},
			UpdateContext: func(ctx context.Context, rd *schema.ResourceData, i interface{}) diag.Diagnostics {
				require.Equal(t, bigInt, rd.Get("managed_zone_id").(int))
				return nil
			},
			UseJSONNumber: true,
		},
	}

	runTest := func(t *testing.T, PRC bool) {
		tfp := &schema.Provider{ResourcesMap: resMap}
		opts := []pulcheck.BridgedProviderOpt{}
		if !PRC {
			opts = append(opts, pulcheck.DisablePlanResourceChange())
		}
		bridgedProvider := pulcheck.BridgedProvider(t, "prov", tfp, opts...)
		bridgedProvider.Resources["prov_test"] = &tfbridge.ResourceInfo{
			Tok: "prov:index:Test",
			Fields: map[string]*tfbridge.SchemaInfo{
				"managed_zone_id": {
					Type: "string",
				},
			},
		}

		program := `
>>>>>>> 0a9542db
name: test
runtime: yaml
resources:
    mainRes:
        type: prov:index:Test
<<<<<<< HEAD
        properties: %s
`

	for _, tc := range []struct {
		name     string
		props1   interface{}
		props2   interface{}
		expected autogold.Value
	}{
		{
			"string unchanged",
			map[string]interface{}{"stringProp": "val"},
			map[string]interface{}{"stringProp": "val"},
			autogold.Expect(`Previewing update (test):
  pulumi:pulumi:Stack: (same)
    [urn=urn:pulumi:test::test::pulumi:pulumi:Stack::test-test]
Resources:
    2 unchanged
`),
		},
		{
			"string added",
			map[string]interface{}{},
			map[string]interface{}{"stringProp": "val"},
			autogold.Expect(`Previewing update (test):
  pulumi:pulumi:Stack: (same)
    [urn=urn:pulumi:test::test::pulumi:pulumi:Stack::test-test]
    ~ prov:index/test:Test: (update)
        [id=newid]
        [urn=urn:pulumi:test::test::prov:index/test:Test::mainRes]
      + stringProp: "val"
Resources:
    ~ 1 to update
    1 unchanged
`),
		},
		{
			"string removed",
			map[string]interface{}{"stringProp": "val1"},
			map[string]interface{}{},
			autogold.Expect(`Previewing update (test):
  pulumi:pulumi:Stack: (same)
    [urn=urn:pulumi:test::test::pulumi:pulumi:Stack::test-test]
    ~ prov:index/test:Test: (update)
        [id=newid]
        [urn=urn:pulumi:test::test::prov:index/test:Test::mainRes]
      - stringProp: "val1"
Resources:
    ~ 1 to update
    1 unchanged
`),
		},
		{
			"string changed",
			map[string]interface{}{"stringProp": "val1"},
			map[string]interface{}{"stringProp": "val2"},
			autogold.Expect(`Previewing update (test):
  pulumi:pulumi:Stack: (same)
    [urn=urn:pulumi:test::test::pulumi:pulumi:Stack::test-test]
    ~ prov:index/test:Test: (update)
        [id=newid]
        [urn=urn:pulumi:test::test::prov:index/test:Test::mainRes]
      ~ stringProp: "val1" => "val2"
Resources:
    ~ 1 to update
    1 unchanged
`),
		},
		{
			"list unchanged",
			map[string]interface{}{"listProps": []interface{}{"val"}},
			map[string]interface{}{"listProps": []interface{}{"val"}},
			autogold.Expect(`Previewing update (test):
  pulumi:pulumi:Stack: (same)
    [urn=urn:pulumi:test::test::pulumi:pulumi:Stack::test-test]
Resources:
    2 unchanged
`),
		},
		// TODO[pulumi/pulumi-terraform-bridge#2234]: Duplicated diff
		{
			"list added",
			map[string]interface{}{},
			map[string]interface{}{"listProps": []interface{}{"val"}},
			autogold.Expect(`Previewing update (test):
  pulumi:pulumi:Stack: (same)
    [urn=urn:pulumi:test::test::pulumi:pulumi:Stack::test-test]
    ~ prov:index/test:Test: (update)
        [id=newid]
        [urn=urn:pulumi:test::test::prov:index/test:Test::mainRes]
      + listProps: [
      +     [0]: "val"
        ]
      + listProps: [
      +     [0]: "val"
        ]
Resources:
    ~ 1 to update
    1 unchanged
`),
		},
		// TODO[pulumi/pulumi-terraform-bridge#2233]: Missing diff
		{
			"list added empty",
			map[string]interface{}{},
			map[string]interface{}{"listProps": []interface{}{}},
			autogold.Expect(`Previewing update (test):
  pulumi:pulumi:Stack: (same)
    [urn=urn:pulumi:test::test::pulumi:pulumi:Stack::test-test]
Resources:
    2 unchanged
`),
		},
		// TODO[pulumi/pulumi-terraform-bridge#2234]: Duplicated diff
		{
			"list removed",
			map[string]interface{}{"listProps": []interface{}{"val"}},
			map[string]interface{}{},
			autogold.Expect(`Previewing update (test):
  pulumi:pulumi:Stack: (same)
    [urn=urn:pulumi:test::test::pulumi:pulumi:Stack::test-test]
    ~ prov:index/test:Test: (update)
        [id=newid]
        [urn=urn:pulumi:test::test::prov:index/test:Test::mainRes]
      - listProps: [
      -     [0]: "val"
        ]
      - listProps: [
      -     [0]: "val"
        ]
Resources:
    ~ 1 to update
    1 unchanged
`),
		},
		// TODO[pulumi/pulumi-terraform-bridge#2233]: Missing diff
		{
			"list removed empty",
			map[string]interface{}{"listProps": []interface{}{}},
			map[string]interface{}{},
			autogold.Expect(`Previewing update (test):
  pulumi:pulumi:Stack: (same)
    [urn=urn:pulumi:test::test::pulumi:pulumi:Stack::test-test]
Resources:
    2 unchanged
`),
		},
		{
			"list element added front",
			map[string]interface{}{"listProps": []interface{}{"val2", "val3"}},
			map[string]interface{}{"listProps": []interface{}{"val1", "val2", "val3"}},
			autogold.Expect(`Previewing update (test):
  pulumi:pulumi:Stack: (same)
    [urn=urn:pulumi:test::test::pulumi:pulumi:Stack::test-test]
    ~ prov:index/test:Test: (update)
        [id=newid]
        [urn=urn:pulumi:test::test::prov:index/test:Test::mainRes]
      ~ listProps: [
          ~ [0]: "val2" => "val1"
          ~ [1]: "val3" => "val2"
          + [2]: "val3"
        ]
Resources:
    ~ 1 to update
    1 unchanged
`),
		},
		{
			"list element added back",
			map[string]interface{}{"listProps": []interface{}{"val1", "val2"}},
			map[string]interface{}{"listProps": []interface{}{"val1", "val2", "val3"}},
			autogold.Expect(`Previewing update (test):
  pulumi:pulumi:Stack: (same)
    [urn=urn:pulumi:test::test::pulumi:pulumi:Stack::test-test]
    ~ prov:index/test:Test: (update)
        [id=newid]
        [urn=urn:pulumi:test::test::prov:index/test:Test::mainRes]
      ~ listProps: [
            [0]: "val1"
            [1]: "val2"
          + [2]: "val3"
        ]
Resources:
    ~ 1 to update
    1 unchanged
`),
		},
		{
			"list element added middle",
			map[string]interface{}{"listProps": []interface{}{"val1", "val3"}},
			map[string]interface{}{"listProps": []interface{}{"val1", "val2", "val3"}},
			autogold.Expect(`Previewing update (test):
  pulumi:pulumi:Stack: (same)
    [urn=urn:pulumi:test::test::pulumi:pulumi:Stack::test-test]
    ~ prov:index/test:Test: (update)
        [id=newid]
        [urn=urn:pulumi:test::test::prov:index/test:Test::mainRes]
      ~ listProps: [
            [0]: "val1"
          ~ [1]: "val3" => "val2"
          + [2]: "val3"
        ]
Resources:
    ~ 1 to update
    1 unchanged
`),
		},
		{
			"list element removed front",
			map[string]interface{}{"listProps": []interface{}{"val1", "val2", "val3"}},
			map[string]interface{}{"listProps": []interface{}{"val2", "val3"}},
			autogold.Expect(`Previewing update (test):
  pulumi:pulumi:Stack: (same)
    [urn=urn:pulumi:test::test::pulumi:pulumi:Stack::test-test]
    ~ prov:index/test:Test: (update)
        [id=newid]
        [urn=urn:pulumi:test::test::prov:index/test:Test::mainRes]
      ~ listProps: [
          ~ [0]: "val1" => "val2"
          ~ [1]: "val2" => "val3"
          - [2]: "val3"
        ]
Resources:
    ~ 1 to update
    1 unchanged
`),
		},
		{
			"list element removed back",
			map[string]interface{}{"listProps": []interface{}{"val1", "val2", "val3"}},
			map[string]interface{}{"listProps": []interface{}{"val1", "val2"}},
			autogold.Expect(`Previewing update (test):
  pulumi:pulumi:Stack: (same)
    [urn=urn:pulumi:test::test::pulumi:pulumi:Stack::test-test]
    ~ prov:index/test:Test: (update)
        [id=newid]
        [urn=urn:pulumi:test::test::prov:index/test:Test::mainRes]
      ~ listProps: [
            [0]: "val1"
            [1]: "val2"
          - [2]: "val3"
        ]
Resources:
    ~ 1 to update
    1 unchanged
`),
		},
		{
			"list element removed middle",
			map[string]interface{}{"listProps": []interface{}{"val1", "val2", "val3"}},
			map[string]interface{}{"listProps": []interface{}{"val1", "val3"}},
			autogold.Expect(`Previewing update (test):
  pulumi:pulumi:Stack: (same)
    [urn=urn:pulumi:test::test::pulumi:pulumi:Stack::test-test]
    ~ prov:index/test:Test: (update)
        [id=newid]
        [urn=urn:pulumi:test::test::prov:index/test:Test::mainRes]
      ~ listProps: [
            [0]: "val1"
          ~ [1]: "val2" => "val3"
          - [2]: "val3"
        ]
Resources:
    ~ 1 to update
    1 unchanged
`),
		},
		{
			"list element changed",
			map[string]interface{}{"listProps": []interface{}{"val1"}},
			map[string]interface{}{"listProps": []interface{}{"val2"}},
			autogold.Expect(`Previewing update (test):
  pulumi:pulumi:Stack: (same)
    [urn=urn:pulumi:test::test::pulumi:pulumi:Stack::test-test]
    ~ prov:index/test:Test: (update)
        [id=newid]
        [urn=urn:pulumi:test::test::prov:index/test:Test::mainRes]
      ~ listProps: [
          ~ [0]: "val1" => "val2"
        ]
Resources:
    ~ 1 to update
    1 unchanged
`),
		},
		{
			"set unchanged",
			map[string]interface{}{"setProps": []interface{}{"val"}},
			map[string]interface{}{"setProps": []interface{}{"val"}},
			autogold.Expect(`Previewing update (test):
  pulumi:pulumi:Stack: (same)
    [urn=urn:pulumi:test::test::pulumi:pulumi:Stack::test-test]
Resources:
    2 unchanged
`),
		},
		// TODO[pulumi/pulumi-terraform-bridge#2234]: Duplicated diff
		{
			"set added",
			map[string]interface{}{},
			map[string]interface{}{"setProps": []interface{}{"val"}},
			autogold.Expect(`Previewing update (test):
  pulumi:pulumi:Stack: (same)
    [urn=urn:pulumi:test::test::pulumi:pulumi:Stack::test-test]
    ~ prov:index/test:Test: (update)
        [id=newid]
        [urn=urn:pulumi:test::test::prov:index/test:Test::mainRes]
      + setProps: [
      +     [0]: "val"
        ]
      + setProps: [
      +     [0]: "val"
        ]
Resources:
    ~ 1 to update
    1 unchanged
`),
		},
		// TODO[pulumi/pulumi-terraform-bridge#2233]: Missing diff
		{
			"set added empty",
			map[string]interface{}{},
			map[string]interface{}{"setProps": []interface{}{}},
			autogold.Expect(`Previewing update (test):
  pulumi:pulumi:Stack: (same)
    [urn=urn:pulumi:test::test::pulumi:pulumi:Stack::test-test]
Resources:
    2 unchanged
`),
		},
		// TODO[pulumi/pulumi-terraform-bridge#2234]: Duplicated diff
		{
			"set removed",
			map[string]interface{}{"setProps": []interface{}{"val"}},
			map[string]interface{}{},
			autogold.Expect(`Previewing update (test):
  pulumi:pulumi:Stack: (same)
    [urn=urn:pulumi:test::test::pulumi:pulumi:Stack::test-test]
    ~ prov:index/test:Test: (update)
        [id=newid]
        [urn=urn:pulumi:test::test::prov:index/test:Test::mainRes]
      - setProps: [
      -     [0]: "val"
        ]
      - setProps: [
      -     [0]: "val"
        ]
Resources:
    ~ 1 to update
    1 unchanged
`),
		},
		// TODO[pulumi/pulumi-terraform-bridge#2233]: Missing diff
		{
			"set removed empty",
			map[string]interface{}{"setProps": []interface{}{}},
			map[string]interface{}{},
			autogold.Expect(`Previewing update (test):
  pulumi:pulumi:Stack: (same)
    [urn=urn:pulumi:test::test::pulumi:pulumi:Stack::test-test]
Resources:
    2 unchanged
`),
		},
		// TODO[pulumi/pulumi-terraform-bridge#2235]: Wrong number of additions
		{
			"set element added front",
			map[string]interface{}{"setProps": []interface{}{"val2", "val3"}},
			map[string]interface{}{"setProps": []interface{}{"val1", "val2", "val3"}},
			autogold.Expect(`Previewing update (test):
  pulumi:pulumi:Stack: (same)
    [urn=urn:pulumi:test::test::pulumi:pulumi:Stack::test-test]
    ~ prov:index/test:Test: (update)
        [id=newid]
        [urn=urn:pulumi:test::test::prov:index/test:Test::mainRes]
      ~ setProps: [
          + [0]: "val1"
          ~ [1]: "val3" => "val2"
          + [2]: "val3"
        ]
Resources:
    ~ 1 to update
    1 unchanged
`),
		},
		{
			"set element added back",
			map[string]interface{}{"setProps": []interface{}{"val1", "val2"}},
			map[string]interface{}{"setProps": []interface{}{"val1", "val2", "val3"}},
			autogold.Expect(`Previewing update (test):
  pulumi:pulumi:Stack: (same)
    [urn=urn:pulumi:test::test::pulumi:pulumi:Stack::test-test]
    ~ prov:index/test:Test: (update)
        [id=newid]
        [urn=urn:pulumi:test::test::prov:index/test:Test::mainRes]
      ~ setProps: [
            [0]: "val1"
            [1]: "val2"
          + [2]: "val3"
        ]
Resources:
    ~ 1 to update
    1 unchanged
`),
		},
		{
			"set element added middle",
			map[string]interface{}{"setProps": []interface{}{"val1", "val3"}},
			map[string]interface{}{"setProps": []interface{}{"val1", "val2", "val3"}},
			autogold.Expect(`Previewing update (test):
  pulumi:pulumi:Stack: (same)
    [urn=urn:pulumi:test::test::pulumi:pulumi:Stack::test-test]
    ~ prov:index/test:Test: (update)
        [id=newid]
        [urn=urn:pulumi:test::test::prov:index/test:Test::mainRes]
      ~ setProps: [
            [0]: "val1"
          ~ [1]: "val3" => "val2"
          + [2]: "val3"
        ]
Resources:
    ~ 1 to update
    1 unchanged
`),
		},
		{
			"set element removed front",
			map[string]interface{}{"setProps": []interface{}{"val1", "val2", "val3"}},
			map[string]interface{}{"setProps": []interface{}{"val2", "val3"}},
			autogold.Expect(`Previewing update (test):
  pulumi:pulumi:Stack: (same)
    [urn=urn:pulumi:test::test::pulumi:pulumi:Stack::test-test]
    ~ prov:index/test:Test: (update)
        [id=newid]
        [urn=urn:pulumi:test::test::prov:index/test:Test::mainRes]
      ~ setProps: [
          ~ [0]: "val1" => "val2"
          ~ [1]: "val2" => "val3"
          - [2]: "val3"
        ]
Resources:
    ~ 1 to update
    1 unchanged
`),
		},
		{
			"set element removed back",
			map[string]interface{}{"setProps": []interface{}{"val1", "val2", "val3"}},
			map[string]interface{}{"setProps": []interface{}{"val1", "val2"}},
			autogold.Expect(`Previewing update (test):
  pulumi:pulumi:Stack: (same)
    [urn=urn:pulumi:test::test::pulumi:pulumi:Stack::test-test]
    ~ prov:index/test:Test: (update)
        [id=newid]
        [urn=urn:pulumi:test::test::prov:index/test:Test::mainRes]
      ~ setProps: [
            [0]: "val1"
            [1]: "val2"
          - [2]: "val3"
        ]
Resources:
    ~ 1 to update
    1 unchanged
`),
		},
		// TODO[pulumi/pulumi-terraform-bridge#2235]: Wrong number of removals
		{
			"set element removed middle",
			map[string]interface{}{"setProps": []interface{}{"val1", "val2", "val3"}},
			map[string]interface{}{"setProps": []interface{}{"val1", "val3"}},
			autogold.Expect(`Previewing update (test):
  pulumi:pulumi:Stack: (same)
    [urn=urn:pulumi:test::test::pulumi:pulumi:Stack::test-test]
    ~ prov:index/test:Test: (update)
        [id=newid]
        [urn=urn:pulumi:test::test::prov:index/test:Test::mainRes]
      ~ setProps: [
            [0]: "val1"
          - [1]: "val2"
          - [2]: "val3"
        ]
Resources:
    ~ 1 to update
    1 unchanged
`),
		},
		{
			"set element changed",
			map[string]interface{}{"setProps": []interface{}{"val1"}},
			map[string]interface{}{"setProps": []interface{}{"val2"}},
			autogold.Expect(`Previewing update (test):
  pulumi:pulumi:Stack: (same)
    [urn=urn:pulumi:test::test::pulumi:pulumi:Stack::test-test]
    ~ prov:index/test:Test: (update)
        [id=newid]
        [urn=urn:pulumi:test::test::prov:index/test:Test::mainRes]
      ~ setProps: [
          ~ [0]: "val1" => "val2"
        ]
Resources:
    ~ 1 to update
    1 unchanged
`),
		},
		{
			"map unchanged",
			map[string]interface{}{"mapProp": map[string]interface{}{"key": "val"}},
			map[string]interface{}{"mapProp": map[string]interface{}{"key": "val"}},
			autogold.Expect(`Previewing update (test):
  pulumi:pulumi:Stack: (same)
    [urn=urn:pulumi:test::test::pulumi:pulumi:Stack::test-test]
Resources:
    2 unchanged
`),
		},
		// TODO[pulumi/pulumi-terraform-bridge#2234]: Duplicated diff
		{
			"map added",
			map[string]interface{}{},
			map[string]interface{}{"mapProp": map[string]interface{}{"key": "val"}},
			autogold.Expect(`Previewing update (test):
  pulumi:pulumi:Stack: (same)
    [urn=urn:pulumi:test::test::pulumi:pulumi:Stack::test-test]
    ~ prov:index/test:Test: (update)
        [id=newid]
        [urn=urn:pulumi:test::test::prov:index/test:Test::mainRes]
      + mapProp: {
          + key: "val"
        }
      + mapProp: {
          + key: "val"
        }
Resources:
    ~ 1 to update
    1 unchanged
`),
		},
		// TODO[pulumi/pulumi-terraform-bridge#2233]: Missing diff
		{
			"map added empty",
			map[string]interface{}{},
			map[string]interface{}{"mapProp": map[string]interface{}{}},
			autogold.Expect(`Previewing update (test):
  pulumi:pulumi:Stack: (same)
    [urn=urn:pulumi:test::test::pulumi:pulumi:Stack::test-test]
Resources:
    2 unchanged
`),
		},
		// TODO[pulumi/pulumi-terraform-bridge#2234]: Duplicated diff
		{
			"map removed",
			map[string]interface{}{"mapProp": map[string]interface{}{"key": "val"}},
			map[string]interface{}{},
			autogold.Expect(`Previewing update (test):
  pulumi:pulumi:Stack: (same)
    [urn=urn:pulumi:test::test::pulumi:pulumi:Stack::test-test]
    ~ prov:index/test:Test: (update)
        [id=newid]
        [urn=urn:pulumi:test::test::prov:index/test:Test::mainRes]
      - mapProp: {
          - key: "val"
        }
      - mapProp: {
          - key: "val"
        }
Resources:
    ~ 1 to update
    1 unchanged
`),
		},
		// TODO[pulumi/pulumi-terraform-bridge#2233]: Missing diff
		{
			"map removed empty",
			map[string]interface{}{"mapProp": map[string]interface{}{}},
			map[string]interface{}{},
			autogold.Expect(`Previewing update (test):
  pulumi:pulumi:Stack: (same)
    [urn=urn:pulumi:test::test::pulumi:pulumi:Stack::test-test]
Resources:
    2 unchanged
`),
		},
		// TODO[pulumi/pulumi-terraform-bridge#2234]: Duplicated diff
		{
			"map element added",
			map[string]interface{}{"mapProp": map[string]interface{}{}},
			map[string]interface{}{"mapProp": map[string]interface{}{"key": "val"}},
			autogold.Expect(`Previewing update (test):
  pulumi:pulumi:Stack: (same)
    [urn=urn:pulumi:test::test::pulumi:pulumi:Stack::test-test]
    ~ prov:index/test:Test: (update)
        [id=newid]
        [urn=urn:pulumi:test::test::prov:index/test:Test::mainRes]
      + mapProp: {
          + key: "val"
        }
      + mapProp: {
          + key: "val"
        }
Resources:
    ~ 1 to update
    1 unchanged
`),
		},
		{
			"map element removed",
			map[string]interface{}{"mapProp": map[string]interface{}{"key": "val"}},
			map[string]interface{}{"mapProp": map[string]interface{}{}},
			autogold.Expect(`Previewing update (test):
  pulumi:pulumi:Stack: (same)
    [urn=urn:pulumi:test::test::pulumi:pulumi:Stack::test-test]
    ~ prov:index/test:Test: (update)
        [id=newid]
        [urn=urn:pulumi:test::test::prov:index/test:Test::mainRes]
      ~ mapProp: {
          - key: "val"
        }
Resources:
    ~ 1 to update
    1 unchanged
`),
		},
		{
			"map value changed",
			map[string]interface{}{"mapProp": map[string]interface{}{"key": "val1"}},
			map[string]interface{}{"mapProp": map[string]interface{}{"key": "val2"}},
			autogold.Expect(`Previewing update (test):
  pulumi:pulumi:Stack: (same)
    [urn=urn:pulumi:test::test::pulumi:pulumi:Stack::test-test]
    ~ prov:index/test:Test: (update)
        [id=newid]
        [urn=urn:pulumi:test::test::prov:index/test:Test::mainRes]
      ~ mapProp: {
          ~ key: "val1" => "val2"
        }
Resources:
    ~ 1 to update
    1 unchanged
`),
		},
		{
			"map key changed",
			map[string]interface{}{"mapProp": map[string]interface{}{"key1": "val"}},
			map[string]interface{}{"mapProp": map[string]interface{}{"key2": "val"}},
			autogold.Expect(`Previewing update (test):
  pulumi:pulumi:Stack: (same)
    [urn=urn:pulumi:test::test::pulumi:pulumi:Stack::test-test]
    ~ prov:index/test:Test: (update)
        [id=newid]
        [urn=urn:pulumi:test::test::prov:index/test:Test::mainRes]
      ~ mapProp: {
          - key1: "val"
          + key2: "val"
        }
Resources:
    ~ 1 to update
    1 unchanged
`),
		},
	} {
		tc := tc
		t.Run(tc.name, func(t *testing.T) {
			t.Parallel()
			props1, err := json.Marshal(tc.props1)
			require.NoError(t, err)
			program1 := fmt.Sprintf(program, string(props1))
			props2, err := json.Marshal(tc.props2)
			require.NoError(t, err)
			program2 := fmt.Sprintf(program, string(props2))
			pt := pulcheck.PulCheck(t, bridgedProvider, program1)
			pt.Up()

			pulumiYamlPath := filepath.Join(pt.CurrentStack().Workspace().WorkDir(), "Pulumi.yaml")

			err = os.WriteFile(pulumiYamlPath, []byte(program2), 0o600)
			require.NoError(t, err)

			res := pt.Preview(optpreview.Diff())
			t.Logf(res.StdOut)
			tc.expected.Equal(t, res.StdOut)
		})
	}
=======
        properties:
            prop: %s
`

		pt := pulcheck.PulCheck(t, bridgedProvider, fmt.Sprintf(program, "val"))
		pt.Up()

		// Check the state is correct
		stack := pt.ExportStack()
		data, err := stack.Deployment.MarshalJSON()
		require.NoError(t, err)
		require.Equal(t, fmt.Sprint(bigInt), getZoneFromStack(data))

		program2 := fmt.Sprintf(program, "val2")
		pulumiYamlPath := filepath.Join(pt.CurrentStack().Workspace().WorkDir(), "Pulumi.yaml")
		err = os.WriteFile(pulumiYamlPath, []byte(program2), 0o600)
		require.NoError(t, err)

		pt.Up()
		// Check the state is correct
		stack = pt.ExportStack()
		data, err = stack.Deployment.MarshalJSON()
		require.NoError(t, err)
		require.Equal(t, fmt.Sprint(bigInt), getZoneFromStack(data))
	}

	t.Run("PRC disabled", func(t *testing.T) {
		runTest(t, false)
	})

	t.Run("PRC enabled", func(t *testing.T) {
		runTest(t, true)
	})
>>>>>>> 0a9542db
}<|MERGE_RESOLUTION|>--- conflicted
+++ resolved
@@ -1433,37 +1433,6 @@
 	}
 }
 
-<<<<<<< HEAD
-func TestDetailedDiffPlainTypes(t *testing.T) {
-	resMap := map[string]*schema.Resource{
-		"prov_test": {
-			Schema: map[string]*schema.Schema{
-				"string_prop": {
-					Type:     schema.TypeString,
-					Optional: true,
-				},
-				"list_prop": {
-					Type:     schema.TypeList,
-					Optional: true,
-					Elem:     &schema.Schema{Type: schema.TypeString},
-				},
-				"set_prop": {
-					Type:     schema.TypeSet,
-					Optional: true,
-					Elem:     &schema.Schema{Type: schema.TypeString},
-				},
-				"map_prop": {
-					Type:     schema.TypeMap,
-					Optional: true,
-					Elem:     &schema.Schema{Type: schema.TypeString},
-				},
-			},
-		},
-	}
-	bridgedProvider := pulcheck.BridgedProvider(t, "prov", resMap)
-
-	program := `
-=======
 func TestFullyComputedNestedAttribute(t *testing.T) {
 	resMap := map[string]*schema.Resource{
 		"prov_test": {
@@ -1859,13 +1828,81 @@
 		}
 
 		program := `
->>>>>>> 0a9542db
 name: test
 runtime: yaml
 resources:
     mainRes:
         type: prov:index:Test
-<<<<<<< HEAD
+        properties:
+            prop: %s
+`
+
+		pt := pulcheck.PulCheck(t, bridgedProvider, fmt.Sprintf(program, "val"))
+		pt.Up()
+
+		// Check the state is correct
+		stack := pt.ExportStack()
+		data, err := stack.Deployment.MarshalJSON()
+		require.NoError(t, err)
+		require.Equal(t, fmt.Sprint(bigInt), getZoneFromStack(data))
+
+		program2 := fmt.Sprintf(program, "val2")
+		pulumiYamlPath := filepath.Join(pt.CurrentStack().Workspace().WorkDir(), "Pulumi.yaml")
+		err = os.WriteFile(pulumiYamlPath, []byte(program2), 0o600)
+		require.NoError(t, err)
+
+		pt.Up()
+		// Check the state is correct
+		stack = pt.ExportStack()
+		data, err = stack.Deployment.MarshalJSON()
+		require.NoError(t, err)
+		require.Equal(t, fmt.Sprint(bigInt), getZoneFromStack(data))
+	}
+
+	t.Run("PRC disabled", func(t *testing.T) {
+		runTest(t, false)
+	})
+
+	t.Run("PRC enabled", func(t *testing.T) {
+		runTest(t, true)
+	})
+}
+
+func TestDetailedDiffPlainTypes(t *testing.T) {
+	resMap := map[string]*schema.Resource{
+		"prov_test": {
+			Schema: map[string]*schema.Schema{
+				"string_prop": {
+					Type:     schema.TypeString,
+					Optional: true,
+				},
+				"list_prop": {
+					Type:     schema.TypeList,
+					Optional: true,
+					Elem:     &schema.Schema{Type: schema.TypeString},
+				},
+				"set_prop": {
+					Type:     schema.TypeSet,
+					Optional: true,
+					Elem:     &schema.Schema{Type: schema.TypeString},
+				},
+				"map_prop": {
+					Type:     schema.TypeMap,
+					Optional: true,
+					Elem:     &schema.Schema{Type: schema.TypeString},
+				},
+			},
+		},
+	}
+	tfp := &schema.Provider{ResourcesMap: resMap}
+	bridgedProvider := pulcheck.BridgedProvider(t, "prov", tfp)
+
+	program := `
+name: test
+runtime: yaml
+resources:
+    mainRes:
+        type: prov:index:Test
         properties: %s
 `
 
@@ -2549,39 +2586,4 @@
 			tc.expected.Equal(t, res.StdOut)
 		})
 	}
-=======
-        properties:
-            prop: %s
-`
-
-		pt := pulcheck.PulCheck(t, bridgedProvider, fmt.Sprintf(program, "val"))
-		pt.Up()
-
-		// Check the state is correct
-		stack := pt.ExportStack()
-		data, err := stack.Deployment.MarshalJSON()
-		require.NoError(t, err)
-		require.Equal(t, fmt.Sprint(bigInt), getZoneFromStack(data))
-
-		program2 := fmt.Sprintf(program, "val2")
-		pulumiYamlPath := filepath.Join(pt.CurrentStack().Workspace().WorkDir(), "Pulumi.yaml")
-		err = os.WriteFile(pulumiYamlPath, []byte(program2), 0o600)
-		require.NoError(t, err)
-
-		pt.Up()
-		// Check the state is correct
-		stack = pt.ExportStack()
-		data, err = stack.Deployment.MarshalJSON()
-		require.NoError(t, err)
-		require.Equal(t, fmt.Sprint(bigInt), getZoneFromStack(data))
-	}
-
-	t.Run("PRC disabled", func(t *testing.T) {
-		runTest(t, false)
-	})
-
-	t.Run("PRC enabled", func(t *testing.T) {
-		runTest(t, true)
-	})
->>>>>>> 0a9542db
 }