--- conflicted
+++ resolved
@@ -4088,128 +4088,6 @@
 	pt.Preview(optpreview.ExpectNoChanges())
 }
 
-<<<<<<< HEAD
-func TestUnknownSetElementDiff(t *testing.T) {
-	resMap := map[string]*schema.Resource{
-		"prov_test": {
-			Schema: map[string]*schema.Schema{
-				"test": {
-					Type:     schema.TypeSet,
-					Optional: true,
-					Elem: &schema.Schema{
-						Type: schema.TypeString,
-					},
-				},
-			},
-		},
-		"prov_aux": {
-			Schema: map[string]*schema.Schema{
-				"aux": {
-					Type:     schema.TypeString,
-					Computed: true,
-					Optional: true,
-				},
-			},
-			CreateContext: func(_ context.Context, d *schema.ResourceData, _ interface{}) diag.Diagnostics {
-				d.SetId("aux")
-				err := d.Set("aux", "aux")
-				require.NoError(t, err)
-				return nil
-			},
-		},
-	}
-	tfp := &schema.Provider{ResourcesMap: resMap}
-
-	runTest := func(t *testing.T, PRC bool, expectedOutput autogold.Value) {
-		opts := []pulcheck.BridgedProviderOpt{}
-		if !PRC {
-			opts = append(opts, pulcheck.DisablePlanResourceChange())
-		}
-		bridgedProvider := pulcheck.BridgedProvider(t, "prov", tfp, opts...)
-		originalProgram := `
-name: test
-runtime: yaml
-resources:
-  mainRes:
-    type: prov:index:Test
-outputs:
-  testOut: ${mainRes.tests}
-	`
-
-		programWithUnknown := `
-name: test
-runtime: yaml
-resources:
-  auxRes:
-    type: prov:index:Aux
-  mainRes:
-    type: prov:index:Test
-    properties:
-      tests:
-        - ${auxRes.aux}
-outputs:
-  testOut: ${mainRes.tests}
-`
-		pt := pulcheck.PulCheck(t, bridgedProvider, originalProgram)
-		pt.Up()
-		pulumiYamlPath := filepath.Join(pt.CurrentStack().Workspace().WorkDir(), "Pulumi.yaml")
-
-		err := os.WriteFile(pulumiYamlPath, []byte(programWithUnknown), 0o600)
-		require.NoError(t, err)
-
-		res := pt.Preview(optpreview.Diff())
-		// Test that the test property is unknown at preview time
-		expectedOutput.Equal(t, res.StdOut)
-		resUp := pt.Up()
-		// assert that the property gets resolved
-		require.Equal(t,
-			[]interface{}{"aux"},
-			resUp.Outputs["testOut"].Value,
-		)
-	}
-
-	t.Run("PRC enabled", func(t *testing.T) {
-		runTest(t, true, autogold.Expect(`Previewing update (test):
-  pulumi:pulumi:Stack: (same)
-    [urn=urn:pulumi:test::test::pulumi:pulumi:Stack::test-test]
-    + prov:index/aux:Aux: (create)
-        [urn=urn:pulumi:test::test::prov:index/aux:Aux::auxRes]
-    ~ prov:index/test:Test: (update)
-        [id=newid]
-        [urn=urn:pulumi:test::test::prov:index/test:Test::mainRes]
-      + tests: [
-      +     [0]: output<string>
-        ]
-    --outputs:--
-  + testOut: output<string>
-Resources:
-    + 1 to create
-    ~ 1 to update
-    2 changes. 1 unchanged
-`))
-	})
-
-	t.Run("PRC disabled", func(t *testing.T) {
-		runTest(t, false, autogold.Expect(`Previewing update (test):
-  pulumi:pulumi:Stack: (same)
-    [urn=urn:pulumi:test::test::pulumi:pulumi:Stack::test-test]
-    + prov:index/aux:Aux: (create)
-        [urn=urn:pulumi:test::test::prov:index/aux:Aux::auxRes]
-    ~ prov:index/test:Test: (update)
-        [id=newid]
-        [urn=urn:pulumi:test::test::prov:index/test:Test::mainRes]
-      + tests: [
-      +     [0]: output<string>
-        ]
-    --outputs:--
-  + testOut: output<string>
-Resources:
-    + 1 to create
-    ~ 1 to update
-    2 changes. 1 unchanged
-`))
-	})
-=======
 // TestPlanStateEdit tests that [shimv2.WithPlanStateEdit] can be used to effectively edit
 // planed state.
 //
@@ -4320,5 +4198,126 @@
 
 	assert.Equal(t, "val", out.Outputs["keyValue"].Value)
 	assert.Equal(t, "", out.Outputs["emptyValue"].Value)
->>>>>>> 83d2f454
+}
+
+func TestUnknownSetElementDiff(t *testing.T) {
+	resMap := map[string]*schema.Resource{
+		"prov_test": {
+			Schema: map[string]*schema.Schema{
+				"test": {
+					Type:     schema.TypeSet,
+					Optional: true,
+					Elem: &schema.Schema{
+						Type: schema.TypeString,
+					},
+				},
+			},
+		},
+		"prov_aux": {
+			Schema: map[string]*schema.Schema{
+				"aux": {
+					Type:     schema.TypeString,
+					Computed: true,
+					Optional: true,
+				},
+			},
+			CreateContext: func(_ context.Context, d *schema.ResourceData, _ interface{}) diag.Diagnostics {
+				d.SetId("aux")
+				err := d.Set("aux", "aux")
+				require.NoError(t, err)
+				return nil
+			},
+		},
+	}
+	tfp := &schema.Provider{ResourcesMap: resMap}
+
+	runTest := func(t *testing.T, PRC bool, expectedOutput autogold.Value) {
+		opts := []pulcheck.BridgedProviderOpt{}
+		if !PRC {
+			opts = append(opts, pulcheck.DisablePlanResourceChange())
+		}
+		bridgedProvider := pulcheck.BridgedProvider(t, "prov", tfp, opts...)
+		originalProgram := `
+name: test
+runtime: yaml
+resources:
+  mainRes:
+    type: prov:index:Test
+outputs:
+  testOut: ${mainRes.tests}
+	`
+
+		programWithUnknown := `
+name: test
+runtime: yaml
+resources:
+  auxRes:
+    type: prov:index:Aux
+  mainRes:
+    type: prov:index:Test
+    properties:
+      tests:
+        - ${auxRes.aux}
+outputs:
+  testOut: ${mainRes.tests}
+`
+		pt := pulcheck.PulCheck(t, bridgedProvider, originalProgram)
+		pt.Up()
+		pulumiYamlPath := filepath.Join(pt.CurrentStack().Workspace().WorkDir(), "Pulumi.yaml")
+
+		err := os.WriteFile(pulumiYamlPath, []byte(programWithUnknown), 0o600)
+		require.NoError(t, err)
+
+		res := pt.Preview(optpreview.Diff())
+		// Test that the test property is unknown at preview time
+		expectedOutput.Equal(t, res.StdOut)
+		resUp := pt.Up()
+		// assert that the property gets resolved
+		require.Equal(t,
+			[]interface{}{"aux"},
+			resUp.Outputs["testOut"].Value,
+		)
+	}
+
+	t.Run("PRC enabled", func(t *testing.T) {
+		runTest(t, true, autogold.Expect(`Previewing update (test):
+  pulumi:pulumi:Stack: (same)
+    [urn=urn:pulumi:test::test::pulumi:pulumi:Stack::test-test]
+    + prov:index/aux:Aux: (create)
+        [urn=urn:pulumi:test::test::prov:index/aux:Aux::auxRes]
+    ~ prov:index/test:Test: (update)
+        [id=newid]
+        [urn=urn:pulumi:test::test::prov:index/test:Test::mainRes]
+      + tests: [
+      +     [0]: output<string>
+        ]
+    --outputs:--
+  + testOut: output<string>
+Resources:
+    + 1 to create
+    ~ 1 to update
+    2 changes. 1 unchanged
+`))
+	})
+
+	t.Run("PRC disabled", func(t *testing.T) {
+		runTest(t, false, autogold.Expect(`Previewing update (test):
+  pulumi:pulumi:Stack: (same)
+    [urn=urn:pulumi:test::test::pulumi:pulumi:Stack::test-test]
+    + prov:index/aux:Aux: (create)
+        [urn=urn:pulumi:test::test::prov:index/aux:Aux::auxRes]
+    ~ prov:index/test:Test: (update)
+        [id=newid]
+        [urn=urn:pulumi:test::test::prov:index/test:Test::mainRes]
+      + tests: [
+      +     [0]: output<string>
+        ]
+    --outputs:--
+  + testOut: output<string>
+Resources:
+    + 1 to create
+    ~ 1 to update
+    2 changes. 1 unchanged
+`))
+	})
 }