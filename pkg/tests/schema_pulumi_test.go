package tests

import (
	"context"
	"encoding/json"
	"errors"
	"fmt"
	"os"
	"path/filepath"
	"strings"
	"testing"
	"time"

	"github.com/hashicorp/go-cty/cty"
	"github.com/hashicorp/terraform-plugin-sdk/v2/diag"
	"github.com/hashicorp/terraform-plugin-sdk/v2/helper/schema"
	"github.com/hexops/autogold/v2"
	"github.com/pulumi/pulumi-terraform-bridge/v3/pkg/tests/pulcheck"
	"github.com/pulumi/pulumi-terraform-bridge/v3/pkg/tests/tfcheck"
	"github.com/pulumi/pulumi-terraform-bridge/v3/pkg/tfbridge"
	"github.com/pulumi/pulumi-terraform-bridge/v3/pkg/tfbridge/info"
	shimv2 "github.com/pulumi/pulumi-terraform-bridge/v3/pkg/tfshim/sdk-v2"
	"github.com/pulumi/pulumi/sdk/v3/go/auto/optpreview"
	"github.com/pulumi/pulumi/sdk/v3/go/auto/optrefresh"
	"github.com/pulumi/pulumi/sdk/v3/go/common/resource"
	"github.com/stretchr/testify/assert"
	"github.com/stretchr/testify/require"
	"gopkg.in/yaml.v3"
)

func TestBasic(t *testing.T) {
	resMap := map[string]*schema.Resource{
		"prov_test": {
			Schema: map[string]*schema.Schema{
				"test": {
					Type:     schema.TypeString,
					Optional: true,
				},
			},
		},
	}
	tfp := &schema.Provider{ResourcesMap: resMap}
	bridgedProvider := pulcheck.BridgedProvider(t, "prov", tfp)
	program := `
name: test
runtime: yaml
resources:
  mainRes:
    type: prov:index:Test
	properties:
	  test: "hello"
outputs:
  testOut: ${mainRes.test}
`
	pt := pulcheck.PulCheck(t, bridgedProvider, program)
	res := pt.Up(t)
	require.Equal(t, "hello", res.Outputs["testOut"].Value)
}

func TestUnknownHandling(t *testing.T) {
	resMap := map[string]*schema.Resource{
		"prov_test": {
			Schema: map[string]*schema.Schema{
				"test": {
					Type:     schema.TypeString,
					Optional: true,
				},
			},
		},
		"prov_aux": {
			Schema: map[string]*schema.Schema{
				"aux": {
					Type:     schema.TypeString,
					Computed: true,
					Optional: true,
				},
			},
			CreateContext: func(_ context.Context, d *schema.ResourceData, _ interface{}) diag.Diagnostics {
				d.SetId("aux")
				err := d.Set("aux", "aux")
				require.NoError(t, err)
				return nil
			},
		},
	}
	tfp := &schema.Provider{ResourcesMap: resMap}
	bridgedProvider := pulcheck.BridgedProvider(t, "prov", tfp)
	program := `
name: test
runtime: yaml
resources:
  auxRes:
    type: prov:index:Aux
  mainRes:
    type: prov:index:Test
    properties:
      test: ${auxRes.aux}
outputs:
  testOut: ${mainRes.test}
`
	pt := pulcheck.PulCheck(t, bridgedProvider, program)
	res := pt.Preview(t, optpreview.Diff())
	// Test that the test property is unknown at preview time
	require.Contains(t, res.StdOut, "test      : output<string>")
	resUp := pt.Up(t)
	// assert that the property gets resolved
	require.Equal(t, "aux", resUp.Outputs["testOut"].Value)
}

func TestCollectionsNullEmptyRefreshClean(t *testing.T) {
	for _, tc := range []struct {
		name               string
		planResourceChange bool
		schemaType         schema.ValueType
		cloudVal           interface{}
		programVal         string
		// If true, the cloud value will be set in the CreateContext
		// This is behaviour observed in both AWS and GCP providers, as well as a few others
		// where the provider returns an empty collections when a nil one was specified in inputs.
		// See [pulumi/pulumi-terraform-bridge#2047] for more details around this behavior
		createCloudValOverride bool
		expectedOutputTopLevel interface{}
		expectedOutputNested   interface{}
	}{
		{
			name:                   "map null with planResourceChange",
			planResourceChange:     true,
			schemaType:             schema.TypeMap,
			cloudVal:               map[string]interface{}{},
			programVal:             "null",
			expectedOutputTopLevel: nil,
			expectedOutputNested:   nil,
		},
		{
			name:               "map null without planResourceChange",
			planResourceChange: false,
			schemaType:         schema.TypeMap,
			cloudVal:           map[string]interface{}{},
			programVal:         "null",
			// Note the difference in expected output between top level and nested properties
			expectedOutputTopLevel: nil,
			expectedOutputNested:   map[string]interface{}{},
		},
		{
			name:                   "map null with planResourceChange with nil cloud value",
			planResourceChange:     true,
			schemaType:             schema.TypeMap,
			cloudVal:               nil,
			programVal:             "null",
			expectedOutputTopLevel: nil,
			expectedOutputNested:   nil,
		},
		{
			name:                   "map null without planResourceChange with nil cloud value",
			planResourceChange:     false,
			schemaType:             schema.TypeMap,
			cloudVal:               nil,
			programVal:             "null",
			expectedOutputTopLevel: nil,
			expectedOutputNested:   map[string]interface{}{},
		},
		{
			name:                   "map null with planResourceChange with cloud override",
			planResourceChange:     true,
			schemaType:             schema.TypeMap,
			cloudVal:               map[string]interface{}{},
			programVal:             "null",
			createCloudValOverride: true,
			expectedOutputTopLevel: nil,
			expectedOutputNested:   nil,
		},
		{
			name:                   "map null without planResourceChange with cloud override",
			planResourceChange:     false,
			schemaType:             schema.TypeMap,
			cloudVal:               map[string]interface{}{},
			programVal:             "null",
			createCloudValOverride: true,
			expectedOutputTopLevel: map[string]interface{}{},
			expectedOutputNested:   map[string]interface{}{},
		},
		{
			name:                   "map null with planResourceChange with nil cloud value and cloud override",
			planResourceChange:     true,
			schemaType:             schema.TypeMap,
			cloudVal:               nil,
			programVal:             "null",
			createCloudValOverride: true,
			expectedOutputTopLevel: nil,
			expectedOutputNested:   nil,
		},
		{
			name:                   "map null without planResourceChange with nil cloud value and cloud override",
			planResourceChange:     false,
			schemaType:             schema.TypeMap,
			cloudVal:               nil,
			programVal:             "null",
			createCloudValOverride: true,
			expectedOutputTopLevel: map[string]interface{}{},
			expectedOutputNested:   map[string]interface{}{},
		},
		{
			name:                   "map empty with planResourceChange",
			planResourceChange:     true,
			schemaType:             schema.TypeMap,
			cloudVal:               map[string]interface{}{},
			programVal:             "{}",
			expectedOutputTopLevel: nil,
			expectedOutputNested:   nil,
		},
		{
			name:               "map empty without planResourceChange",
			planResourceChange: false,
			schemaType:         schema.TypeMap,
			cloudVal:           map[string]interface{}{},
			programVal:         "{}",
			// Note the difference in expected output between top level and nested properties
			expectedOutputTopLevel: nil,
			expectedOutputNested:   map[string]interface{}{},
		},
		{
			name:                   "map empty with planResourceChange with cloud override",
			planResourceChange:     true,
			schemaType:             schema.TypeMap,
			cloudVal:               map[string]interface{}{},
			programVal:             "{}",
			createCloudValOverride: true,
			expectedOutputTopLevel: nil,
			expectedOutputNested:   nil,
		},
		{
			name:                   "map empty without planResourceChange with cloud override",
			planResourceChange:     false,
			schemaType:             schema.TypeMap,
			cloudVal:               map[string]interface{}{},
			programVal:             "{}",
			createCloudValOverride: true,
			expectedOutputTopLevel: map[string]interface{}{},
			expectedOutputNested:   map[string]interface{}{},
		},
		{
			name:                   "map nonempty with planResourceChange",
			planResourceChange:     true,
			schemaType:             schema.TypeMap,
			cloudVal:               map[string]interface{}{"val": "test"},
			programVal:             `{"val": "test"}`,
			expectedOutputTopLevel: map[string]interface{}{"val": "test"},
			expectedOutputNested:   map[string]interface{}{"val": "test"},
		},
		{
			name:                   "map nonempty without planResourceChange",
			planResourceChange:     false,
			schemaType:             schema.TypeMap,
			cloudVal:               map[string]interface{}{"val": "test"},
			programVal:             `{"val": "test"}`,
			expectedOutputTopLevel: map[string]interface{}{"val": "test"},
			expectedOutputNested:   map[string]interface{}{"val": "test"},
		},
		{
			name:                   "map nonempty with planResourceChange with cloud override",
			planResourceChange:     true,
			schemaType:             schema.TypeMap,
			cloudVal:               map[string]interface{}{"val": "test"},
			programVal:             `{"val": "test"}`,
			createCloudValOverride: true,
			expectedOutputTopLevel: map[string]interface{}{"val": "test"},
			expectedOutputNested:   map[string]interface{}{"val": "test"},
		},
		{
			name:                   "map nonempty without planResourceChange with cloud override",
			planResourceChange:     false,
			schemaType:             schema.TypeMap,
			cloudVal:               map[string]interface{}{"val": "test"},
			programVal:             `{"val": "test"}`,
			createCloudValOverride: true,
			expectedOutputTopLevel: map[string]interface{}{"val": "test"},
			expectedOutputNested:   map[string]interface{}{"val": "test"},
		},
		{
			name:                   "list null with planResourceChange",
			planResourceChange:     true,
			schemaType:             schema.TypeList,
			cloudVal:               []interface{}{},
			programVal:             "null",
			expectedOutputTopLevel: nil,
			expectedOutputNested:   nil,
		},
		{
			name:               "list null without planResourceChange",
			planResourceChange: false,
			schemaType:         schema.TypeList,
			cloudVal:           []interface{}{},
			programVal:         "null",
			// Note the difference in expected output between top level and nested properties
			expectedOutputTopLevel: nil,
			expectedOutputNested:   []interface{}{},
		},
		{
			name:                   "list null with planResourceChange with nil cloud value",
			planResourceChange:     true,
			schemaType:             schema.TypeList,
			cloudVal:               nil,
			programVal:             "null",
			expectedOutputTopLevel: nil,
			expectedOutputNested:   nil,
		},
		{
			name:               "list null without planResourceChange with nil cloud value",
			planResourceChange: false,
			schemaType:         schema.TypeList,
			cloudVal:           nil,
			programVal:         "null",
			// Note the difference in expected output between top level and nested properties
			expectedOutputTopLevel: nil,
			expectedOutputNested:   []interface{}{},
		},
		{
			name:                   "list null with planResourceChange with cloud override",
			planResourceChange:     true,
			schemaType:             schema.TypeList,
			cloudVal:               []interface{}{},
			programVal:             "null",
			createCloudValOverride: true,
			expectedOutputTopLevel: nil,
			expectedOutputNested:   nil,
		},
		{
			name:                   "list null without planResourceChange with cloud override",
			planResourceChange:     false,
			schemaType:             schema.TypeList,
			cloudVal:               []interface{}{},
			programVal:             "null",
			createCloudValOverride: true,
			expectedOutputTopLevel: []interface{}{},
			expectedOutputNested:   []interface{}{},
		},
		{
			name:                   "list null with planResourceChange with nil cloud value and cloud override",
			planResourceChange:     true,
			schemaType:             schema.TypeList,
			cloudVal:               nil,
			programVal:             "null",
			createCloudValOverride: true,
			expectedOutputTopLevel: nil,
			expectedOutputNested:   nil,
		},
		{
			name:                   "list null without planResourceChange with nil cloud value and cloud override",
			planResourceChange:     false,
			schemaType:             schema.TypeList,
			cloudVal:               nil,
			programVal:             "null",
			createCloudValOverride: true,
			expectedOutputTopLevel: []interface{}{},
			expectedOutputNested:   []interface{}{},
		},
		{
			name:                   "list empty with planResourceChange",
			planResourceChange:     true,
			schemaType:             schema.TypeList,
			cloudVal:               []string{},
			programVal:             "[]",
			expectedOutputTopLevel: []interface{}{},
			expectedOutputNested:   []interface{}{},
		},
		{
			name:               "list empty without planResourceChange",
			planResourceChange: false,
			schemaType:         schema.TypeList,
			cloudVal:           []string{},
			programVal:         "[]",
			// Note the difference in expected output between top level and nested properties
			expectedOutputTopLevel: nil,
			expectedOutputNested:   []interface{}{},
		},
		{
			name:                   "list empty with planResourceChange with cloud override",
			planResourceChange:     true,
			schemaType:             schema.TypeList,
			cloudVal:               []string{},
			programVal:             "[]",
			createCloudValOverride: true,
			expectedOutputTopLevel: []interface{}{},
			expectedOutputNested:   []interface{}{},
		},
		{
			name:                   "list empty without planResourceChange with cloud override",
			planResourceChange:     false,
			schemaType:             schema.TypeList,
			cloudVal:               []string{},
			programVal:             "[]",
			createCloudValOverride: true,
			expectedOutputTopLevel: []interface{}{},
			expectedOutputNested:   []interface{}{},
		},
		{
			name:                   "list nonempty with planResourceChange",
			planResourceChange:     true,
			schemaType:             schema.TypeList,
			cloudVal:               []interface{}{"val"},
			programVal:             `["val"]`,
			expectedOutputTopLevel: []interface{}{"val"},
			expectedOutputNested:   []interface{}{"val"},
		},
		{
			name:                   "list nonempty without planResourceChange",
			planResourceChange:     false,
			schemaType:             schema.TypeList,
			cloudVal:               []interface{}{"val"},
			programVal:             `["val"]`,
			expectedOutputTopLevel: []interface{}{"val"},
			expectedOutputNested:   []interface{}{"val"},
		},
		{
			name:                   "list nonempty with planResourceChange with cloud override",
			planResourceChange:     true,
			schemaType:             schema.TypeList,
			cloudVal:               []interface{}{"val"},
			programVal:             `["val"]`,
			createCloudValOverride: true,
			expectedOutputTopLevel: []interface{}{"val"},
			expectedOutputNested:   []interface{}{"val"},
		},
		{
			name:                   "list nonempty without planResourceChange with cloud override",
			planResourceChange:     false,
			schemaType:             schema.TypeList,
			cloudVal:               []interface{}{"val"},
			programVal:             `["val"]`,
			createCloudValOverride: true,
			expectedOutputTopLevel: []interface{}{"val"},
			expectedOutputNested:   []interface{}{"val"},
		},
		{
			name:                   "set null with planResourceChange",
			planResourceChange:     true,
			schemaType:             schema.TypeSet,
			cloudVal:               []interface{}{},
			programVal:             "null",
			expectedOutputTopLevel: nil,
			expectedOutputNested:   nil,
		},
		{
			name:               "set null without planResourceChange",
			planResourceChange: false,
			schemaType:         schema.TypeSet,
			cloudVal:           []interface{}{},
			programVal:         "null",
			// Note the difference in expected output between top level and nested properties
			expectedOutputTopLevel: nil,
			expectedOutputNested:   []interface{}{},
		},
		{
			name:                   "set null with planResourceChange with nil cloud value",
			planResourceChange:     true,
			schemaType:             schema.TypeSet,
			cloudVal:               nil,
			programVal:             "null",
			expectedOutputTopLevel: nil,
			expectedOutputNested:   nil,
		},
		{
			name:                   "set null without planResourceChange with nil cloud value",
			planResourceChange:     false,
			schemaType:             schema.TypeSet,
			cloudVal:               nil,
			programVal:             "null",
			expectedOutputTopLevel: nil,
			expectedOutputNested:   []interface{}{},
		},
		{
			name:                   "set null with planResourceChange with cloud override",
			planResourceChange:     true,
			schemaType:             schema.TypeSet,
			cloudVal:               []interface{}{},
			programVal:             "null",
			createCloudValOverride: true,
			expectedOutputTopLevel: nil,
			expectedOutputNested:   nil,
		},
		{
			name:                   "set null without planResourceChange with cloud override",
			planResourceChange:     false,
			schemaType:             schema.TypeSet,
			cloudVal:               []interface{}{},
			programVal:             "null",
			createCloudValOverride: true,
			expectedOutputTopLevel: []interface{}{},
			expectedOutputNested:   []interface{}{},
		},
		{
			name:                   "set null with planResourceChange with nil cloud value and cloud override",
			planResourceChange:     true,
			schemaType:             schema.TypeSet,
			cloudVal:               nil,
			programVal:             "null",
			createCloudValOverride: true,
			expectedOutputTopLevel: nil,
			expectedOutputNested:   nil,
		},
		{
			name:                   "set null without planResourceChange with nil cloud value and cloud override",
			planResourceChange:     false,
			schemaType:             schema.TypeSet,
			cloudVal:               nil,
			programVal:             "null",
			createCloudValOverride: true,
			expectedOutputTopLevel: []interface{}{},
			expectedOutputNested:   []interface{}{},
		},
		{
			name:                   "set empty with planResourceChange",
			planResourceChange:     true,
			schemaType:             schema.TypeSet,
			cloudVal:               []interface{}{},
			programVal:             "[]",
			expectedOutputTopLevel: nil,
			expectedOutputNested:   nil,
		},
		{
			name:               "set empty without planResourceChange",
			planResourceChange: false,
			schemaType:         schema.TypeSet,
			cloudVal:           []interface{}{},
			programVal:         "[]",
			// Note the difference in expected output between top level and nested properties
			expectedOutputTopLevel: nil,
			expectedOutputNested:   []interface{}{},
		},
		{
			name:                   "set empty with planResourceChange with cloud override",
			planResourceChange:     true,
			schemaType:             schema.TypeSet,
			cloudVal:               []interface{}{},
			programVal:             "[]",
			createCloudValOverride: true,
			expectedOutputTopLevel: nil,
			expectedOutputNested:   nil,
		},
		{
			name:                   "set empty without planResourceChange with cloud override",
			planResourceChange:     false,
			schemaType:             schema.TypeSet,
			cloudVal:               []interface{}{},
			programVal:             "[]",
			createCloudValOverride: true,
			expectedOutputTopLevel: []interface{}{},
			expectedOutputNested:   []interface{}{},
		},
		{
			name:                   "set nonempty with planResourceChange",
			schemaType:             schema.TypeSet,
			cloudVal:               []interface{}{"val"},
			programVal:             `["val"]`,
			expectedOutputTopLevel: []interface{}{"val"},
			expectedOutputNested:   []interface{}{"val"},
		},
		{
			name:                   "set nonempty without planResourceChange",
			planResourceChange:     false,
			schemaType:             schema.TypeSet,
			cloudVal:               []interface{}{"val"},
			programVal:             `["val"]`,
			expectedOutputTopLevel: []interface{}{"val"},
			expectedOutputNested:   []interface{}{"val"},
		},
		{
			name:                   "set nonempty with planResourceChange with cloud override",
			schemaType:             schema.TypeSet,
			cloudVal:               []interface{}{"val"},
			programVal:             `["val"]`,
			createCloudValOverride: true,
			expectedOutputTopLevel: []interface{}{"val"},
			expectedOutputNested:   []interface{}{"val"},
		},
		{
			name:                   "set nonempty without planResourceChange with cloud override",
			planResourceChange:     false,
			schemaType:             schema.TypeSet,
			cloudVal:               []interface{}{"val"},
			programVal:             `["val"]`,
			createCloudValOverride: true,
			expectedOutputTopLevel: []interface{}{"val"},
			expectedOutputNested:   []interface{}{"val"},
		},
	} {
		collectionPropPlural := ""
		pluralized := tc.schemaType == schema.TypeList || tc.schemaType == schema.TypeSet
		if pluralized {
			collectionPropPlural += "s"
		}

		opts := []pulcheck.BridgedProviderOpt{}
		if !tc.planResourceChange {
			opts = append(opts, pulcheck.DisablePlanResourceChange())
		}

		t.Run(tc.name, func(t *testing.T) {
			t.Run("top level", func(t *testing.T) {
				t.Parallel()
				resMap := map[string]*schema.Resource{
					"prov_test": {
						Schema: map[string]*schema.Schema{
							"collection_prop": {
								Type:     tc.schemaType,
								Optional: true,
								Elem:     &schema.Schema{Type: schema.TypeString},
							},
							"other_prop": {
								Type:     schema.TypeString,
								Optional: true,
							},
						},
						ReadContext: func(_ context.Context, rd *schema.ResourceData, _ interface{}) diag.Diagnostics {
							err := rd.Set("collection_prop", tc.cloudVal)
							require.NoError(t, err)
							err = rd.Set("other_prop", "test")
							require.NoError(t, err)
							return nil
						},
						CreateContext: func(_ context.Context, rd *schema.ResourceData, _ interface{}) diag.Diagnostics {
							if tc.createCloudValOverride {
								err := rd.Set("collection_prop", tc.cloudVal)
								require.NoError(t, err)
							}

							rd.SetId("id0")
							return nil
						},
					},
				}

				tfp := &schema.Provider{ResourcesMap: resMap}
				bridgedProvider := pulcheck.BridgedProvider(t, "prov", tfp, opts...)
				program := fmt.Sprintf(`
name: test
runtime: yaml
resources:
  mainRes:
    type: prov:index:Test
    properties:
      otherProp: "test"
      collectionProp%s: %s
outputs:
  collectionOutput: ${mainRes.collectionProp%s}
`, collectionPropPlural, tc.programVal, collectionPropPlural)
				pt := pulcheck.PulCheck(t, bridgedProvider, program)
				upRes := pt.Up(t)
				require.Equal(t, tc.expectedOutputTopLevel, upRes.Outputs["collectionOutput"].Value)
				res, err := pt.CurrentStack().Refresh(pt.Context(), optrefresh.ExpectNoChanges())
				require.NoError(t, err)
				t.Log(res.StdOut)
				prevRes, err := pt.CurrentStack().Preview(pt.Context(), optpreview.ExpectNoChanges(), optpreview.Diff())
				require.NoError(t, err)
				t.Log(prevRes.StdOut)
			})

			t.Run("nested", func(t *testing.T) {
				t.Parallel()
				resMap := map[string]*schema.Resource{
					"prov_test": {
						Schema: map[string]*schema.Schema{
							"prop": {
								Type:     schema.TypeList,
								Optional: true,
								Elem: &schema.Resource{
									Schema: map[string]*schema.Schema{
										"collection_prop": {
											Type:     tc.schemaType,
											Optional: true,
											Elem:     &schema.Schema{Type: schema.TypeString},
										},
										"other_nested_prop": {
											Type:     schema.TypeString,
											Optional: true,
										},
									},
								},
							},
							"other_prop": {
								Type:     schema.TypeString,
								Optional: true,
							},
						},
						ReadContext: func(_ context.Context, rd *schema.ResourceData, _ interface{}) diag.Diagnostics {
							err := rd.Set("prop", []map[string]interface{}{{"collection_prop": tc.cloudVal, "other_nested_prop": "test"}})
							require.NoError(t, err)
							err = rd.Set("other_prop", "test")
							require.NoError(t, err)

							return nil
						},
						CreateContext: func(_ context.Context, rd *schema.ResourceData, _ interface{}) diag.Diagnostics {
							if tc.createCloudValOverride {
								err := rd.Set("prop", []map[string]interface{}{{"collection_prop": tc.cloudVal, "other_nested_prop": "test"}})
								require.NoError(t, err)
							}
							rd.SetId("id0")
							return nil
						},
					},
				}

				tfp := &schema.Provider{ResourcesMap: resMap}
				bridgedProvider := pulcheck.BridgedProvider(t, "prov", tfp, opts...)
				program := fmt.Sprintf(`
name: test
runtime: yaml
resources:
  mainRes:
    type: prov:index:Test
    properties:
      otherProp: "test"
      props:
        - collectionProp%s: %s
          otherNestedProp: "test"
outputs:
  collectionOutput: ${mainRes.props[0].collectionProp%s}
`, collectionPropPlural, tc.programVal, collectionPropPlural)
				pt := pulcheck.PulCheck(t, bridgedProvider, program)
				upRes := pt.Up(t)
				require.Equal(t, tc.expectedOutputNested, upRes.Outputs["collectionOutput"].Value)

				res, err := pt.CurrentStack().Refresh(pt.Context(), optrefresh.ExpectNoChanges())
				require.NoError(t, err)
				t.Log(res.StdOut)
				prevRes, err := pt.CurrentStack().Preview(pt.Context(), optpreview.ExpectNoChanges(), optpreview.Diff())
				require.NoError(t, err)
				t.Log(prevRes.StdOut)
			})
		})
	}
}

func TestUnknownBlocks(t *testing.T) {
	resMap := map[string]*schema.Resource{
		"prov_test": {
			Schema: map[string]*schema.Schema{
				"test": {
					Type:     schema.TypeList,
					Optional: true,
					Elem: &schema.Resource{
						Schema: map[string]*schema.Schema{
							"test_prop": {
								Type:     schema.TypeString,
								Optional: true,
							},
						},
					},
				},
			},
		},
		"prov_nested_test": {
			Schema: map[string]*schema.Schema{
				"test": {
					Type:     schema.TypeList,
					Optional: true,
					Elem: &schema.Resource{
						Schema: map[string]*schema.Schema{
							"nested_prop": {
								Type:     schema.TypeList,
								Optional: true,
								Elem: &schema.Resource{
									Schema: map[string]*schema.Schema{
										"test_prop": {
											Type:     schema.TypeList,
											Optional: true,
											Elem: &schema.Schema{
												Type: schema.TypeString,
											},
										},
									},
								},
							},
						},
					},
				},
			},
		},
		"prov_aux": {
			Schema: map[string]*schema.Schema{
				"aux": {
					Type:     schema.TypeList,
					Computed: true,
					Optional: true,
					Elem: &schema.Resource{
						Schema: map[string]*schema.Schema{
							"test_prop": {
								Type:     schema.TypeString,
								Computed: true,
								Optional: true,
							},
						},
					},
				},
				"nested_aux": {
					Type:     schema.TypeList,
					Optional: true,
					Computed: true,
					Elem: &schema.Resource{
						Schema: map[string]*schema.Schema{
							"nested_prop": {
								Type:     schema.TypeList,
								Optional: true,
								Computed: true,
								Elem: &schema.Resource{
									Schema: map[string]*schema.Schema{
										"test_prop": {
											Type:     schema.TypeList,
											Optional: true,
											Computed: true,
											Elem: &schema.Schema{
												Type: schema.TypeString,
											},
										},
									},
								},
							},
						},
					},
				},
			},
			CreateContext: func(_ context.Context, d *schema.ResourceData, _ interface{}) diag.Diagnostics {
				d.SetId("aux")
				if d.Get("aux") == nil {
					err := d.Set("aux", []map[string]interface{}{{"test_prop": "aux"}})
					require.NoError(t, err)
				}
				if d.Get("nested_aux") == nil {
					err := d.Set("nested_aux", []map[string]interface{}{
						{
							"nested_prop": []map[string]interface{}{
								{"test_prop": []string{"aux"}},
							},
						},
					})
					require.NoError(t, err)
				}
				return nil
			},
		},
	}
	tfp := &schema.Provider{ResourcesMap: resMap}
	bridgedProvider := pulcheck.BridgedProvider(t, "prov", tfp)

	provTestKnownProgram := `
name: test
runtime: yaml
resources:
    mainRes:
        type: prov:index:Test
        properties:
            tests:
                - testProp: "known_val"
`
	nestedProvTestKnownProgram := `
name: test
runtime: yaml
resources:
    mainRes:
        type: prov:index:NestedTest
        properties:
            tests:
                - nestedProps:
                    - testProps:
                        - "known_val"
`

	for _, tc := range []struct {
		name                string
		program             string
		initialKnownProgram string
		expectedInitial     autogold.Value
		expectedUpdate      autogold.Value
	}{
		{
			"list of objects",
			`
name: test
runtime: yaml
resources:
    auxRes:
        type: prov:index:Aux
        properties:
            auxes: %s
            nestedAuxes: %s
    mainRes:
        type: prov:index:Test
        properties:
            tests: ${auxRes.auxes}
`,
			provTestKnownProgram,
			autogold.Expect(`Previewing update (test):
+ pulumi:pulumi:Stack: (create)
    [urn=urn:pulumi:test::test::pulumi:pulumi:Stack::test-test]
    + prov:index/aux:Aux: (create)
        [urn=urn:pulumi:test::test::prov:index/aux:Aux::auxRes]
    + prov:index/test:Test: (create)
        [urn=urn:pulumi:test::test::prov:index/test:Test::mainRes]
        tests     : output<string>
Resources:
    + 3 to create
`),
			autogold.Expect(`Previewing update (test):
  pulumi:pulumi:Stack: (same)
    [urn=urn:pulumi:test::test::pulumi:pulumi:Stack::test-test]
    + prov:index/aux:Aux: (create)
        [urn=urn:pulumi:test::test::prov:index/aux:Aux::auxRes]
    ~ prov:index/test:Test: (update)
        [id=newid]
        [urn=urn:pulumi:test::test::prov:index/test:Test::mainRes]
      - tests: [
      -     [0]: {
              - testProp: "known_val"
            }
        ]
      + tests: output<string>
Resources:
    + 1 to create
    ~ 1 to update
    2 changes. 1 unchanged
`),
		},
		{
			"unknown object",
			`
name: test
runtime: yaml
resources:
    auxRes:
        type: prov:index:Aux
        properties:
            auxes: %s
            nestedAuxes: %s
    mainRes:
        type: prov:index:Test
        properties:
            tests:
                - ${auxRes.auxes[0]}
`,
			provTestKnownProgram,

			autogold.Expect(`Previewing update (test):
+ pulumi:pulumi:Stack: (create)
    [urn=urn:pulumi:test::test::pulumi:pulumi:Stack::test-test]
    + prov:index/aux:Aux: (create)
        [urn=urn:pulumi:test::test::prov:index/aux:Aux::auxRes]
    + prov:index/test:Test: (create)
        [urn=urn:pulumi:test::test::prov:index/test:Test::mainRes]
        tests     : [
            [0]: output<string>
        ]
Resources:
    + 3 to create
`),
			autogold.Expect(`Previewing update (test):
  pulumi:pulumi:Stack: (same)
    [urn=urn:pulumi:test::test::pulumi:pulumi:Stack::test-test]
    + prov:index/aux:Aux: (create)
        [urn=urn:pulumi:test::test::prov:index/aux:Aux::auxRes]
    ~ prov:index/test:Test: (update)
        [id=newid]
        [urn=urn:pulumi:test::test::prov:index/test:Test::mainRes]
      ~ tests: [
          - [0]: {
                  - testProp: "known_val"
                }
          + [0]: output<string>
        ]
Resources:
    + 1 to create
    ~ 1 to update
    2 changes. 1 unchanged
`),
		},
		{
			"unknown object with others",
			`
name: test
runtime: yaml
resources:
    auxRes:
        type: prov:index:Aux
        properties:
            auxes: %s
            nestedAuxes: %s
    mainRes:
        type: prov:index:Test
        properties:
            tests:
                - ${auxRes.auxes[0]}
                - {"testProp": "val"}
`,
			provTestKnownProgram,

			autogold.Expect(`Previewing update (test):
+ pulumi:pulumi:Stack: (create)
    [urn=urn:pulumi:test::test::pulumi:pulumi:Stack::test-test]
    + prov:index/aux:Aux: (create)
        [urn=urn:pulumi:test::test::prov:index/aux:Aux::auxRes]
    + prov:index/test:Test: (create)
        [urn=urn:pulumi:test::test::prov:index/test:Test::mainRes]
        tests     : [
            [0]: output<string>
            [1]: {
                testProp  : "val"
            }
        ]
Resources:
    + 3 to create
`),
			autogold.Expect(`Previewing update (test):
  pulumi:pulumi:Stack: (same)
    [urn=urn:pulumi:test::test::pulumi:pulumi:Stack::test-test]
    + prov:index/aux:Aux: (create)
        [urn=urn:pulumi:test::test::prov:index/aux:Aux::auxRes]
    ~ prov:index/test:Test: (update)
        [id=newid]
        [urn=urn:pulumi:test::test::prov:index/test:Test::mainRes]
      ~ tests: [
          - [0]: {
                  - testProp: "known_val"
                }
          + [0]: output<string>
          + [1]: {
                  + testProp  : "val"
                }
        ]
Resources:
    + 1 to create
    ~ 1 to update
    2 changes. 1 unchanged
`),
		},
		{
			"unknown nested",
			`
name: test
runtime: yaml
resources:
    auxRes:
        type: prov:index:Aux
        properties:
            auxes: %s
            nestedAuxes: %s
    mainRes:
        type: prov:index:NestedTest
        properties:
            tests: ${auxRes.nestedAuxes}
`,
			nestedProvTestKnownProgram,
			autogold.Expect(`Previewing update (test):
+ pulumi:pulumi:Stack: (create)
    [urn=urn:pulumi:test::test::pulumi:pulumi:Stack::test-test]
    + prov:index/aux:Aux: (create)
        [urn=urn:pulumi:test::test::prov:index/aux:Aux::auxRes]
    + prov:index/nestedTest:NestedTest: (create)
        [urn=urn:pulumi:test::test::prov:index/nestedTest:NestedTest::mainRes]
        tests     : output<string>
Resources:
    + 3 to create
`),
			autogold.Expect(`Previewing update (test):
  pulumi:pulumi:Stack: (same)
    [urn=urn:pulumi:test::test::pulumi:pulumi:Stack::test-test]
    + prov:index/aux:Aux: (create)
        [urn=urn:pulumi:test::test::prov:index/aux:Aux::auxRes]
    ~ prov:index/nestedTest:NestedTest: (update)
        [id=newid]
        [urn=urn:pulumi:test::test::prov:index/nestedTest:NestedTest::mainRes]
      - tests: [
      -     [0]: {
              - nestedProps: [
              -     [0]: {
                      - testProps: [
                      -     [0]: "known_val"
                        ]
                    }
                ]
            }
        ]
      + tests: output<string>
Resources:
    + 1 to create
    ~ 1 to update
    2 changes. 1 unchanged
`),
		},
		{
			"unknown nested level 1",
			`
name: test
runtime: yaml
resources:
    auxRes:
        type: prov:index:Aux
        properties:
            auxes: %s
            nestedAuxes: %s
    mainRes:
        type: prov:index:NestedTest
        properties:
            tests:
                - ${auxRes.nestedAuxes[0]}
`,
			nestedProvTestKnownProgram,
			autogold.Expect(`Previewing update (test):
+ pulumi:pulumi:Stack: (create)
    [urn=urn:pulumi:test::test::pulumi:pulumi:Stack::test-test]
    + prov:index/aux:Aux: (create)
        [urn=urn:pulumi:test::test::prov:index/aux:Aux::auxRes]
    + prov:index/nestedTest:NestedTest: (create)
        [urn=urn:pulumi:test::test::prov:index/nestedTest:NestedTest::mainRes]
        tests     : [
            [0]: output<string>
        ]
Resources:
    + 3 to create
`),
			autogold.Expect(`Previewing update (test):
  pulumi:pulumi:Stack: (same)
    [urn=urn:pulumi:test::test::pulumi:pulumi:Stack::test-test]
    + prov:index/aux:Aux: (create)
        [urn=urn:pulumi:test::test::prov:index/aux:Aux::auxRes]
    ~ prov:index/nestedTest:NestedTest: (update)
        [id=newid]
        [urn=urn:pulumi:test::test::prov:index/nestedTest:NestedTest::mainRes]
      ~ tests: [
          - [0]: {
                  - nestedProps: [
                  -     [0]: {
                          - testProps: [
                          -     [0]: "known_val"
                            ]
                        }
                    ]
                }
          + [0]: output<string>
        ]
Resources:
    + 1 to create
    ~ 1 to update
    2 changes. 1 unchanged
`),
		},
		{
			"unknown nested level 2",
			`
name: test
runtime: yaml
resources:
    auxRes:
        type: prov:index:Aux
        properties:
            auxes: %s
            nestedAuxes: %s
    mainRes:
        type: prov:index:NestedTest
        properties:
            tests:
                - nestedProps: ${auxRes.nestedAuxes[0].nestedProps}
`,
			nestedProvTestKnownProgram,
			autogold.Expect(`Previewing update (test):
+ pulumi:pulumi:Stack: (create)
    [urn=urn:pulumi:test::test::pulumi:pulumi:Stack::test-test]
    + prov:index/aux:Aux: (create)
        [urn=urn:pulumi:test::test::prov:index/aux:Aux::auxRes]
    + prov:index/nestedTest:NestedTest: (create)
        [urn=urn:pulumi:test::test::prov:index/nestedTest:NestedTest::mainRes]
        tests     : [
            [0]: {
                nestedProps: output<string>
            }
        ]
Resources:
    + 3 to create
`),
			autogold.Expect(`Previewing update (test):
  pulumi:pulumi:Stack: (same)
    [urn=urn:pulumi:test::test::pulumi:pulumi:Stack::test-test]
    + prov:index/aux:Aux: (create)
        [urn=urn:pulumi:test::test::prov:index/aux:Aux::auxRes]
    ~ prov:index/nestedTest:NestedTest: (update)
        [id=newid]
        [urn=urn:pulumi:test::test::prov:index/nestedTest:NestedTest::mainRes]
      ~ tests: [
          ~ [0]: {
                  - nestedProps: [
                  -     [0]: {
                          - testProps: [
                          -     [0]: "known_val"
                            ]
                        }
                    ]
                  + nestedProps: output<string>
                }
        ]
Resources:
    + 1 to create
    ~ 1 to update
    2 changes. 1 unchanged
`),
		},
		{
			"unknown nested level 3",
			`
name: test
runtime: yaml
resources:
    auxRes:
        type: prov:index:Aux
        properties:
            auxes: %s
            nestedAuxes: %s
    mainRes:
        type: prov:index:NestedTest
        properties:
            tests:
                - nestedProps:
                    - ${auxRes.nestedAuxes[0].nestedProps[0]}
`,
			nestedProvTestKnownProgram,
			autogold.Expect(`Previewing update (test):
+ pulumi:pulumi:Stack: (create)
    [urn=urn:pulumi:test::test::pulumi:pulumi:Stack::test-test]
    + prov:index/aux:Aux: (create)
        [urn=urn:pulumi:test::test::prov:index/aux:Aux::auxRes]
    + prov:index/nestedTest:NestedTest: (create)
        [urn=urn:pulumi:test::test::prov:index/nestedTest:NestedTest::mainRes]
        tests     : [
            [0]: {
                nestedProps: [
                    [0]: output<string>
                ]
            }
        ]
Resources:
    + 3 to create
`),
			autogold.Expect(`Previewing update (test):
  pulumi:pulumi:Stack: (same)
    [urn=urn:pulumi:test::test::pulumi:pulumi:Stack::test-test]
    + prov:index/aux:Aux: (create)
        [urn=urn:pulumi:test::test::prov:index/aux:Aux::auxRes]
    ~ prov:index/nestedTest:NestedTest: (update)
        [id=newid]
        [urn=urn:pulumi:test::test::prov:index/nestedTest:NestedTest::mainRes]
      ~ tests: [
          ~ [0]: {
                  ~ nestedProps: [
                      - [0]: {
                              - testProps: [
                              -     [0]: "known_val"
                                ]
                            }
                      + [0]: output<string>
                    ]
                }
        ]
Resources:
    + 1 to create
    ~ 1 to update
    2 changes. 1 unchanged
`),
		},
		{
			"unknown nested level 4",
			`
name: test
runtime: yaml
resources:
    auxRes:
        type: prov:index:Aux
        properties:
            auxes: %s
            nestedAuxes: %s
    mainRes:
        type: prov:index:NestedTest
        properties:
            tests:
                - nestedProps:
                    - testProps: ${auxRes.nestedAuxes[0].nestedProps[0].testProps}
`,
			nestedProvTestKnownProgram,
			autogold.Expect(`Previewing update (test):
+ pulumi:pulumi:Stack: (create)
    [urn=urn:pulumi:test::test::pulumi:pulumi:Stack::test-test]
    + prov:index/aux:Aux: (create)
        [urn=urn:pulumi:test::test::prov:index/aux:Aux::auxRes]
    + prov:index/nestedTest:NestedTest: (create)
        [urn=urn:pulumi:test::test::prov:index/nestedTest:NestedTest::mainRes]
        tests     : [
            [0]: {
                nestedProps: [
                    [0]: {
                        testProps : output<string>
                    }
                ]
            }
        ]
Resources:
    + 3 to create
`),
			autogold.Expect(`Previewing update (test):
  pulumi:pulumi:Stack: (same)
    [urn=urn:pulumi:test::test::pulumi:pulumi:Stack::test-test]
    + prov:index/aux:Aux: (create)
        [urn=urn:pulumi:test::test::prov:index/aux:Aux::auxRes]
    ~ prov:index/nestedTest:NestedTest: (update)
        [id=newid]
        [urn=urn:pulumi:test::test::prov:index/nestedTest:NestedTest::mainRes]
      ~ tests: [
          ~ [0]: {
                  ~ nestedProps: [
                      ~ [0]: {
                              - testProps: [
                              -     [0]: "known_val"
                                ]
                              + testProps: output<string>
                            }
                    ]
                }
        ]
Resources:
    + 1 to create
    ~ 1 to update
    2 changes. 1 unchanged
`),
		},
		{
			"unknown nested level 5",
			`
name: test
runtime: yaml
resources:
    auxRes:
        type: prov:index:Aux
        properties:
            auxes: %s
            nestedAuxes: %s
    mainRes:
        type: prov:index:NestedTest
        properties:
            tests:
                - nestedProps:
                    - testProps:
                        - ${auxRes.nestedAuxes[0].nestedProps[0].testProps[0]}
`,
			nestedProvTestKnownProgram,
			autogold.Expect(`Previewing update (test):
+ pulumi:pulumi:Stack: (create)
    [urn=urn:pulumi:test::test::pulumi:pulumi:Stack::test-test]
    + prov:index/aux:Aux: (create)
        [urn=urn:pulumi:test::test::prov:index/aux:Aux::auxRes]
    + prov:index/nestedTest:NestedTest: (create)
        [urn=urn:pulumi:test::test::prov:index/nestedTest:NestedTest::mainRes]
        tests     : [
            [0]: {
                nestedProps: [
                    [0]: {
                        testProps : [
                            [0]: output<string>
                        ]
                    }
                ]
            }
        ]
Resources:
    + 3 to create
`),
			autogold.Expect(`Previewing update (test):
  pulumi:pulumi:Stack: (same)
    [urn=urn:pulumi:test::test::pulumi:pulumi:Stack::test-test]
    + prov:index/aux:Aux: (create)
        [urn=urn:pulumi:test::test::prov:index/aux:Aux::auxRes]
    ~ prov:index/nestedTest:NestedTest: (update)
        [id=newid]
        [urn=urn:pulumi:test::test::prov:index/nestedTest:NestedTest::mainRes]
      ~ tests: [
          ~ [0]: {
                  ~ nestedProps: [
                      ~ [0]: {
                              ~ testProps: [
                                  ~ [0]: "known_val" => output<string>
                                ]
                            }
                    ]
                }
        ]
Resources:
    + 1 to create
    ~ 1 to update
    2 changes. 1 unchanged
`),
		},
	} {
		t.Run(tc.name, func(t *testing.T) {
			computedProgram := fmt.Sprintf(tc.program, "null", "null")

			t.Run("initial preview", func(t *testing.T) {
				pt := pulcheck.PulCheck(t, bridgedProvider, computedProgram)
				res := pt.Preview(t, optpreview.Diff())
				t.Log(res.StdOut)

				tc.expectedInitial.Equal(t, res.StdOut)
			})

			t.Run("update preview", func(t *testing.T) {
				t.Skipf("Skipping this test as it this case is not handled by the TF plugin sdk")
				// The TF plugin SDK does not handle removing an input for a computed value, even if the provider implements it.
				// The plugin SDK always fills an empty Computed property with the value from the state.
				// Diff in these cases always returns no diff and the old state value is used.
				nonComputedProgram := fmt.Sprintf(tc.program, "[{testProp: \"val1\"}]", "[{nestedProps: [{testProps: [\"val1\"]}]}]")
				pt := pulcheck.PulCheck(t, bridgedProvider, nonComputedProgram)
				pt.Up(t)

				pulumiYamlPath := filepath.Join(pt.CurrentStack().Workspace().WorkDir(), "Pulumi.yaml")

				err := os.WriteFile(pulumiYamlPath, []byte(computedProgram), 0o600)
				require.NoError(t, err)

				res := pt.Preview(t, optpreview.Diff())
				t.Log(res.StdOut)
				tc.expectedUpdate.Equal(t, res.StdOut)
			})

			t.Run("update preview with computed", func(t *testing.T) {
				pt := pulcheck.PulCheck(t, bridgedProvider, tc.initialKnownProgram)
				pt.Up(t)

				pulumiYamlPath := filepath.Join(pt.CurrentStack().Workspace().WorkDir(), "Pulumi.yaml")

				err := os.WriteFile(pulumiYamlPath, []byte(computedProgram), 0o600)
				require.NoError(t, err)

				res := pt.Preview(t, optpreview.Diff())
				t.Log(res.StdOut)
				tc.expectedUpdate.Equal(t, res.StdOut)
			})
		})
	}
}

func TestFullyComputedNestedAttribute(t *testing.T) {
	resMap := map[string]*schema.Resource{
		"prov_test": {
			Schema: map[string]*schema.Schema{
				"attached_disks": {
					Type:     schema.TypeList,
					Optional: true,
					Elem: &schema.Resource{
						Schema: map[string]*schema.Schema{
							"name": {
								Optional: true,
								Type:     schema.TypeString,
							},
							"key256": {
								Computed: true,
								Type:     schema.TypeString,
							},
						},
					},
				},
				"top_level_computed": {
					Type:     schema.TypeString,
					Computed: true,
				},
			},
		},
	}

	importer := func(val any) func(context.Context, *schema.ResourceData, interface{}) ([]*schema.ResourceData, error) {
		return func(ctx context.Context, rd *schema.ResourceData, i interface{}) ([]*schema.ResourceData, error) {
			elMap := map[string]any{
				"name":   "disk1",
				"key256": val,
			}
			err := rd.Set("attached_disks", []map[string]any{elMap})
			require.NoError(t, err)

			err = rd.Set("top_level_computed", "computed_val")
			require.NoError(t, err)

			return []*schema.ResourceData{rd}, nil
		}
	}
	tfp := &schema.Provider{ResourcesMap: resMap}
	bridgedProvider := pulcheck.BridgedProvider(t, "prov", tfp)

	program := `
name: test
runtime: yaml
`
	for _, tc := range []struct {
		name      string
		importVal any
	}{
		{
			"non-nil",
			"val1",
		},
		{
			"nil",
			nil,
		},
	} {
		t.Run(tc.name, func(t *testing.T) {
			resMap["prov_test"].Importer = &schema.ResourceImporter{
				StateContext: importer(tc.importVal),
			}

			pt := pulcheck.PulCheck(t, bridgedProvider, program)

			res := pt.Import(t, "prov:index/test:Test", "res1", "id1", "")

			t.Log(res.Stdout)

			require.NotContains(t, res.Stdout, "One or more imported inputs failed to validate")
		})
	}
}

func TestConfigureGetRawConfigDoesNotPanic(t *testing.T) {
	// Regression test for [pulumi/pulumi-terraform-bridge#2262]
	getOkExists := func(d *schema.ResourceData, key string) (interface{}, bool) {
		v := d.GetRawConfig().GetAttr(key)
		if v.IsNull() {
			return nil, false
		}
		return d.Get(key), true
	}
	resMap := map[string]*schema.Resource{
		"prov_test": {
			Schema: map[string]*schema.Schema{
				"test": {
					Type:     schema.TypeString,
					Optional: true,
				},
			},
		},
	}

	runConfigureTest := func(t *testing.T, configPresent bool) {
		tfp := &schema.Provider{
			ResourcesMap: resMap,
			Schema: map[string]*schema.Schema{
				"config": {
					Type:     schema.TypeString,
					Optional: true,
				},
			},
			ConfigureContextFunc: func(ctx context.Context, rd *schema.ResourceData) (interface{}, diag.Diagnostics) {
				_, ok := getOkExists(rd, "config")
				require.Equal(t, configPresent, ok, "Unexpected config value")
				return nil, nil
			},
		}
		bridgedProvider := pulcheck.BridgedProvider(t, "prov", tfp)
		configVal := "val"
		if !configPresent {
			configVal = "null"
		}
		program := fmt.Sprintf(`
name: test
runtime: yaml
resources:
  prov:
    type: pulumi:providers:prov
	defaultProvider: true
	properties:
	  config: %s
  mainRes:
    type: prov:index:Test
	properties:
	  test: "hello"
outputs:
  testOut: ${mainRes.test}
`, configVal)
		pt := pulcheck.PulCheck(t, bridgedProvider, program)
		pt.Up(t)
	}

	t.Run("config exists", func(t *testing.T) {
		runConfigureTest(t, true)
	})

	t.Run("config does not exist", func(t *testing.T) {
		runConfigureTest(t, false)
	})
}

// TODO[pulumi/pulumi-terraform-bridge#2274]: Move to actual cross-test suite once the plumbing is done
func TestConfigureCrossTest(t *testing.T) {
	resMap := map[string]*schema.Resource{
		"prov_test": {
			Schema: map[string]*schema.Schema{
				"test": {
					Type:     schema.TypeString,
					Optional: true,
				},
			},
		},
	}

	runTest := func(t *testing.T, sch map[string]*schema.Schema, pulumiProgram, tfProgram string) {
		var tfRd *schema.ResourceData
		var puRd *schema.ResourceData
		_ = puRd // ignore unused warning
		tfp := &schema.Provider{
			ResourcesMap: resMap,
			Schema:       sch,
			ConfigureContextFunc: func(ctx context.Context, rd *schema.ResourceData) (interface{}, diag.Diagnostics) {
				if tfRd == nil {
					tfRd = rd
				} else {
					puRd = rd
				}

				return nil, nil
			},
		}

		tfdriver := tfcheck.NewTfDriver(t, t.TempDir(), "prov", tfp)
		tfdriver.Write(t, tfProgram)
		_, err := tfdriver.Plan(t)
		require.NoError(t, err)
		require.NotNil(t, tfRd)
		require.Nil(t, puRd)

		bridgedProvider := pulcheck.BridgedProvider(t, "prov", tfp)

		pt := pulcheck.PulCheck(t, bridgedProvider, pulumiProgram)
		pt.Preview(t)
		require.NotNil(t, puRd)
		require.Equal(t, tfRd.GetRawConfig(), puRd.GetRawConfig())
	}

	t.Run("string attr", func(t *testing.T) {
		runTest(t,
			map[string]*schema.Schema{
				"config": {
					Type:     schema.TypeString,
					Optional: true,
				},
			},
			`
name: test
runtime: yaml
resources:
	prov:
		type: pulumi:providers:prov
		defaultProvider: true
		properties:
			config: val
	mainRes:
		type: prov:index:Test
		properties:
			test: "val"
`,
			`
provider "prov" {
	config = "val"
}

resource "prov_test" "test" {
	test = "val"
}`)
	})

	t.Run("object block", func(t *testing.T) {
		runTest(t,
			map[string]*schema.Schema{
				"config": {
					Type:     schema.TypeList,
					Optional: true,
					Elem: &schema.Resource{
						Schema: map[string]*schema.Schema{
							"prop": {
								Type:     schema.TypeString,
								Optional: true,
							},
						},
					},
					MaxItems: 1,
				},
			},
			`
name: test
runtime: yaml
resources:
	prov:
		type: pulumi:providers:prov
		defaultProvider: true
		properties:
			config: {"prop": "val"}
	mainRes:
		type: prov:index:Test
		properties:
			test: "val"
`,
			`
provider "prov" {
	config {
		prop = "val"
	}
}

resource "prov_test" "test" {
	test = "val"
}`)
	})

	t.Run("list config", func(t *testing.T) {
		runTest(t,
			map[string]*schema.Schema{
				"config": {
					Type:     schema.TypeList,
					Optional: true,
					Elem: &schema.Schema{
						Type: schema.TypeString,
					},
				},
			},
			`
name: test
runtime: yaml
resources:
	prov:
		type: pulumi:providers:prov
		defaultProvider: true
		properties:
			configs: ["val"]
	mainRes:
		type: prov:index:Test
		properties:
			test: "val"
`,
			`
provider "prov" {
	config = ["val"]
}

resource "prov_test" "test" {
	test = "val"
}`)
	})

	t.Run("set config", func(t *testing.T) {
		runTest(t,
			map[string]*schema.Schema{
				"config": {
					Type:     schema.TypeSet,
					Optional: true,
					Elem: &schema.Schema{
						Type: schema.TypeString,
					},
				},
			},
			`
name: test
runtime: yaml
resources:
	prov:
		type: pulumi:providers:prov
		defaultProvider: true
		properties:
			configs: ["val"]
	mainRes:
		type: prov:index:Test
		properties:
			test: "val"
`,
			`
provider "prov" {
	config = ["val"]
}

resource "prov_test" "test" {
	test = "val"
}`)
	})
}

func TestBigIntOverride(t *testing.T) {
	getZoneFromStack := func(data []byte) string {
		var stateMap map[string]interface{}
		err := json.Unmarshal(data, &stateMap)
		require.NoError(t, err)
		resourcesList := stateMap["resources"].([]interface{})
		// stack, provider, resource
		require.Len(t, resourcesList, 3)
		testResState := resourcesList[2].(map[string]interface{})
		resOutputs := testResState["outputs"].(map[string]interface{})
		return resOutputs["managedZoneId"].(string)
	}
	bigInt := 1<<62 + 1
	resMap := map[string]*schema.Resource{
		"prov_test": {
			Schema: map[string]*schema.Schema{
				"prop": {
					Type:     schema.TypeString,
					Optional: true,
				},
				"managed_zone_id": {
					Type:     schema.TypeInt,
					Computed: true,
				},
			},
			CreateContext: func(ctx context.Context, rd *schema.ResourceData, i interface{}) diag.Diagnostics {
				rd.SetId("1")
				err := rd.Set("managed_zone_id", bigInt)
				require.NoError(t, err)
				return nil
			},
			UpdateContext: func(ctx context.Context, rd *schema.ResourceData, i interface{}) diag.Diagnostics {
				require.Equal(t, bigInt, rd.Get("managed_zone_id").(int))
				return nil
			},
			UseJSONNumber: true,
		},
	}

	runTest := func(t *testing.T, PRC bool) {
		tfp := &schema.Provider{ResourcesMap: resMap}
		opts := []pulcheck.BridgedProviderOpt{}
		if !PRC {
			opts = append(opts, pulcheck.DisablePlanResourceChange())
		}
		bridgedProvider := pulcheck.BridgedProvider(t, "prov", tfp, opts...)
		bridgedProvider.Resources["prov_test"] = &tfbridge.ResourceInfo{
			Tok: "prov:index:Test",
			Fields: map[string]*tfbridge.SchemaInfo{
				"managed_zone_id": {
					Type: "string",
				},
			},
		}

		program := `
name: test
runtime: yaml
resources:
    mainRes:
        type: prov:index:Test
        properties:
            prop: %s
`

		pt := pulcheck.PulCheck(t, bridgedProvider, fmt.Sprintf(program, "val"))
		pt.Up(t)

		// Check the state is correct
		stack := pt.ExportStack(t)
		data, err := stack.Deployment.MarshalJSON()
		require.NoError(t, err)
		require.Equal(t, fmt.Sprint(bigInt), getZoneFromStack(data))

		program2 := fmt.Sprintf(program, "val2")
		pulumiYamlPath := filepath.Join(pt.CurrentStack().Workspace().WorkDir(), "Pulumi.yaml")
		err = os.WriteFile(pulumiYamlPath, []byte(program2), 0o600)
		require.NoError(t, err)

		pt.Up(t)
		// Check the state is correct
		stack = pt.ExportStack(t)
		data, err = stack.Deployment.MarshalJSON()
		require.NoError(t, err)
		require.Equal(t, fmt.Sprint(bigInt), getZoneFromStack(data))
	}

	t.Run("PRC disabled", func(t *testing.T) {
		runTest(t, false)
	})

	t.Run("PRC enabled", func(t *testing.T) {
		runTest(t, true)
	})
}

func TestDetailedDiffPlainTypes(t *testing.T) {
	// TODO: Remove this once accurate bridge previews are rolled out
	t.Setenv("PULUMI_TF_BRIDGE_ACCURATE_BRIDGE_PREVIEW", "true")
	resMap := map[string]*schema.Resource{
		"prov_test": {
			Schema: map[string]*schema.Schema{
				"string_prop": {
					Type:     schema.TypeString,
					Optional: true,
				},
				"list_prop": {
					Type:     schema.TypeList,
					Optional: true,
					Elem:     &schema.Schema{Type: schema.TypeString},
				},
				"set_prop": {
					Type:     schema.TypeSet,
					Optional: true,
					Elem:     &schema.Schema{Type: schema.TypeString},
				},
				"map_prop": {
					Type:     schema.TypeMap,
					Optional: true,
					Elem:     &schema.Schema{Type: schema.TypeString},
				},
				"list_block": {
					Type:     schema.TypeList,
					Optional: true,
					Elem: &schema.Resource{
						Schema: map[string]*schema.Schema{
							"prop": {
								Type:     schema.TypeString,
								Optional: true,
							},
						},
					},
				},
				"set_block": {
					Type:     schema.TypeSet,
					Optional: true,
					Elem: &schema.Resource{
						Schema: map[string]*schema.Schema{
							"prop": {
								Type:     schema.TypeString,
								Optional: true,
							},
						},
					},
				},
				"max_items_one_block": {
					Type:     schema.TypeList,
					Optional: true,
					MaxItems: 1,
					Elem: &schema.Resource{
						Schema: map[string]*schema.Schema{
							"prop": {
								Type:     schema.TypeString,
								Optional: true,
							},
						},
					},
				},
			},
		},
	}
	tfp := &schema.Provider{ResourcesMap: resMap}
	bridgedProvider := pulcheck.BridgedProvider(t, "prov", tfp)

	program := `
name: test
runtime: yaml
resources:
    mainRes:
        type: prov:index:Test
        properties: %s
`

	for _, tc := range []struct {
		name     string
		props1   interface{}
		props2   interface{}
		expected autogold.Value
	}{
		{
			"string unchanged",
			map[string]interface{}{"stringProp": "val"},
			map[string]interface{}{"stringProp": "val"},
			autogold.Expect(`Previewing update (test):
  pulumi:pulumi:Stack: (same)
    [urn=urn:pulumi:test::test::pulumi:pulumi:Stack::test-test]
Resources:
    2 unchanged
`),
		},
		{
			"string added",
			map[string]interface{}{},
			map[string]interface{}{"stringProp": "val"},
			autogold.Expect(`Previewing update (test):
  pulumi:pulumi:Stack: (same)
    [urn=urn:pulumi:test::test::pulumi:pulumi:Stack::test-test]
    ~ prov:index/test:Test: (update)
        [id=newid]
        [urn=urn:pulumi:test::test::prov:index/test:Test::mainRes]
      + stringProp: "val"
Resources:
    ~ 1 to update
    1 unchanged
`),
		},
		{
			"string removed",
			map[string]interface{}{"stringProp": "val1"},
			map[string]interface{}{},
			autogold.Expect(`Previewing update (test):
  pulumi:pulumi:Stack: (same)
    [urn=urn:pulumi:test::test::pulumi:pulumi:Stack::test-test]
    ~ prov:index/test:Test: (update)
        [id=newid]
        [urn=urn:pulumi:test::test::prov:index/test:Test::mainRes]
      - stringProp: "val1"
Resources:
    ~ 1 to update
    1 unchanged
`),
		},
		{
			"string changed",
			map[string]interface{}{"stringProp": "val1"},
			map[string]interface{}{"stringProp": "val2"},
			autogold.Expect(`Previewing update (test):
  pulumi:pulumi:Stack: (same)
    [urn=urn:pulumi:test::test::pulumi:pulumi:Stack::test-test]
    ~ prov:index/test:Test: (update)
        [id=newid]
        [urn=urn:pulumi:test::test::prov:index/test:Test::mainRes]
      ~ stringProp: "val1" => "val2"
Resources:
    ~ 1 to update
    1 unchanged
`),
		},
		{
			"list unchanged",
			map[string]interface{}{"listProps": []interface{}{"val"}},
			map[string]interface{}{"listProps": []interface{}{"val"}},
			autogold.Expect(`Previewing update (test):
  pulumi:pulumi:Stack: (same)
    [urn=urn:pulumi:test::test::pulumi:pulumi:Stack::test-test]
Resources:
    2 unchanged
`),
		},
		{
			"list added",
			map[string]interface{}{},
			map[string]interface{}{"listProps": []interface{}{"val"}},
			autogold.Expect(`Previewing update (test):
  pulumi:pulumi:Stack: (same)
    [urn=urn:pulumi:test::test::pulumi:pulumi:Stack::test-test]
    ~ prov:index/test:Test: (update)
        [id=newid]
        [urn=urn:pulumi:test::test::prov:index/test:Test::mainRes]
      + listProps: [
      +     [0]: "val"
        ]
Resources:
    ~ 1 to update
    1 unchanged
`),
		},
		// pulumi/pulumi-terraform-bridge#2233: This is the intended behavior
		{
			"list added empty",
			map[string]interface{}{},
			map[string]interface{}{"listProps": []interface{}{}},
			autogold.Expect(`Previewing update (test):
  pulumi:pulumi:Stack: (same)
    [urn=urn:pulumi:test::test::pulumi:pulumi:Stack::test-test]
Resources:
    2 unchanged
`),
		},
		{
			"list removed",
			map[string]interface{}{"listProps": []interface{}{"val"}},
			map[string]interface{}{},
			autogold.Expect(`Previewing update (test):
  pulumi:pulumi:Stack: (same)
    [urn=urn:pulumi:test::test::pulumi:pulumi:Stack::test-test]
    ~ prov:index/test:Test: (update)
        [id=newid]
        [urn=urn:pulumi:test::test::prov:index/test:Test::mainRes]
      - listProps: [
      -     [0]: "val"
        ]
Resources:
    ~ 1 to update
    1 unchanged
`),
		},
		// pulumi/pulumi-terraform-bridge#2233: This is the intended behavior
		{
			"list removed empty",
			map[string]interface{}{"listProps": []interface{}{}},
			map[string]interface{}{},
			autogold.Expect(`Previewing update (test):
  pulumi:pulumi:Stack: (same)
    [urn=urn:pulumi:test::test::pulumi:pulumi:Stack::test-test]
Resources:
    2 unchanged
`),
		},
		{
			"list element added front",
			map[string]interface{}{"listProps": []interface{}{"val2", "val3"}},
			map[string]interface{}{"listProps": []interface{}{"val1", "val2", "val3"}},
			autogold.Expect(`Previewing update (test):
  pulumi:pulumi:Stack: (same)
    [urn=urn:pulumi:test::test::pulumi:pulumi:Stack::test-test]
    ~ prov:index/test:Test: (update)
        [id=newid]
        [urn=urn:pulumi:test::test::prov:index/test:Test::mainRes]
      ~ listProps: [
          ~ [0]: "val2" => "val1"
          ~ [1]: "val3" => "val2"
          + [2]: "val3"
        ]
Resources:
    ~ 1 to update
    1 unchanged
`),
		},
		{
			"list element added back",
			map[string]interface{}{"listProps": []interface{}{"val1", "val2"}},
			map[string]interface{}{"listProps": []interface{}{"val1", "val2", "val3"}},
			autogold.Expect(`Previewing update (test):
  pulumi:pulumi:Stack: (same)
    [urn=urn:pulumi:test::test::pulumi:pulumi:Stack::test-test]
    ~ prov:index/test:Test: (update)
        [id=newid]
        [urn=urn:pulumi:test::test::prov:index/test:Test::mainRes]
      ~ listProps: [
          + [2]: "val3"
        ]
Resources:
    ~ 1 to update
    1 unchanged
`),
		},
		{
			"list element added middle",
			map[string]interface{}{"listProps": []interface{}{"val1", "val3"}},
			map[string]interface{}{"listProps": []interface{}{"val1", "val2", "val3"}},
			autogold.Expect(`Previewing update (test):
  pulumi:pulumi:Stack: (same)
    [urn=urn:pulumi:test::test::pulumi:pulumi:Stack::test-test]
    ~ prov:index/test:Test: (update)
        [id=newid]
        [urn=urn:pulumi:test::test::prov:index/test:Test::mainRes]
      ~ listProps: [
          ~ [1]: "val3" => "val2"
          + [2]: "val3"
        ]
Resources:
    ~ 1 to update
    1 unchanged
`),
		},
		{
			"list element removed front",
			map[string]interface{}{"listProps": []interface{}{"val1", "val2", "val3"}},
			map[string]interface{}{"listProps": []interface{}{"val2", "val3"}},
			autogold.Expect(`Previewing update (test):
  pulumi:pulumi:Stack: (same)
    [urn=urn:pulumi:test::test::pulumi:pulumi:Stack::test-test]
    ~ prov:index/test:Test: (update)
        [id=newid]
        [urn=urn:pulumi:test::test::prov:index/test:Test::mainRes]
      ~ listProps: [
          ~ [0]: "val1" => "val2"
          ~ [1]: "val2" => "val3"
          - [2]: "val3"
        ]
Resources:
    ~ 1 to update
    1 unchanged
`),
		},
		{
			"list element removed back",
			map[string]interface{}{"listProps": []interface{}{"val1", "val2", "val3"}},
			map[string]interface{}{"listProps": []interface{}{"val1", "val2"}},
			autogold.Expect(`Previewing update (test):
  pulumi:pulumi:Stack: (same)
    [urn=urn:pulumi:test::test::pulumi:pulumi:Stack::test-test]
    ~ prov:index/test:Test: (update)
        [id=newid]
        [urn=urn:pulumi:test::test::prov:index/test:Test::mainRes]
      ~ listProps: [
          - [2]: "val3"
        ]
Resources:
    ~ 1 to update
    1 unchanged
`),
		},
		{
			"list element removed middle",
			map[string]interface{}{"listProps": []interface{}{"val1", "val2", "val3"}},
			map[string]interface{}{"listProps": []interface{}{"val1", "val3"}},
			autogold.Expect(`Previewing update (test):
  pulumi:pulumi:Stack: (same)
    [urn=urn:pulumi:test::test::pulumi:pulumi:Stack::test-test]
    ~ prov:index/test:Test: (update)
        [id=newid]
        [urn=urn:pulumi:test::test::prov:index/test:Test::mainRes]
      ~ listProps: [
          ~ [1]: "val2" => "val3"
          - [2]: "val3"
        ]
Resources:
    ~ 1 to update
    1 unchanged
`),
		},
		{
			"list element changed",
			map[string]interface{}{"listProps": []interface{}{"val1"}},
			map[string]interface{}{"listProps": []interface{}{"val2"}},
			autogold.Expect(`Previewing update (test):
  pulumi:pulumi:Stack: (same)
    [urn=urn:pulumi:test::test::pulumi:pulumi:Stack::test-test]
    ~ prov:index/test:Test: (update)
        [id=newid]
        [urn=urn:pulumi:test::test::prov:index/test:Test::mainRes]
      ~ listProps: [
          ~ [0]: "val1" => "val2"
        ]
Resources:
    ~ 1 to update
    1 unchanged
`),
		},
		{
			"set unchanged",
			map[string]interface{}{"setProps": []interface{}{"val"}},
			map[string]interface{}{"setProps": []interface{}{"val"}},
			autogold.Expect(`Previewing update (test):
  pulumi:pulumi:Stack: (same)
    [urn=urn:pulumi:test::test::pulumi:pulumi:Stack::test-test]
Resources:
    2 unchanged
`),
		},
		{
			"set added",
			map[string]interface{}{},
			map[string]interface{}{"setProps": []interface{}{"val"}},
			autogold.Expect(`Previewing update (test):
  pulumi:pulumi:Stack: (same)
    [urn=urn:pulumi:test::test::pulumi:pulumi:Stack::test-test]
    ~ prov:index/test:Test: (update)
        [id=newid]
        [urn=urn:pulumi:test::test::prov:index/test:Test::mainRes]
      + setProps: [
      +     [0]: "val"
        ]
Resources:
    ~ 1 to update
    1 unchanged
`),
		},
		// pulumi/pulumi-terraform-bridge#2233: This is the intended behavior
		{
			"set added empty",
			map[string]interface{}{},
			map[string]interface{}{"setProps": []interface{}{}},
			autogold.Expect(`Previewing update (test):
  pulumi:pulumi:Stack: (same)
    [urn=urn:pulumi:test::test::pulumi:pulumi:Stack::test-test]
Resources:
    2 unchanged
`),
		},
		{
			"set removed",
			map[string]interface{}{"setProps": []interface{}{"val"}},
			map[string]interface{}{},
			autogold.Expect(`Previewing update (test):
  pulumi:pulumi:Stack: (same)
    [urn=urn:pulumi:test::test::pulumi:pulumi:Stack::test-test]
    ~ prov:index/test:Test: (update)
        [id=newid]
        [urn=urn:pulumi:test::test::prov:index/test:Test::mainRes]
      - setProps: [
      -     [0]: "val"
        ]
Resources:
    ~ 1 to update
    1 unchanged
`),
		},
		// pulumi/pulumi-terraform-bridge#2233: This is the intended behavior
		{
			"set removed empty",
			map[string]interface{}{"setProps": []interface{}{}},
			map[string]interface{}{},
			autogold.Expect(`Previewing update (test):
  pulumi:pulumi:Stack: (same)
    [urn=urn:pulumi:test::test::pulumi:pulumi:Stack::test-test]
Resources:
    2 unchanged
`),
		},
		{
			"set element added front",
			map[string]interface{}{"setProps": []interface{}{"val2", "val3"}},
			map[string]interface{}{"setProps": []interface{}{"val1", "val2", "val3"}},
			autogold.Expect(`Previewing update (test):
  pulumi:pulumi:Stack: (same)
    [urn=urn:pulumi:test::test::pulumi:pulumi:Stack::test-test]
    ~ prov:index/test:Test: (update)
        [id=newid]
        [urn=urn:pulumi:test::test::prov:index/test:Test::mainRes]
      ~ setProps: [
          + [0]: "val1"
        ]
Resources:
    ~ 1 to update
    1 unchanged
`),
		},
		{
			"set element added back",
			map[string]interface{}{"setProps": []interface{}{"val1", "val2"}},
			map[string]interface{}{"setProps": []interface{}{"val1", "val2", "val3"}},
			autogold.Expect(`Previewing update (test):
  pulumi:pulumi:Stack: (same)
    [urn=urn:pulumi:test::test::pulumi:pulumi:Stack::test-test]
    ~ prov:index/test:Test: (update)
        [id=newid]
        [urn=urn:pulumi:test::test::prov:index/test:Test::mainRes]
      ~ setProps: [
          + [2]: "val3"
        ]
Resources:
    ~ 1 to update
    1 unchanged
`),
		},
		{
			"set element added middle",
			map[string]interface{}{"setProps": []interface{}{"val1", "val3"}},
			map[string]interface{}{"setProps": []interface{}{"val1", "val2", "val3"}},
			autogold.Expect(`Previewing update (test):
  pulumi:pulumi:Stack: (same)
    [urn=urn:pulumi:test::test::pulumi:pulumi:Stack::test-test]
    ~ prov:index/test:Test: (update)
        [id=newid]
        [urn=urn:pulumi:test::test::prov:index/test:Test::mainRes]
      ~ setProps: [
          + [1]: "val2"
        ]
Resources:
    ~ 1 to update
    1 unchanged
`),
		},
		{
			"set element removed front",
			map[string]interface{}{"setProps": []interface{}{"val1", "val2", "val3"}},
			map[string]interface{}{"setProps": []interface{}{"val2", "val3"}},
			autogold.Expect(`Previewing update (test):
  pulumi:pulumi:Stack: (same)
    [urn=urn:pulumi:test::test::pulumi:pulumi:Stack::test-test]
    ~ prov:index/test:Test: (update)
        [id=newid]
        [urn=urn:pulumi:test::test::prov:index/test:Test::mainRes]
      ~ setProps: [
          - [0]: "val1"
        ]
Resources:
    ~ 1 to update
    1 unchanged
`),
		},
		{
			"set element removed back",
			map[string]interface{}{"setProps": []interface{}{"val1", "val2", "val3"}},
			map[string]interface{}{"setProps": []interface{}{"val1", "val2"}},
			autogold.Expect(`Previewing update (test):
  pulumi:pulumi:Stack: (same)
    [urn=urn:pulumi:test::test::pulumi:pulumi:Stack::test-test]
    ~ prov:index/test:Test: (update)
        [id=newid]
        [urn=urn:pulumi:test::test::prov:index/test:Test::mainRes]
      ~ setProps: [
          - [2]: "val3"
        ]
Resources:
    ~ 1 to update
    1 unchanged
`),
		},
		{
			"set element removed middle",
			map[string]interface{}{"setProps": []interface{}{"val1", "val2", "val3"}},
			map[string]interface{}{"setProps": []interface{}{"val1", "val3"}},
			autogold.Expect(`Previewing update (test):
  pulumi:pulumi:Stack: (same)
    [urn=urn:pulumi:test::test::pulumi:pulumi:Stack::test-test]
    ~ prov:index/test:Test: (update)
        [id=newid]
        [urn=urn:pulumi:test::test::prov:index/test:Test::mainRes]
      ~ setProps: [
          - [1]: "val2"
        ]
Resources:
    ~ 1 to update
    1 unchanged
`),
		},
		{
			"set element changed",
			map[string]interface{}{"setProps": []interface{}{"val1"}},
			map[string]interface{}{"setProps": []interface{}{"val2"}},
			autogold.Expect(`Previewing update (test):
  pulumi:pulumi:Stack: (same)
    [urn=urn:pulumi:test::test::pulumi:pulumi:Stack::test-test]
    ~ prov:index/test:Test: (update)
        [id=newid]
        [urn=urn:pulumi:test::test::prov:index/test:Test::mainRes]
      ~ setProps: [
          ~ [0]: "val1" => "val2"
        ]
Resources:
    ~ 1 to update
    1 unchanged
`),
		},
		{
			"map unchanged",
			map[string]interface{}{"mapProp": map[string]interface{}{"key": "val"}},
			map[string]interface{}{"mapProp": map[string]interface{}{"key": "val"}},
			autogold.Expect(`Previewing update (test):
  pulumi:pulumi:Stack: (same)
    [urn=urn:pulumi:test::test::pulumi:pulumi:Stack::test-test]
Resources:
    2 unchanged
`),
		},
		{
			"map added",
			map[string]interface{}{},
			map[string]interface{}{"mapProp": map[string]interface{}{"key": "val"}},
			autogold.Expect(`Previewing update (test):
  pulumi:pulumi:Stack: (same)
    [urn=urn:pulumi:test::test::pulumi:pulumi:Stack::test-test]
    ~ prov:index/test:Test: (update)
        [id=newid]
        [urn=urn:pulumi:test::test::prov:index/test:Test::mainRes]
      + mapProp: {
          + key: "val"
        }
Resources:
    ~ 1 to update
    1 unchanged
`),
		},
		// pulumi/pulumi-terraform-bridge#2233: This is the intended behavior
		{
			"map added empty",
			map[string]interface{}{},
			map[string]interface{}{"mapProp": map[string]interface{}{}},
			autogold.Expect(`Previewing update (test):
  pulumi:pulumi:Stack: (same)
    [urn=urn:pulumi:test::test::pulumi:pulumi:Stack::test-test]
Resources:
    2 unchanged
`),
		},
		{
			"map removed",
			map[string]interface{}{"mapProp": map[string]interface{}{"key": "val"}},
			map[string]interface{}{},
			autogold.Expect(`Previewing update (test):
  pulumi:pulumi:Stack: (same)
    [urn=urn:pulumi:test::test::pulumi:pulumi:Stack::test-test]
    ~ prov:index/test:Test: (update)
        [id=newid]
        [urn=urn:pulumi:test::test::prov:index/test:Test::mainRes]
      - mapProp: {
          - key: "val"
        }
Resources:
    ~ 1 to update
    1 unchanged
`),
		},
		// pulumi/pulumi-terraform-bridge#2233: This is the intended behavior
		{
			"map removed empty",
			map[string]interface{}{"mapProp": map[string]interface{}{}},
			map[string]interface{}{},
			autogold.Expect(`Previewing update (test):
  pulumi:pulumi:Stack: (same)
    [urn=urn:pulumi:test::test::pulumi:pulumi:Stack::test-test]
Resources:
    2 unchanged
`),
		},
		{
			"map element added",
			map[string]interface{}{"mapProp": map[string]interface{}{}},
			map[string]interface{}{"mapProp": map[string]interface{}{"key": "val"}},
			autogold.Expect(`Previewing update (test):
  pulumi:pulumi:Stack: (same)
    [urn=urn:pulumi:test::test::pulumi:pulumi:Stack::test-test]
    ~ prov:index/test:Test: (update)
        [id=newid]
        [urn=urn:pulumi:test::test::prov:index/test:Test::mainRes]
      + mapProp: {
          + key: "val"
        }
Resources:
    ~ 1 to update
    1 unchanged
`),
		},
		{
			"map element removed",
			map[string]interface{}{"mapProp": map[string]interface{}{"key": "val"}},
			map[string]interface{}{"mapProp": map[string]interface{}{}},
			autogold.Expect(`Previewing update (test):
  pulumi:pulumi:Stack: (same)
    [urn=urn:pulumi:test::test::pulumi:pulumi:Stack::test-test]
    ~ prov:index/test:Test: (update)
        [id=newid]
        [urn=urn:pulumi:test::test::prov:index/test:Test::mainRes]
      ~ mapProp: {
          - key: "val"
        }
Resources:
    ~ 1 to update
    1 unchanged
`),
		},
		{
			"map value changed",
			map[string]interface{}{"mapProp": map[string]interface{}{"key": "val1"}},
			map[string]interface{}{"mapProp": map[string]interface{}{"key": "val2"}},
			autogold.Expect(`Previewing update (test):
  pulumi:pulumi:Stack: (same)
    [urn=urn:pulumi:test::test::pulumi:pulumi:Stack::test-test]
    ~ prov:index/test:Test: (update)
        [id=newid]
        [urn=urn:pulumi:test::test::prov:index/test:Test::mainRes]
      ~ mapProp: {
          ~ key: "val1" => "val2"
        }
Resources:
    ~ 1 to update
    1 unchanged
`),
		},
		{
			"map key changed",
			map[string]interface{}{"mapProp": map[string]interface{}{"key1": "val"}},
			map[string]interface{}{"mapProp": map[string]interface{}{"key2": "val"}},
			autogold.Expect(`Previewing update (test):
  pulumi:pulumi:Stack: (same)
    [urn=urn:pulumi:test::test::pulumi:pulumi:Stack::test-test]
    ~ prov:index/test:Test: (update)
        [id=newid]
        [urn=urn:pulumi:test::test::prov:index/test:Test::mainRes]
      ~ mapProp: {
          - key1: "val"
          + key2: "val"
        }
Resources:
    ~ 1 to update
    1 unchanged
`),
		},
		{
			"list block unchanged",
			map[string]interface{}{"listBlocks": []interface{}{map[string]interface{}{"prop": "val"}}},
			map[string]interface{}{"listBlocks": []interface{}{map[string]interface{}{"prop": "val"}}},
			autogold.Expect(`Previewing update (test):
  pulumi:pulumi:Stack: (same)
    [urn=urn:pulumi:test::test::pulumi:pulumi:Stack::test-test]
Resources:
    2 unchanged
`),
		},
		{
			"list block added",
			map[string]interface{}{},
			map[string]interface{}{"listBlocks": []interface{}{map[string]interface{}{"prop": "val"}}},
			autogold.Expect(`Previewing update (test):
  pulumi:pulumi:Stack: (same)
    [urn=urn:pulumi:test::test::pulumi:pulumi:Stack::test-test]
    ~ prov:index/test:Test: (update)
        [id=newid]
        [urn=urn:pulumi:test::test::prov:index/test:Test::mainRes]
      + listBlocks: [
      +     [0]: {
              + prop      : "val"
            }
        ]
Resources:
    ~ 1 to update
    1 unchanged
`),
		},
		// This is expected to be a no-op because blocks can not be nil in TF
		{
			"list block added empty",
			map[string]interface{}{},
			map[string]interface{}{"listBlocks": []interface{}{}},
			autogold.Expect(`Previewing update (test):
  pulumi:pulumi:Stack: (same)
    [urn=urn:pulumi:test::test::pulumi:pulumi:Stack::test-test]
Resources:
    2 unchanged
`),
		},
		{
			"list block added empty object",
			map[string]interface{}{},
			map[string]interface{}{"listBlocks": []interface{}{map[string]interface{}{}}},
			autogold.Expect(`Previewing update (test):
  pulumi:pulumi:Stack: (same)
    [urn=urn:pulumi:test::test::pulumi:pulumi:Stack::test-test]
    ~ prov:index/test:Test: (update)
        [id=newid]
        [urn=urn:pulumi:test::test::prov:index/test:Test::mainRes]
      + listBlocks: [
      +     [0]: {
            }
        ]
Resources:
    ~ 1 to update
    1 unchanged
`),
		},
		{
			"list block removed",
			map[string]interface{}{"listBlocks": []interface{}{map[string]interface{}{"prop": "val"}}},
			map[string]interface{}{},
			autogold.Expect(`Previewing update (test):
  pulumi:pulumi:Stack: (same)
    [urn=urn:pulumi:test::test::pulumi:pulumi:Stack::test-test]
    ~ prov:index/test:Test: (update)
        [id=newid]
        [urn=urn:pulumi:test::test::prov:index/test:Test::mainRes]
      - listBlocks: [
      -     [0]: {
              - prop: "val"
            }
        ]
Resources:
    ~ 1 to update
    1 unchanged
`),
		},
		// This is expected to be a no-op because blocks can not be nil in TF
		{
			"list block removed empty",
			map[string]interface{}{"listBlocks": []interface{}{}},
			map[string]interface{}{},
			autogold.Expect(`Previewing update (test):
  pulumi:pulumi:Stack: (same)
    [urn=urn:pulumi:test::test::pulumi:pulumi:Stack::test-test]
Resources:
    2 unchanged
`),
		},
		{
			"list block removed empty object",
			map[string]interface{}{"listBlocks": []interface{}{map[string]interface{}{}}},
			map[string]interface{}{},
			autogold.Expect(`Previewing update (test):
  pulumi:pulumi:Stack: (same)
    [urn=urn:pulumi:test::test::pulumi:pulumi:Stack::test-test]
    ~ prov:index/test:Test: (update)
        [id=newid]
        [urn=urn:pulumi:test::test::prov:index/test:Test::mainRes]
      - listBlocks: [
      -     [0]: {
              - prop: <null>
            }
        ]
Resources:
    ~ 1 to update
    1 unchanged
`),
		},
		{
			"list block element added front",
			map[string]interface{}{"listBlocks": []interface{}{
				map[string]interface{}{"prop": "val2"},
				map[string]interface{}{"prop": "val3"},
			}},
			map[string]interface{}{"listBlocks": []interface{}{
				map[string]interface{}{"prop": "val1"},
				map[string]interface{}{"prop": "val2"},
				map[string]interface{}{"prop": "val3"},
			}},
			autogold.Expect(`Previewing update (test):
  pulumi:pulumi:Stack: (same)
    [urn=urn:pulumi:test::test::pulumi:pulumi:Stack::test-test]
    ~ prov:index/test:Test: (update)
        [id=newid]
        [urn=urn:pulumi:test::test::prov:index/test:Test::mainRes]
      ~ listBlocks: [
          ~ [0]: {
                  ~ prop: "val2" => "val1"
                }
          ~ [1]: {
                  ~ prop: "val3" => "val2"
                }
          + [2]: {
                  + prop      : "val3"
                }
        ]
Resources:
    ~ 1 to update
    1 unchanged
`),
		},
		{
			"list block element added back",
			map[string]interface{}{"listBlocks": []interface{}{
				map[string]interface{}{"prop": "val1"},
				map[string]interface{}{"prop": "val2"},
			}},
			map[string]interface{}{"listBlocks": []interface{}{
				map[string]interface{}{"prop": "val1"},
				map[string]interface{}{"prop": "val2"},
				map[string]interface{}{"prop": "val3"},
			}},
			autogold.Expect(`Previewing update (test):
  pulumi:pulumi:Stack: (same)
    [urn=urn:pulumi:test::test::pulumi:pulumi:Stack::test-test]
    ~ prov:index/test:Test: (update)
        [id=newid]
        [urn=urn:pulumi:test::test::prov:index/test:Test::mainRes]
      ~ listBlocks: [
          + [2]: {
                  + prop      : "val3"
                }
        ]
Resources:
    ~ 1 to update
    1 unchanged
`),
		},
		{
			"list block element added middle",
			map[string]interface{}{"listBlocks": []interface{}{
				map[string]interface{}{"prop": "val1"},
				map[string]interface{}{"prop": "val3"},
			}},
			map[string]interface{}{"listBlocks": []interface{}{
				map[string]interface{}{"prop": "val1"},
				map[string]interface{}{"prop": "val2"},
				map[string]interface{}{"prop": "val3"},
			}},
			autogold.Expect(`Previewing update (test):
  pulumi:pulumi:Stack: (same)
    [urn=urn:pulumi:test::test::pulumi:pulumi:Stack::test-test]
    ~ prov:index/test:Test: (update)
        [id=newid]
        [urn=urn:pulumi:test::test::prov:index/test:Test::mainRes]
      ~ listBlocks: [
          ~ [1]: {
                  ~ prop: "val3" => "val2"
                }
          + [2]: {
                  + prop      : "val3"
                }
        ]
Resources:
    ~ 1 to update
    1 unchanged
`),
		},
		{
			"list block element removed front",
			map[string]interface{}{"listBlocks": []interface{}{
				map[string]interface{}{"prop": "val1"},
				map[string]interface{}{"prop": "val2"},
				map[string]interface{}{"prop": "val3"},
			}},
			map[string]interface{}{"listBlocks": []interface{}{
				map[string]interface{}{"prop": "val2"},
				map[string]interface{}{"prop": "val3"},
			}},
			autogold.Expect(`Previewing update (test):
  pulumi:pulumi:Stack: (same)
    [urn=urn:pulumi:test::test::pulumi:pulumi:Stack::test-test]
    ~ prov:index/test:Test: (update)
        [id=newid]
        [urn=urn:pulumi:test::test::prov:index/test:Test::mainRes]
      ~ listBlocks: [
          ~ [0]: {
                  ~ prop: "val1" => "val2"
                }
          ~ [1]: {
                  ~ prop: "val2" => "val3"
                }
          - [2]: {
                  - prop: "val3"
                }
        ]
Resources:
    ~ 1 to update
    1 unchanged
`),
		},
		{
			"list block element removed back",
			map[string]interface{}{"listBlocks": []interface{}{
				map[string]interface{}{"prop": "val1"},
				map[string]interface{}{"prop": "val2"},
				map[string]interface{}{"prop": "val3"},
			}},
			map[string]interface{}{"listBlocks": []interface{}{
				map[string]interface{}{"prop": "val1"},
				map[string]interface{}{"prop": "val2"},
			}},
			autogold.Expect(`Previewing update (test):
  pulumi:pulumi:Stack: (same)
    [urn=urn:pulumi:test::test::pulumi:pulumi:Stack::test-test]
    ~ prov:index/test:Test: (update)
        [id=newid]
        [urn=urn:pulumi:test::test::prov:index/test:Test::mainRes]
      ~ listBlocks: [
          - [2]: {
                  - prop: "val3"
                }
        ]
Resources:
    ~ 1 to update
    1 unchanged
`),
		},
		{
			"list block element removed middle",
			map[string]interface{}{"listBlocks": []interface{}{
				map[string]interface{}{"prop": "val1"},
				map[string]interface{}{"prop": "val2"},
				map[string]interface{}{"prop": "val3"},
			}},
			map[string]interface{}{"listBlocks": []interface{}{
				map[string]interface{}{"prop": "val1"},
				map[string]interface{}{"prop": "val3"},
			}},
			autogold.Expect(`Previewing update (test):
  pulumi:pulumi:Stack: (same)
    [urn=urn:pulumi:test::test::pulumi:pulumi:Stack::test-test]
    ~ prov:index/test:Test: (update)
        [id=newid]
        [urn=urn:pulumi:test::test::prov:index/test:Test::mainRes]
      ~ listBlocks: [
          ~ [1]: {
                  ~ prop: "val2" => "val3"
                }
          - [2]: {
                  - prop: "val3"
                }
        ]
Resources:
    ~ 1 to update
    1 unchanged
`),
		},
		{
			"list block element changed",
			map[string]interface{}{"listBlocks": []interface{}{
				map[string]interface{}{"prop": "val1"},
			}},
			map[string]interface{}{"listBlocks": []interface{}{
				map[string]interface{}{"prop": "val2"},
			}},
			autogold.Expect(`Previewing update (test):
  pulumi:pulumi:Stack: (same)
    [urn=urn:pulumi:test::test::pulumi:pulumi:Stack::test-test]
    ~ prov:index/test:Test: (update)
        [id=newid]
        [urn=urn:pulumi:test::test::prov:index/test:Test::mainRes]
      ~ listBlocks: [
          ~ [0]: {
                  ~ prop: "val1" => "val2"
                }
        ]
Resources:
    ~ 1 to update
    1 unchanged
`),
		},
		{
			"set block unchanged",
			map[string]interface{}{"setBlocks": []interface{}{map[string]interface{}{"prop": "val"}}},
			map[string]interface{}{"setBlocks": []interface{}{map[string]interface{}{"prop": "val"}}},
			autogold.Expect(`Previewing update (test):
  pulumi:pulumi:Stack: (same)
    [urn=urn:pulumi:test::test::pulumi:pulumi:Stack::test-test]
Resources:
    2 unchanged
`),
		},
		{
			"set block added",
			map[string]interface{}{},
			map[string]interface{}{"setBlocks": []interface{}{map[string]interface{}{"prop": "val"}}},
			autogold.Expect(`Previewing update (test):
  pulumi:pulumi:Stack: (same)
    [urn=urn:pulumi:test::test::pulumi:pulumi:Stack::test-test]
    ~ prov:index/test:Test: (update)
        [id=newid]
        [urn=urn:pulumi:test::test::prov:index/test:Test::mainRes]
      + setBlocks: [
      +     [0]: {
              + prop      : "val"
            }
        ]
Resources:
    ~ 1 to update
    1 unchanged
`),
		},
		// This is expected to be a no-op because blocks can not be nil in TF
		{
			"set block added empty",
			map[string]interface{}{},
			map[string]interface{}{"setBlocks": []interface{}{}},
			autogold.Expect(`Previewing update (test):
  pulumi:pulumi:Stack: (same)
    [urn=urn:pulumi:test::test::pulumi:pulumi:Stack::test-test]
Resources:
    2 unchanged
`),
		},
		{
			"set block added empty object",
			map[string]interface{}{},
			map[string]interface{}{"setBlocks": []interface{}{map[string]interface{}{}}},
			autogold.Expect(`Previewing update (test):
  pulumi:pulumi:Stack: (same)
    [urn=urn:pulumi:test::test::pulumi:pulumi:Stack::test-test]
    ~ prov:index/test:Test: (update)
        [id=newid]
        [urn=urn:pulumi:test::test::prov:index/test:Test::mainRes]
      + setBlocks: [
      +     [0]: {
            }
        ]
Resources:
    ~ 1 to update
    1 unchanged
`),
		},
		{
			"set block removed",
			map[string]interface{}{"setBlocks": []interface{}{map[string]interface{}{"prop": "val"}}},
			map[string]interface{}{},
			autogold.Expect(`Previewing update (test):
  pulumi:pulumi:Stack: (same)
    [urn=urn:pulumi:test::test::pulumi:pulumi:Stack::test-test]
    ~ prov:index/test:Test: (update)
        [id=newid]
        [urn=urn:pulumi:test::test::prov:index/test:Test::mainRes]
      - setBlocks: [
      -     [0]: {
              - prop: "val"
            }
        ]
Resources:
    ~ 1 to update
    1 unchanged
`),
		},
		// This is expected to be a no-op because blocks can not be nil in TF
		{
			"set block removed empty",
			map[string]interface{}{"setBlocks": []interface{}{}},
			map[string]interface{}{},
			autogold.Expect(`Previewing update (test):
  pulumi:pulumi:Stack: (same)
    [urn=urn:pulumi:test::test::pulumi:pulumi:Stack::test-test]
Resources:
    2 unchanged
`),
		},
		// TODO[pulumi/pulumi-terraform-bridge#2399] nested prop diff
		{
			"set block removed empty object",
			map[string]interface{}{"setBlocks": []interface{}{map[string]interface{}{}}},
			map[string]interface{}{},
			autogold.Expect(`Previewing update (test):
  pulumi:pulumi:Stack: (same)
    [urn=urn:pulumi:test::test::pulumi:pulumi:Stack::test-test]
    ~ prov:index/test:Test: (update)
        [id=newid]
        [urn=urn:pulumi:test::test::prov:index/test:Test::mainRes]
      - setBlocks: [
      -     [0]: {
              - prop: ""
            }
        ]
Resources:
    ~ 1 to update
    1 unchanged
`),
		},
		{
			"set block element added front",
			map[string]interface{}{"setBlocks": []interface{}{
				map[string]interface{}{"prop": "val2"},
				map[string]interface{}{"prop": "val3"},
			}},
			map[string]interface{}{"setBlocks": []interface{}{
				map[string]interface{}{"prop": "val1"},
				map[string]interface{}{"prop": "val2"},
				map[string]interface{}{"prop": "val3"},
			}},
			autogold.Expect(`Previewing update (test):
  pulumi:pulumi:Stack: (same)
    [urn=urn:pulumi:test::test::pulumi:pulumi:Stack::test-test]
    ~ prov:index/test:Test: (update)
        [id=newid]
        [urn=urn:pulumi:test::test::prov:index/test:Test::mainRes]
      ~ setBlocks: [
          + [0]: {
                  + prop      : "val1"
                }
        ]
Resources:
    ~ 1 to update
    1 unchanged
`),
		},
		{
			"set block element added back",
			map[string]interface{}{"setBlocks": []interface{}{
				map[string]interface{}{"prop": "val1"},
				map[string]interface{}{"prop": "val2"},
			}},
			map[string]interface{}{"setBlocks": []interface{}{
				map[string]interface{}{"prop": "val1"},
				map[string]interface{}{"prop": "val2"},
				map[string]interface{}{"prop": "val3"},
			}},
			autogold.Expect(`Previewing update (test):
  pulumi:pulumi:Stack: (same)
    [urn=urn:pulumi:test::test::pulumi:pulumi:Stack::test-test]
    ~ prov:index/test:Test: (update)
        [id=newid]
        [urn=urn:pulumi:test::test::prov:index/test:Test::mainRes]
      ~ setBlocks: [
          + [2]: {
                  + prop      : "val3"
                }
        ]
Resources:
    ~ 1 to update
    1 unchanged
`),
		},
		{
			"set block element added middle",
			map[string]interface{}{"setBlocks": []interface{}{
				map[string]interface{}{"prop": "val1"},
				map[string]interface{}{"prop": "val3"},
			}},
			map[string]interface{}{"setBlocks": []interface{}{
				map[string]interface{}{"prop": "val1"},
				map[string]interface{}{"prop": "val2"},
				map[string]interface{}{"prop": "val3"},
			}},
			autogold.Expect(`Previewing update (test):
  pulumi:pulumi:Stack: (same)
    [urn=urn:pulumi:test::test::pulumi:pulumi:Stack::test-test]
    ~ prov:index/test:Test: (update)
        [id=newid]
        [urn=urn:pulumi:test::test::prov:index/test:Test::mainRes]
      ~ setBlocks: [
          + [1]: {
                  + prop      : "val2"
                }
        ]
Resources:
    ~ 1 to update
    1 unchanged
`),
		},
		{
			"set block element removed front",
			map[string]interface{}{"setBlocks": []interface{}{
				map[string]interface{}{"prop": "val1"},
				map[string]interface{}{"prop": "val2"},
				map[string]interface{}{"prop": "val3"},
			}},
			map[string]interface{}{"setBlocks": []interface{}{
				map[string]interface{}{"prop": "val2"},
				map[string]interface{}{"prop": "val3"},
			}},
			autogold.Expect(`Previewing update (test):
  pulumi:pulumi:Stack: (same)
    [urn=urn:pulumi:test::test::pulumi:pulumi:Stack::test-test]
    ~ prov:index/test:Test: (update)
        [id=newid]
        [urn=urn:pulumi:test::test::prov:index/test:Test::mainRes]
      ~ setBlocks: [
          - [0]: {
                  - prop: "val1"
                }
        ]
Resources:
    ~ 1 to update
    1 unchanged
`),
		},
		{
			"set block element removed back",
			map[string]interface{}{"setBlocks": []interface{}{
				map[string]interface{}{"prop": "val1"},
				map[string]interface{}{"prop": "val2"},
				map[string]interface{}{"prop": "val3"},
			}},
			map[string]interface{}{"setBlocks": []interface{}{
				map[string]interface{}{"prop": "val1"},
				map[string]interface{}{"prop": "val2"},
			}},
			autogold.Expect(`Previewing update (test):
  pulumi:pulumi:Stack: (same)
    [urn=urn:pulumi:test::test::pulumi:pulumi:Stack::test-test]
    ~ prov:index/test:Test: (update)
        [id=newid]
        [urn=urn:pulumi:test::test::prov:index/test:Test::mainRes]
      ~ setBlocks: [
          - [2]: {
                  - prop: "val3"
                }
        ]
Resources:
    ~ 1 to update
    1 unchanged
`),
		},
		{
			"set block element removed middle",
			map[string]interface{}{"setBlocks": []interface{}{
				map[string]interface{}{"prop": "val1"},
				map[string]interface{}{"prop": "val2"},
				map[string]interface{}{"prop": "val3"},
			}},
			map[string]interface{}{"setBlocks": []interface{}{
				map[string]interface{}{"prop": "val1"},
				map[string]interface{}{"prop": "val3"},
			}},
			autogold.Expect(`Previewing update (test):
  pulumi:pulumi:Stack: (same)
    [urn=urn:pulumi:test::test::pulumi:pulumi:Stack::test-test]
    ~ prov:index/test:Test: (update)
        [id=newid]
        [urn=urn:pulumi:test::test::prov:index/test:Test::mainRes]
      ~ setBlocks: [
          - [1]: {
                  - prop: "val2"
                }
        ]
Resources:
    ~ 1 to update
    1 unchanged
`),
		},
		{
			"set block element changed",
			map[string]interface{}{"setBlocks": []interface{}{
				map[string]interface{}{"prop": "val1"},
			}},
			map[string]interface{}{"setBlocks": []interface{}{
				map[string]interface{}{"prop": "val2"},
			}},
			autogold.Expect(`Previewing update (test):
  pulumi:pulumi:Stack: (same)
    [urn=urn:pulumi:test::test::pulumi:pulumi:Stack::test-test]
    ~ prov:index/test:Test: (update)
        [id=newid]
        [urn=urn:pulumi:test::test::prov:index/test:Test::mainRes]
      ~ setBlocks: [
          ~ [0]: {
                  ~ prop: "val1" => "val2"
                }
        ]
Resources:
    ~ 1 to update
    1 unchanged
`),
		},
		{
			"maxItemsOne block unchanged",
			map[string]interface{}{"maxItemsOneBlock": map[string]interface{}{"prop": "val"}},
			map[string]interface{}{"maxItemsOneBlock": map[string]interface{}{"prop": "val"}},
			autogold.Expect(`Previewing update (test):
  pulumi:pulumi:Stack: (same)
    [urn=urn:pulumi:test::test::pulumi:pulumi:Stack::test-test]
Resources:
    2 unchanged
`),
		},
		{
			"maxItemsOne block added",
			map[string]interface{}{},
			map[string]interface{}{"maxItemsOneBlock": map[string]interface{}{"prop": "val"}},
			autogold.Expect(`Previewing update (test):
  pulumi:pulumi:Stack: (same)
    [urn=urn:pulumi:test::test::pulumi:pulumi:Stack::test-test]
    ~ prov:index/test:Test: (update)
        [id=newid]
        [urn=urn:pulumi:test::test::prov:index/test:Test::mainRes]
      + maxItemsOneBlock: {
          + prop      : "val"
        }
Resources:
    ~ 1 to update
    1 unchanged
`),
		},
		{
			"maxItemsOne block added empty",
			map[string]interface{}{},
			map[string]interface{}{"maxItemsOneBlock": map[string]interface{}{}},
			autogold.Expect(`Previewing update (test):
  pulumi:pulumi:Stack: (same)
    [urn=urn:pulumi:test::test::pulumi:pulumi:Stack::test-test]
    ~ prov:index/test:Test: (update)
        [id=newid]
        [urn=urn:pulumi:test::test::prov:index/test:Test::mainRes]
      + maxItemsOneBlock: {
        }
Resources:
    ~ 1 to update
    1 unchanged
`),
		},
		{
			"maxItemsOne block removed",
			map[string]interface{}{"maxItemsOneBlock": map[string]interface{}{"prop": "val"}},
			map[string]interface{}{},
			autogold.Expect(`Previewing update (test):
  pulumi:pulumi:Stack: (same)
    [urn=urn:pulumi:test::test::pulumi:pulumi:Stack::test-test]
    ~ prov:index/test:Test: (update)
        [id=newid]
        [urn=urn:pulumi:test::test::prov:index/test:Test::mainRes]
      - maxItemsOneBlock: {
          - prop: "val"
        }
Resources:
    ~ 1 to update
    1 unchanged
`),
		},
		// TODO[pulumi/pulumi-terraform-bridge#2399] nested prop diff
		{
			"maxItemsOne block removed empty",
			map[string]interface{}{"maxItemsOneBlock": map[string]interface{}{}},
			map[string]interface{}{},
			autogold.Expect(`Previewing update (test):
  pulumi:pulumi:Stack: (same)
    [urn=urn:pulumi:test::test::pulumi:pulumi:Stack::test-test]
    ~ prov:index/test:Test: (update)
        [id=newid]
        [urn=urn:pulumi:test::test::prov:index/test:Test::mainRes]
      - maxItemsOneBlock: {
          - prop: <null>
        }
Resources:
    ~ 1 to update
    1 unchanged
`),
		},
		{
			"maxItemsOne block changed",
			map[string]interface{}{"maxItemsOneBlock": map[string]interface{}{"prop": "val1"}},
			map[string]interface{}{"maxItemsOneBlock": map[string]interface{}{"prop": "val2"}},
			autogold.Expect(`Previewing update (test):
  pulumi:pulumi:Stack: (same)
    [urn=urn:pulumi:test::test::pulumi:pulumi:Stack::test-test]
    ~ prov:index/test:Test: (update)
        [id=newid]
        [urn=urn:pulumi:test::test::prov:index/test:Test::mainRes]
      ~ maxItemsOneBlock: {
          ~ prop: "val1" => "val2"
        }
Resources:
    ~ 1 to update
    1 unchanged
`),
		},
	} {
		tc := tc
		t.Run(tc.name, func(t *testing.T) {
			t.Parallel()
			props1, err := json.Marshal(tc.props1)
			require.NoError(t, err)
			program1 := fmt.Sprintf(program, string(props1))
			props2, err := json.Marshal(tc.props2)
			require.NoError(t, err)
			program2 := fmt.Sprintf(program, string(props2))
			pt := pulcheck.PulCheck(t, bridgedProvider, program1)
			pt.Up(t)

			pulumiYamlPath := filepath.Join(pt.CurrentStack().Workspace().WorkDir(), "Pulumi.yaml")

			err = os.WriteFile(pulumiYamlPath, []byte(program2), 0o600)
			require.NoError(t, err)

			res := pt.Preview(t, optpreview.Diff())
			t.Log(res.StdOut)
			tc.expected.Equal(t, res.StdOut)
		})
	}
}

func TestFailedValidatorOnReadHandling(t *testing.T) {
	type PulumiResources struct {
		Type       string                 `yaml:"type"`
		Properties map[string]interface{} `yaml:"properties"`
	}
	type PulumiYaml struct {
		Runtime   string                     `yaml:"runtime,omitempty"`
		Name      string                     `yaml:"name,omitempty"`
		Resources map[string]PulumiResources `yaml:"resources"`
	}

	tests := []struct {
		name          string
		schema        schema.Schema
		cloudVal      interface{}
		expectedProps map[string]interface{}
		expectFailure bool
	}{
		{
			name:     "TypeString no validate",
			cloudVal: "ABC",
			schema: schema.Schema{
				Type:     schema.TypeString,
				Computed: true,
				Optional: true,
			},
			expectedProps: map[string]interface{}{
				// input not dropped
				"collectionProp": "ABC",
			},
		},
		{
			name:     "TypeString ValidateFunc does not error",
			cloudVal: "ABC",
			schema: schema.Schema{
				Type:     schema.TypeString,
				Optional: true,
				Computed: true,
				ValidateFunc: func(i interface{}, s string) ([]string, []error) {
					return []string{}, []error{}
				},
			},
			expectedProps: map[string]interface{}{
				// input not dropped
				"collectionProp": "ABC",
			},
		},
		{
			name:     "TypeString ValidateDiagFunc does not error",
			cloudVal: "ABC",
			schema: schema.Schema{
				Type:     schema.TypeString,
				Optional: true,
				Computed: true,
				ValidateDiagFunc: func(i interface{}, p cty.Path) diag.Diagnostics {
					return nil
				},
			},
			expectedProps: map[string]interface{}{
				// input not dropped
				"collectionProp": "ABC",
			},
		},
		{
			name:     "TypeString ValidateDiagFunc returns error",
			cloudVal: "ABC",
			schema: schema.Schema{
				Type:     schema.TypeString,
				Optional: true,
				Computed: true,
				ValidateDiagFunc: func(i interface{}, p cty.Path) diag.Diagnostics {
					return diag.Errorf("Error")
				},
			},
			// input dropped
			expectedProps: map[string]interface{}{},
		},
		{
			name: "TypeMap ValidateDiagFunc returns error",
			cloudVal: map[string]string{
				"nested_prop":       "ABC",
				"nested_other_prop": "value",
			},
			schema: schema.Schema{
				Type:     schema.TypeMap,
				Optional: true,
				Computed: true,
				ValidateDiagFunc: func(i interface{}, p cty.Path) diag.Diagnostics {
					return diag.Errorf("Error")
				},
				Elem: &schema.Schema{
					Type:     schema.TypeString,
					Optional: true,
				},
			},
			// input dropped
			expectedProps: map[string]interface{}{},
		},
		{
			name: "Non-Computed TypeMap ValidateDiagFunc does not drop",
			cloudVal: map[string]string{
				"nested_prop":       "ABC",
				"nested_other_prop": "value",
			},
			schema: schema.Schema{
				Type:     schema.TypeMap,
				Optional: true,
				Computed: false,
				ValidateDiagFunc: func(i interface{}, p cty.Path) diag.Diagnostics {
					return diag.Errorf("Error")
				},
				Elem: &schema.Schema{
					Type:     schema.TypeString,
					Optional: true,
				},
			},
			// input not dropped
			expectedProps: map[string]interface{}{
				"collectionProp": map[string]interface{}{
					"nested_prop":       "ABC",
					"nested_other_prop": "value",
				},
			},
			// we don't drop computed: false attributes, so they will
			// still fail
			expectFailure: true,
		},
		{
			name: "Required TypeMap ValidateDiagFunc does not drop",
			cloudVal: map[string]string{
				"nested_prop":       "ABC",
				"nested_other_prop": "value",
			},
			schema: schema.Schema{
				Type:     schema.TypeMap,
				Required: true,
				ValidateDiagFunc: func(i interface{}, p cty.Path) diag.Diagnostics {
					return diag.Errorf("Error")
				},
				Elem: &schema.Schema{
					Type:     schema.TypeString,
					Optional: true,
				},
			},
			expectedProps: map[string]interface{}{
				"collectionProp": map[string]interface{}{
					"nested_prop":       "ABC",
					"nested_other_prop": "value",
				},
			},
			expectFailure: true,
		},
		{
			name:     "TypeString ValidateFunc returns error",
			cloudVal: "ABC",
			schema: schema.Schema{
				Type:     schema.TypeString,
				Optional: true,
				Computed: true,
				ValidateFunc: func(i interface{}, s string) ([]string, []error) {
					return []string{}, []error{errors.New("Error")}
				},
			},
			// input dropped
			expectedProps: map[string]interface{}{},
		},
		{
			name:     "TypeString ValidateFunc does not drop required fields",
			cloudVal: "ABC",
			schema: schema.Schema{
				Type:     schema.TypeString,
				Required: true,
				ValidateFunc: func(i interface{}, s string) ([]string, []error) {
					return []string{}, []error{errors.New("Error")}
				},
			},
			expectedProps: map[string]interface{}{
				// input not dropped
				"collectionProp": "ABC",
			},
			expectFailure: true,
		},
		{
			name: "TypeSet ValidateDiagFunc returns error",
			cloudVal: []interface{}{
				"ABC", "value",
			},
			schema: schema.Schema{
				Type:     schema.TypeSet,
				Optional: true,
				Computed: true,
				Elem: &schema.Schema{
					Type: schema.TypeString,
					ValidateDiagFunc: func(i interface{}, p cty.Path) diag.Diagnostics {
						if val, ok := i.(string); ok && val != "ABC" {
							return diag.Errorf("Error")
						}
						return nil
					},
				},
			},
			// if one element of the list fails validation
			// the entire list is removed. Terraform does not return
			// list indexes as part of the diagnostic attribute path
			expectedProps: map[string]interface{}{},
		},

		// ValidateDiagFunc & ValidateFunc are not supported for TypeList & TypeSet, but they
		// are supported on the nested elements. For now we are not processing the results of those with `schema.Resource` elements
		// since it can get complicated. Nothing will get dropped and the validation error will pass through
		{
			name: "TypeList do not validate nested fields",
			cloudVal: []interface{}{
				map[string]interface{}{
					"nested_prop":       "ABC",
					"nested_other_prop": "ABC",
				},
			},
			schema: schema.Schema{
				Type:     schema.TypeList,
				Required: true,
				MaxItems: 1,
				Elem: &schema.Resource{
					Schema: map[string]*schema.Schema{
						"nested_prop": {
							Type:     schema.TypeString,
							Optional: true,
							ValidateDiagFunc: func(i interface{}, p cty.Path) diag.Diagnostics {
								return diag.Errorf("Error")
							},
						},
						"nested_other_prop": {
							Type:     schema.TypeString,
							Optional: true,
							ValidateDiagFunc: func(i interface{}, p cty.Path) diag.Diagnostics {
								return nil
							},
						},
					},
				},
			},
			expectedProps: map[string]interface{}{
				"collectionProp": map[string]interface{}{
					"nestedOtherProp": "ABC",
					"nestedProp":      "ABC",
				},
			},
			expectFailure: true,
		},
		{
			name: "TypeSet Do not validate nested fields",
			cloudVal: []interface{}{
				map[string]interface{}{
					"nested_prop": "ABC",
				},
			},
			schema: schema.Schema{
				Type:     schema.TypeSet,
				Required: true,
				Elem: &schema.Resource{
					Schema: map[string]*schema.Schema{
						"nested_prop": {
							Type:     schema.TypeString,
							Required: true,
							ValidateFunc: func(i interface{}, s string) ([]string, []error) {
								return []string{}, []error{errors.New("Error")}
							},
						},
					},
				},
			},
			expectedProps: map[string]interface{}{
				"collectionProps": []interface{}{
					map[string]interface{}{
						"nestedProp": "ABC",
					},
				},
			},
			expectFailure: true,
		},
	}

	for _, tc := range tests {
		tc := tc
		t.Run(tc.name, func(t *testing.T) {
			resMap := map[string]*schema.Resource{
				"prov_test": {
					Schema: map[string]*schema.Schema{
						"collection_prop": &tc.schema,
						"other_prop": {
							Type:     schema.TypeString,
							Optional: true,
						},
					},
					Importer: &schema.ResourceImporter{
						StateContext: func(ctx context.Context, rd *schema.ResourceData, i interface{}) ([]*schema.ResourceData, error) {
							err := rd.Set("collection_prop", tc.cloudVal)
							assert.NoError(t, err)
							err = rd.Set("other_prop", "test")
							assert.NoError(t, err)
							return []*schema.ResourceData{rd}, nil
						},
					},
					ReadContext: func(ctx context.Context, rd *schema.ResourceData, i interface{}) diag.Diagnostics {
						err := rd.Set("collection_prop", tc.cloudVal)
						assert.NoError(t, err)
						err = rd.Set("other_prop", "test")
						assert.NoError(t, err)
						return nil
					},
				},
			}
			tfp := &schema.Provider{ResourcesMap: resMap}
			bridgedProvider := pulcheck.BridgedProvider(t, "prov", tfp, pulcheck.DisablePlanResourceChange())
			program := `
name: test
runtime: yaml
`
			pt := pulcheck.PulCheck(t, bridgedProvider, program)
			outPath := filepath.Join(pt.CurrentStack().Workspace().WorkDir(), "out.yaml")

			imp := pt.Import(t, "prov:index/test:Test", "mainRes", "mainRes", "", "--out", outPath)
			tc.expectedProps["otherProp"] = "test"

			contents, err := os.ReadFile(outPath)
			assert.NoError(t, err)
			expected := PulumiYaml{
				Resources: map[string]PulumiResources{
					"mainRes": {
						Type:       "prov:Test",
						Properties: tc.expectedProps,
					},
				},
			}
			var actual PulumiYaml
			err = yaml.Unmarshal(contents, &actual)
			assert.NoError(t, err)

			assert.Equal(t, expected, actual)
			if tc.expectFailure {
				assert.Contains(t, imp.Stdout, "One or more imported inputs failed to validate")
			} else {
				assert.NotContains(t, imp.Stdout, "One or more imported inputs failed to validate")

				f, err := os.OpenFile(filepath.Join(pt.CurrentStack().Workspace().WorkDir(), "Pulumi.yaml"), os.O_APPEND|os.O_WRONLY|os.O_CREATE, 0o600)
				assert.NoError(t, err)
				defer f.Close()
				_, err = f.WriteString(string(contents))
				assert.NoError(t, err)

				// run preview using the generated file
				pt.Preview(t, optpreview.Diff(), optpreview.ExpectNoChanges())
			}
		})
	}
}

func TestCreateCustomTimeoutsCrossTest(t *testing.T) {
	test := func(
		t *testing.T,
		schemaCreateTimeout *time.Duration,
		programTimeout *string,
		expected time.Duration,
		ExpectFail bool,
	) {
		var pulumiCapturedTimeout *time.Duration
		var tfCapturedTimeout *time.Duration
		prov := &schema.Provider{
			ResourcesMap: map[string]*schema.Resource{
				"prov_test": {
					Schema: map[string]*schema.Schema{
						"prop": {
							Type:     schema.TypeString,
							Optional: true,
						},
					},
					CreateContext: func(ctx context.Context, rd *schema.ResourceData, i interface{}) diag.Diagnostics {
						t := rd.Timeout(schema.TimeoutCreate)
						if pulumiCapturedTimeout == nil {
							pulumiCapturedTimeout = &t
						} else {
							tfCapturedTimeout = &t
						}
						rd.SetId("id")
						return diag.Diagnostics{}
					},
					Timeouts: &schema.ResourceTimeout{
						Create: schemaCreateTimeout,
					},
				},
			},
		}

		bridgedProvider := pulcheck.BridgedProvider(t, "prov", prov)
		pulumiTimeout := `""`
		if programTimeout != nil {
			pulumiTimeout = fmt.Sprintf(`"%s"`, *programTimeout)
		}

		tfTimeout := "null"
		if programTimeout != nil {
			tfTimeout = fmt.Sprintf(`"%s"`, *programTimeout)
		}

		program := fmt.Sprintf(`
name: test
runtime: yaml
resources:
	mainRes:
		type: prov:Test
		properties:
			prop: "val"
		options:
			customTimeouts:
				create: %s
`, pulumiTimeout)

		pt := pulcheck.PulCheck(t, bridgedProvider, program)
		pt.Up(t)
		// We pass custom timeouts in the program if the resource does not support them.

		require.NotNil(t, pulumiCapturedTimeout)
		require.Nil(t, tfCapturedTimeout)

		tfProgram := fmt.Sprintf(`
resource "prov_test" "mainRes" {
	prop = "val"
	timeouts {
		create = %s
	}
}`, tfTimeout)

		tfdriver := tfcheck.NewTfDriver(t, t.TempDir(), "prov", prov)
		tfdriver.Write(t, tfProgram)

		plan, err := tfdriver.Plan(t)
		if ExpectFail {
			require.Error(t, err)
			return
		}
		require.NoError(t, err)
		err = tfdriver.Apply(t, plan)
		require.NoError(t, err)
		require.NotNil(t, tfCapturedTimeout)

		assert.Equal(t, *pulumiCapturedTimeout, *tfCapturedTimeout)
		assert.Equal(t, *pulumiCapturedTimeout, expected)
	}

	oneSecString := "1s"
	oneSec := 1 * time.Second
	// twoSecString := "2s"
	twoSec := 2 * time.Second

	tests := []struct {
		name                string
		schemaCreateTimeout *time.Duration
		programTimeout      *string
		expected            time.Duration
		expectFail          bool
	}{
		{
			"schema specified timeout",
			&oneSec,
			nil,
			oneSec,
			false,
		},
		{
			"program specified timeout",
			&twoSec,
			&oneSecString,
			oneSec,
			false,
		},
		{
			"program specified without schema timeout",
			nil,
			&oneSecString,
			oneSec,
			true,
		},
	}

	for _, tc := range tests {
		tc := tc
		t.Run(tc.name, func(t *testing.T) {
			test(t, tc.schemaCreateTimeout, tc.programTimeout, tc.expected, tc.expectFail)
		})
	}
}

func TestStateFunc(t *testing.T) {
	resMap := map[string]*schema.Resource{
		"prov_test": {
			CreateContext: func(ctx context.Context, d *schema.ResourceData, i interface{}) diag.Diagnostics {
				d.SetId("id")
				var diags diag.Diagnostics
				v, ok := d.GetOk("test")
				assert.True(t, ok, "test property not set")

				err := d.Set("test", v.(string)+" world")
				require.NoError(t, err)
				return diags
			},
			Schema: map[string]*schema.Schema{
				"test": {
					Type:     schema.TypeString,
					Optional: true,
					ForceNew: true,
					StateFunc: func(v interface{}) string {
						return v.(string) + " world"
					},
				},
			},
		},
	}
	tfp := &schema.Provider{ResourcesMap: resMap}
	bridgedProvider := pulcheck.BridgedProvider(t, "prov", tfp)
	program := `
name: test
runtime: yaml
resources:
  mainRes:
    type: prov:index:Test
	properties:
	  test: "hello"
outputs:
  testOut: ${mainRes.test}
`
	pt := pulcheck.PulCheck(t, bridgedProvider, program)
	res := pt.Up(t)
	require.Equal(t, "hello world", res.Outputs["testOut"].Value)
	pt.Preview(t, optpreview.ExpectNoChanges())
}

// TestPlanStateEdit tests that [shimv2.WithPlanStateEdit] can be used to effectively edit
// planed state.
//
// The test is set up to reproduce https://github.com/pulumi/pulumi-gcp/issues/2372.
func TestPlanStateEdit(t *testing.T) {
	setLabelsDiff := func(_ context.Context, d *schema.ResourceDiff, _ interface{}) error {
		raw := d.Get("labels")
		if raw == nil {
			return nil
		}

		if d.Get("terraform_labels") == nil {
			return fmt.Errorf("`terraform_labels` field is not present in the resource schema")
		}

		// If "labels" field is computed, set "terraform_labels" and "effective_labels" to computed.
		// https://github.com/hashicorp/terraform-provider-google/issues/16217
		if !d.GetRawPlan().GetAttr("labels").IsWhollyKnown() {
			if err := d.SetNewComputed("terraform_labels"); err != nil {
				return fmt.Errorf("error setting terraform_labels to computed: %w", err)
			}

			return nil
		}

		// Merge provider default labels with the user defined labels in the resource to get terraform managed labels
		terraformLabels := make(map[string]string)

		labels := raw.(map[string]interface{})
		for k, v := range labels {
			terraformLabels[k] = v.(string)
		}

		if err := d.SetNew("terraform_labels", terraformLabels); err != nil {
			return fmt.Errorf("error setting new terraform_labels diff: %w", err)
		}

		return nil
	}

	const tfLabelsKey = "terraform_labels"

	fixEmptyLabels := func(ctx context.Context, req shimv2.PlanStateEditRequest) (cty.Value, error) {
		tfbridge.GetLogger(ctx).Debug("Invoked") // ctx is correctly passed and the logger is available

		assert.Equal(t, "prov_test", req.TfToken)
		assert.Equal(t, resource.PropertyMap{
			"__defaults": resource.NewProperty([]resource.PropertyValue{}),
			"labels": resource.NewProperty(resource.PropertyMap{
				"empty": resource.NewProperty(""),
				"key":   resource.NewProperty("val"),
			}),
		}, req.NewInputs)
		assert.Equal(t, resource.PropertyMap{
			"configValue": resource.NewProperty("configured"),
		}, req.ProviderConfig)

		m := req.PlanState.AsValueMap()
		effectiveLabels := m[tfLabelsKey].AsValueMap()
		effectiveLabels["empty"] = cty.StringVal("")
		m[tfLabelsKey] = cty.MapVal(effectiveLabels)
		return cty.ObjectVal(m), nil
	}

	res := &schema.Resource{
		Schema: map[string]*schema.Schema{
			"labels": {
				Type:     schema.TypeMap,
				Optional: true,
				Elem:     &schema.Schema{Type: schema.TypeString},
			},
			tfLabelsKey: {
				Type:     schema.TypeMap,
				Computed: true,
				Elem:     &schema.Schema{Type: schema.TypeString},
			},
		},
		CustomizeDiff: setLabelsDiff,
	}

	tfp := &schema.Provider{
		Schema: map[string]*schema.Schema{"config_value": {
			Type:     schema.TypeString,
			Optional: true,
		}},
		ResourcesMap: map[string]*schema.Resource{"prov_test": res},
	}
	bridgedProvider := pulcheck.BridgedProvider(t, "prov", tfp,
		pulcheck.WithStateEdit(fixEmptyLabels))
	program := `
name: test
runtime: yaml
resources:
  _:
    type: pulumi:providers:prov
    properties:
        configValue: "configured"
    defaultProvider: true
  mainRes:
    type: prov:index:Test
    properties:
      labels: { "key": "val", "empty": "" }
outputs:
  keyValue: ${mainRes.terraformLabels["key"]}
  emptyValue: ${mainRes.terraformLabels["empty"]}`
	pt := pulcheck.PulCheck(t, bridgedProvider, program)
	out := pt.Up(t)

	assert.Equal(t, "val", out.Outputs["keyValue"].Value)
	assert.Equal(t, "", out.Outputs["emptyValue"].Value)
}

func TestMakeTerraformResultNilVsEmptyMap(t *testing.T) {
	// Nil and empty maps are not equal
	nilMap := resource.NewObjectProperty(nil)
	emptyMap := resource.NewObjectProperty(resource.PropertyMap{})

	assert.True(t, nilMap.DeepEquals(emptyMap))
	assert.NotEqual(t, emptyMap.ObjectValue(), nilMap.ObjectValue())

	// Check that MakeTerraformResult maintains that difference
	const resName = "prov_test"
	resMap := map[string]*schema.Resource{
		"prov_test": {
			Schema: map[string]*schema.Schema{
				"test": {
					Type:     schema.TypeMap,
					Optional: true,
					Elem: &schema.Schema{
						Type: schema.TypeString,
					},
				},
			},
		},
	}

	prov := &schema.Provider{
		ResourcesMap: resMap,
	}
	bridgedProvider := pulcheck.BridgedProvider(t, "prov", prov)

	ctx := context.Background()
	shimProv := bridgedProvider.P

	res := shimProv.ResourcesMap().Get(resName)

	t.Run("NilMap", func(t *testing.T) {
		// Create a resource with a nil map
		state, err := res.InstanceState("0", map[string]interface{}{}, map[string]interface{}{})
		assert.NoError(t, err)

		props, err := tfbridge.MakeTerraformResult(ctx, shimProv, state, res.Schema(), nil, nil, true)
		assert.NoError(t, err)
		assert.NotNil(t, props)
		assert.True(t, props["test"].V == nil)
	})

	t.Run("EmptyMap", func(t *testing.T) {
		// Create a resource with an empty map
		state, err := res.InstanceState("0", map[string]interface{}{"test": map[string]interface{}{}}, map[string]interface{}{})
		assert.NoError(t, err)

		props, err := tfbridge.MakeTerraformResult(ctx, shimProv, state, res.Schema(), nil, nil, true)
		assert.NoError(t, err)
		assert.NotNil(t, props)
		assert.True(t, props["test"].DeepEquals(emptyMap))
	})
}

<<<<<<< HEAD
func runDetailedDiffTest(
	t *testing.T, resMap map[string]*schema.Resource, program1, program2 string,
) (string, map[string]interface{}) {
	tfp := &schema.Provider{ResourcesMap: resMap}
	bridgedProvider := pulcheck.BridgedProvider(t, "prov", tfp)
	pt := pulcheck.PulCheck(t, bridgedProvider, program1)
	pt.Up(t)
	pulumiYamlPath := filepath.Join(pt.CurrentStack().Workspace().WorkDir(), "Pulumi.yaml")

	err := os.WriteFile(pulumiYamlPath, []byte(program2), 0o600)
	require.NoError(t, err)

	pt.ClearGrpcLog(t)
	res := pt.Preview(t, optpreview.Diff())
	t.Log(res.StdOut)

	diffResponse := struct {
		DetailedDiff map[string]interface{} `json:"detailedDiff"`
	}{}

	for _, entry := range pt.GrpcLog(t).Entries {
		if entry.Method == "/pulumirpc.ResourceProvider/Diff" {
			err := json.Unmarshal(entry.Response, &diffResponse)
			require.NoError(t, err)
		}
	}

	return res.StdOut, diffResponse.DetailedDiff
}

func TestDetailedDiffSet(t *testing.T) {
	// TODO: Remove this once accurate bridge previews are rolled out
	t.Setenv("PULUMI_TF_BRIDGE_ACCURATE_BRIDGE_PREVIEW", "true")
	runTest := func(t *testing.T, resMap map[string]*schema.Resource, props1, props2 interface{},
		expected autogold.Value, expectedDetailedDiff map[string]any,
	) {
		program := `
name: test
runtime: yaml
resources:
  mainRes:
    type: prov:index:Test
    properties:
      tests: %s
`
		props1JSON, err := json.Marshal(props1)
		require.NoError(t, err)
		program1 := fmt.Sprintf(program, string(props1JSON))
		props2JSON, err := json.Marshal(props2)
		require.NoError(t, err)
		program2 := fmt.Sprintf(program, string(props2JSON))
		out, detailedDiff := runDetailedDiffTest(t, resMap, program1, program2)

		expected.Equal(t, out)
		require.Equal(t, expectedDetailedDiff, detailedDiff)
	}

	type setDetailedDiffTestCase struct {
		name                              string
		props1                            []string
		props2                            []string
		expectedAttrDetailedDiff          map[string]any
		expectedAttr                      autogold.Value
		expectedAttrForceNewDetailedDiff  map[string]any
		expectedAttrForceNew              autogold.Value
		expectedBlockDetailedDiff         map[string]any
		expectedBlock                     autogold.Value
		expectedBlockForceNewDetailedDiff map[string]any
		expectedBlockForceNew             autogold.Value
	}

	testCases := []setDetailedDiffTestCase{
		{
			"unchanged",
			[]string{"val1"},
			[]string{"val1"},
			nil,
			autogold.Expect(`Previewing update (test):
  pulumi:pulumi:Stack: (same)
    [urn=urn:pulumi:test::test::pulumi:pulumi:Stack::test-test]
Resources:
    2 unchanged
`),
			nil,
			autogold.Expect(`Previewing update (test):
  pulumi:pulumi:Stack: (same)
    [urn=urn:pulumi:test::test::pulumi:pulumi:Stack::test-test]
Resources:
    2 unchanged
`),
			nil,
			autogold.Expect(`Previewing update (test):
  pulumi:pulumi:Stack: (same)
    [urn=urn:pulumi:test::test::pulumi:pulumi:Stack::test-test]
Resources:
    2 unchanged
`),
			nil,
			autogold.Expect(`Previewing update (test):
  pulumi:pulumi:Stack: (same)
    [urn=urn:pulumi:test::test::pulumi:pulumi:Stack::test-test]
Resources:
    2 unchanged
`),
		},
		{
			"changed non-empty",
			[]string{"val1"},
			[]string{"val2"},
			map[string]interface{}{"tests[0]": map[string]interface{}{"kind": "UPDATE"}},
			autogold.Expect(`Previewing update (test):
  pulumi:pulumi:Stack: (same)
    [urn=urn:pulumi:test::test::pulumi:pulumi:Stack::test-test]
=======
func TestUnknownCollectionForceNewDetailedDiff(t *testing.T) {
	// TODO: Remove this once accurate bridge previews are rolled out
	t.Setenv("PULUMI_TF_BRIDGE_ACCURATE_BRIDGE_PREVIEW", "true")

	collectionForceNewResource := func(typ schema.ValueType) *schema.Resource {
		return &schema.Resource{
			Schema: map[string]*schema.Schema{
				"test": {
					Type:     typ,
					Optional: true,
					ForceNew: true,
					Elem: &schema.Resource{
						Schema: map[string]*schema.Schema{
							"prop": {
								Type:     schema.TypeString,
								Optional: true,
							},
						},
					},
				},
			},
		}
	}

	propertyForceNewResource := func(typ schema.ValueType) *schema.Resource {
		return &schema.Resource{
			Schema: map[string]*schema.Schema{
				"test": {
					Type:     typ,
					Optional: true,
					Elem: &schema.Resource{
						Schema: map[string]*schema.Schema{
							"prop": {
								Type:     schema.TypeString,
								Optional: true,
								ForceNew: true,
							},
						},
					},
				},
			},
		}
	}

	auxResource := func(typ schema.ValueType) *schema.Resource {
		return &schema.Resource{
			Schema: map[string]*schema.Schema{
				"aux": {
					Type:     typ,
					Computed: true,
					Elem: &schema.Resource{
						Schema: map[string]*schema.Schema{
							"prop": {
								Type:     schema.TypeString,
								Computed: true,
							},
						},
					},
				},
			},
			CreateContext: func(_ context.Context, d *schema.ResourceData, _ interface{}) diag.Diagnostics {
				d.SetId("aux")
				err := d.Set("aux", []map[string]interface{}{{"prop": "aux"}})
				require.NoError(t, err)
				return nil
			},
		}
	}

	initialProgram := `
    name: test
    runtime: yaml
    resources:
      mainRes:
        type: prov:index:Test
        properties:
          tests: [{prop: 'value'}]
`

	program := `
    name: test
    runtime: yaml
    resources:
      auxRes:
        type: prov:index:Aux
      mainRes:
        type: prov:index:Test
        properties:
          tests: %s
`

	runTest := func(t *testing.T, program2 string, bridgedProvider info.Provider, expectedOutput autogold.Value) {
		pt := pulcheck.PulCheck(t, bridgedProvider, initialProgram)
		pt.Up(t)
		pt.WritePulumiYaml(t, program2)

		res := pt.Preview(t, optpreview.Diff())

		expectedOutput.Equal(t, res.StdOut)
	}

	t.Run("list force new", func(t *testing.T) {
		resMap := map[string]*schema.Resource{
			"prov_test": collectionForceNewResource(schema.TypeList),
			"prov_aux":  auxResource(schema.TypeList),
		}

		tfp := &schema.Provider{ResourcesMap: resMap}
		bridgedProvider := pulcheck.BridgedProvider(t, "prov", tfp)
		runTest := func(t *testing.T, program2 string, expectedOutput autogold.Value) {
			runTest(t, program2, bridgedProvider, expectedOutput)
		}

		t.Run("unknown plain property", func(t *testing.T) {
			program2 := fmt.Sprintf(program, "[{prop: \"${auxRes.auxes[0].prop}\"}]")
			runTest(t, program2, autogold.Expect(`Previewing update (test):
  pulumi:pulumi:Stack: (same)
    [urn=urn:pulumi:test::test::pulumi:pulumi:Stack::test-test]
    + prov:index/aux:Aux: (create)
        [urn=urn:pulumi:test::test::prov:index/aux:Aux::auxRes]
>>>>>>> 9b1cce9f
    ~ prov:index/test:Test: (update)
        [id=newid]
        [urn=urn:pulumi:test::test::prov:index/test:Test::mainRes]
      ~ tests: [
<<<<<<< HEAD
          ~ [0]: "val1" => "val2"
        ]
Resources:
    ~ 1 to update
    1 unchanged
`),
			map[string]interface{}{"tests[0]": map[string]interface{}{"kind": "UPDATE_REPLACE"}},
			autogold.Expect(`Previewing update (test):
  pulumi:pulumi:Stack: (same)
    [urn=urn:pulumi:test::test::pulumi:pulumi:Stack::test-test]
=======
          ~ [0]: {
                  ~ prop: "value" => output<string>
                }
        ]
Resources:
    + 1 to create
    ~ 1 to update
    2 changes. 1 unchanged
`))
		})

		t.Run("unknown object", func(t *testing.T) {
			program2 := fmt.Sprintf(program, "[\"${auxRes.auxes[0]}\"]")
			runTest(t, program2, autogold.Expect(`Previewing update (test):
  pulumi:pulumi:Stack: (same)
    [urn=urn:pulumi:test::test::pulumi:pulumi:Stack::test-test]
    + prov:index/aux:Aux: (create)
        [urn=urn:pulumi:test::test::prov:index/aux:Aux::auxRes]
>>>>>>> 9b1cce9f
    +-prov:index/test:Test: (replace)
        [id=newid]
        [urn=urn:pulumi:test::test::prov:index/test:Test::mainRes]
      ~ tests: [
<<<<<<< HEAD
          ~ [0]: "val1" => "val2"
        ]
Resources:
    +-1 to replace
    1 unchanged
`),
			map[string]interface{}{"tests[0].nested": map[string]interface{}{"kind": "UPDATE"}},
			autogold.Expect(`Previewing update (test):
  pulumi:pulumi:Stack: (same)
    [urn=urn:pulumi:test::test::pulumi:pulumi:Stack::test-test]
    ~ prov:index/test:Test: (update)
        [id=newid]
        [urn=urn:pulumi:test::test::prov:index/test:Test::mainRes]
      ~ tests: [
          ~ [0]: {
                  ~ nested: "val1" => "val2"
                }
        ]
Resources:
    ~ 1 to update
    1 unchanged
`),
			map[string]interface{}{"tests[0].nested": map[string]interface{}{"kind": "UPDATE_REPLACE"}},
			autogold.Expect(`Previewing update (test):
  pulumi:pulumi:Stack: (same)
    [urn=urn:pulumi:test::test::pulumi:pulumi:Stack::test-test]
=======
          - [0]: {
                  - prop: "value"
                }
          + [0]: output<string>
        ]
Resources:
    + 1 to create
    +-1 to replace
    2 changes. 1 unchanged
`))
		})

		t.Run("unknown collection", func(t *testing.T) {
			program2 := fmt.Sprintf(program, "\"${auxRes.auxes}\"")
			runTest(t, program2, autogold.Expect(`Previewing update (test):
  pulumi:pulumi:Stack: (same)
    [urn=urn:pulumi:test::test::pulumi:pulumi:Stack::test-test]
    + prov:index/aux:Aux: (create)
        [urn=urn:pulumi:test::test::prov:index/aux:Aux::auxRes]
    +-prov:index/test:Test: (replace)
        [id=newid]
        [urn=urn:pulumi:test::test::prov:index/test:Test::mainRes]
      - tests: [
      -     [0]: {
              - prop: "value"
            }
        ]
      + tests: output<string>
Resources:
    + 1 to create
    +-1 to replace
    2 changes. 1 unchanged
`))
		})
	})

	t.Run("list property force new", func(t *testing.T) {
		resMap := map[string]*schema.Resource{
			"prov_test": propertyForceNewResource(schema.TypeList),
			"prov_aux":  auxResource(schema.TypeList),
		}

		tfp := &schema.Provider{ResourcesMap: resMap}
		bridgedProvider := pulcheck.BridgedProvider(t, "prov", tfp)
		runTest := func(t *testing.T, program2 string, expectedOutput autogold.Value) {
			runTest(t, program2, bridgedProvider, expectedOutput)
		}

		t.Run("unknown plain property", func(t *testing.T) {
			program2 := fmt.Sprintf(program, "[{prop: \"${auxRes.auxes[0].prop}\"}]")
			runTest(t, program2, autogold.Expect(`Previewing update (test):
  pulumi:pulumi:Stack: (same)
    [urn=urn:pulumi:test::test::pulumi:pulumi:Stack::test-test]
    + prov:index/aux:Aux: (create)
        [urn=urn:pulumi:test::test::prov:index/aux:Aux::auxRes]
>>>>>>> 9b1cce9f
    +-prov:index/test:Test: (replace)
        [id=newid]
        [urn=urn:pulumi:test::test::prov:index/test:Test::mainRes]
      ~ tests: [
          ~ [0]: {
<<<<<<< HEAD
                  ~ nested: "val1" => "val2"
                }
        ]
Resources:
    +-1 to replace
    1 unchanged
`),
		},
		{
			"changed from empty",
			[]string{},
			[]string{"val1"},
			map[string]interface{}{"tests": map[string]interface{}{}},
			autogold.Expect(`Previewing update (test):
  pulumi:pulumi:Stack: (same)
    [urn=urn:pulumi:test::test::pulumi:pulumi:Stack::test-test]
    ~ prov:index/test:Test: (update)
        [id=newid]
        [urn=urn:pulumi:test::test::prov:index/test:Test::mainRes]
      + tests: [
      +     [0]: "val1"
        ]
Resources:
    ~ 1 to update
    1 unchanged
`),
			map[string]interface{}{"tests": map[string]interface{}{"kind": "ADD_REPLACE"}},
			autogold.Expect(`Previewing update (test):
  pulumi:pulumi:Stack: (same)
    [urn=urn:pulumi:test::test::pulumi:pulumi:Stack::test-test]
    +-prov:index/test:Test: (replace)
        [id=newid]
        [urn=urn:pulumi:test::test::prov:index/test:Test::mainRes]
      + tests: [
      +     [0]: "val1"
        ]
Resources:
    +-1 to replace
    1 unchanged
`),
			map[string]interface{}{"tests": map[string]interface{}{}},
			autogold.Expect(`Previewing update (test):
  pulumi:pulumi:Stack: (same)
    [urn=urn:pulumi:test::test::pulumi:pulumi:Stack::test-test]
    ~ prov:index/test:Test: (update)
        [id=newid]
        [urn=urn:pulumi:test::test::prov:index/test:Test::mainRes]
      + tests: [
      +     [0]: {
              + nested    : "val1"
            }
        ]
Resources:
    ~ 1 to update
    1 unchanged
`),
			map[string]interface{}{"tests": map[string]interface{}{"kind": "ADD_REPLACE"}},
			autogold.Expect(`Previewing update (test):
  pulumi:pulumi:Stack: (same)
    [urn=urn:pulumi:test::test::pulumi:pulumi:Stack::test-test]
    +-prov:index/test:Test: (replace)
        [id=newid]
        [urn=urn:pulumi:test::test::prov:index/test:Test::mainRes]
      + tests: [
      +     [0]: {
              + nested    : "val1"
            }
        ]
Resources:
    +-1 to replace
    1 unchanged
`),
		},
		{
			"changed to empty",
			[]string{"val1"},
			[]string{},
			map[string]interface{}{"tests": map[string]interface{}{"kind": "DELETE"}},
			autogold.Expect(`Previewing update (test):
  pulumi:pulumi:Stack: (same)
    [urn=urn:pulumi:test::test::pulumi:pulumi:Stack::test-test]
    ~ prov:index/test:Test: (update)
        [id=newid]
        [urn=urn:pulumi:test::test::prov:index/test:Test::mainRes]
      - tests: [
      -     [0]: "val1"
        ]
Resources:
    ~ 1 to update
    1 unchanged
`),
			map[string]interface{}{"tests": map[string]interface{}{"kind": "DELETE_REPLACE"}},
			autogold.Expect(`Previewing update (test):
  pulumi:pulumi:Stack: (same)
    [urn=urn:pulumi:test::test::pulumi:pulumi:Stack::test-test]
    +-prov:index/test:Test: (replace)
        [id=newid]
        [urn=urn:pulumi:test::test::prov:index/test:Test::mainRes]
      - tests: [
      -     [0]: "val1"
        ]
Resources:
    +-1 to replace
    1 unchanged
`),
			map[string]interface{}{"tests": map[string]interface{}{"kind": "DELETE"}},
			autogold.Expect(`Previewing update (test):
  pulumi:pulumi:Stack: (same)
    [urn=urn:pulumi:test::test::pulumi:pulumi:Stack::test-test]
    ~ prov:index/test:Test: (update)
        [id=newid]
        [urn=urn:pulumi:test::test::prov:index/test:Test::mainRes]
      - tests: [
      -     [0]: {
              - nested: "val1"
            }
        ]
Resources:
    ~ 1 to update
    1 unchanged
`),
			map[string]interface{}{"tests": map[string]interface{}{"kind": "DELETE_REPLACE"}},
			autogold.Expect(`Previewing update (test):
  pulumi:pulumi:Stack: (same)
    [urn=urn:pulumi:test::test::pulumi:pulumi:Stack::test-test]
=======
                  ~ prop: "value" => output<string>
                }
        ]
Resources:
    + 1 to create
    +-1 to replace
    2 changes. 1 unchanged
`))
		})

		t.Run("unknown object", func(t *testing.T) {
			program2 := fmt.Sprintf(program, "[\"${auxRes.auxes[0]}\"]")
			runTest(t, program2, autogold.Expect(`Previewing update (test):
  pulumi:pulumi:Stack: (same)
    [urn=urn:pulumi:test::test::pulumi:pulumi:Stack::test-test]
    + prov:index/aux:Aux: (create)
        [urn=urn:pulumi:test::test::prov:index/aux:Aux::auxRes]
    +-prov:index/test:Test: (replace)
        [id=newid]
        [urn=urn:pulumi:test::test::prov:index/test:Test::mainRes]
      ~ tests: [
          - [0]: {
                  - prop: "value"
                }
          + [0]: output<string>
        ]
Resources:
    + 1 to create
    +-1 to replace
    2 changes. 1 unchanged
`))
		})

		t.Run("unknown collection", func(t *testing.T) {
			program2 := fmt.Sprintf(program, "\"${auxRes.auxes}\"")
			runTest(t, program2, autogold.Expect(`Previewing update (test):
  pulumi:pulumi:Stack: (same)
    [urn=urn:pulumi:test::test::pulumi:pulumi:Stack::test-test]
    + prov:index/aux:Aux: (create)
        [urn=urn:pulumi:test::test::prov:index/aux:Aux::auxRes]
    +-prov:index/test:Test: (replace)
        [id=newid]
        [urn=urn:pulumi:test::test::prov:index/test:Test::mainRes]
      - tests: [
      -     [0]: {
              - prop: "value"
            }
        ]
      + tests: output<string>
Resources:
    + 1 to create
    +-1 to replace
    2 changes. 1 unchanged
`))
		})
	})

	t.Run("set force new", func(t *testing.T) {
		resMap := map[string]*schema.Resource{
			"prov_test": collectionForceNewResource(schema.TypeSet),
			"prov_aux":  auxResource(schema.TypeSet),
		}

		tfp := &schema.Provider{ResourcesMap: resMap}
		bridgedProvider := pulcheck.BridgedProvider(t, "prov", tfp)
		runTest := func(t *testing.T, program2 string, expectedOutput autogold.Value) {
			runTest(t, program2, bridgedProvider, expectedOutput)
		}

		t.Run("unknown plain property", func(t *testing.T) {
			program2 := fmt.Sprintf(program, "[{prop: \"${auxRes.auxes[0].prop}\"}]")
			runTest(t, program2, autogold.Expect(`Previewing update (test):
  pulumi:pulumi:Stack: (same)
    [urn=urn:pulumi:test::test::pulumi:pulumi:Stack::test-test]
    + prov:index/aux:Aux: (create)
        [urn=urn:pulumi:test::test::prov:index/aux:Aux::auxRes]
    ~ prov:index/test:Test: (update)
        [id=newid]
        [urn=urn:pulumi:test::test::prov:index/test:Test::mainRes]
      ~ tests: [
          ~ [0]: {
                  ~ prop: "value" => output<string>
                }
        ]
Resources:
    + 1 to create
    ~ 1 to update
    2 changes. 1 unchanged
`))
		})

		t.Run("unknown object", func(t *testing.T) {
			program2 := fmt.Sprintf(program, "[\"${auxRes.auxes[0]}\"]")
			runTest(t, program2, autogold.Expect(`Previewing update (test):
  pulumi:pulumi:Stack: (same)
    [urn=urn:pulumi:test::test::pulumi:pulumi:Stack::test-test]
    + prov:index/aux:Aux: (create)
        [urn=urn:pulumi:test::test::prov:index/aux:Aux::auxRes]
    +-prov:index/test:Test: (replace)
        [id=newid]
        [urn=urn:pulumi:test::test::prov:index/test:Test::mainRes]
      ~ tests: [
          - [0]: {
                  - prop: "value"
                }
          + [0]: output<string>
        ]
Resources:
    + 1 to create
    +-1 to replace
    2 changes. 1 unchanged
`))
		})

		t.Run("unknown collection", func(t *testing.T) {
			program2 := fmt.Sprintf(program, "\"${auxRes.auxes}\"")
			runTest(t, program2, autogold.Expect(`Previewing update (test):
  pulumi:pulumi:Stack: (same)
    [urn=urn:pulumi:test::test::pulumi:pulumi:Stack::test-test]
    + prov:index/aux:Aux: (create)
        [urn=urn:pulumi:test::test::prov:index/aux:Aux::auxRes]
>>>>>>> 9b1cce9f
    +-prov:index/test:Test: (replace)
        [id=newid]
        [urn=urn:pulumi:test::test::prov:index/test:Test::mainRes]
      - tests: [
      -     [0]: {
<<<<<<< HEAD
              - nested: "val1"
            }
        ]
Resources:
    +-1 to replace
    1 unchanged
`),
		},
		{
			"removed front",
			[]string{"val1", "val2", "val3"},
			[]string{"val2", "val3"},
			map[string]interface{}{"tests[0]": map[string]interface{}{"kind": "DELETE"}},
			autogold.Expect(`Previewing update (test):
  pulumi:pulumi:Stack: (same)
    [urn=urn:pulumi:test::test::pulumi:pulumi:Stack::test-test]
    ~ prov:index/test:Test: (update)
        [id=newid]
        [urn=urn:pulumi:test::test::prov:index/test:Test::mainRes]
      ~ tests: [
          - [0]: "val1"
        ]
Resources:
    ~ 1 to update
    1 unchanged
`),
			map[string]interface{}{"tests[0]": map[string]interface{}{"kind": "DELETE_REPLACE"}},
			autogold.Expect(`Previewing update (test):
  pulumi:pulumi:Stack: (same)
    [urn=urn:pulumi:test::test::pulumi:pulumi:Stack::test-test]
=======
              - prop: "value"
            }
        ]
      + tests: output<string>
Resources:
    + 1 to create
    +-1 to replace
    2 changes. 1 unchanged
`))
		})
	})

	t.Run("set property force new", func(t *testing.T) {
		resMap := map[string]*schema.Resource{
			"prov_test": propertyForceNewResource(schema.TypeSet),
			"prov_aux":  auxResource(schema.TypeSet),
		}

		tfp := &schema.Provider{ResourcesMap: resMap}
		bridgedProvider := pulcheck.BridgedProvider(t, "prov", tfp)
		runTest := func(t *testing.T, program2 string, expectedOutput autogold.Value) {
			runTest(t, program2, bridgedProvider, expectedOutput)
		}

		t.Run("unknown plain property", func(t *testing.T) {
			program2 := fmt.Sprintf(program, "[{prop: \"${auxRes.auxes[0].prop}\"}]")
			runTest(t, program2, autogold.Expect(`Previewing update (test):
  pulumi:pulumi:Stack: (same)
    [urn=urn:pulumi:test::test::pulumi:pulumi:Stack::test-test]
    + prov:index/aux:Aux: (create)
        [urn=urn:pulumi:test::test::prov:index/aux:Aux::auxRes]
>>>>>>> 9b1cce9f
    +-prov:index/test:Test: (replace)
        [id=newid]
        [urn=urn:pulumi:test::test::prov:index/test:Test::mainRes]
      ~ tests: [
<<<<<<< HEAD
          - [0]: "val1"
        ]
Resources:
    +-1 to replace
    1 unchanged
`),
			map[string]interface{}{"tests[0]": map[string]interface{}{"kind": "DELETE"}},
			autogold.Expect(`Previewing update (test):
  pulumi:pulumi:Stack: (same)
    [urn=urn:pulumi:test::test::pulumi:pulumi:Stack::test-test]
    ~ prov:index/test:Test: (update)
        [id=newid]
        [urn=urn:pulumi:test::test::prov:index/test:Test::mainRes]
      ~ tests: [
          - [0]: {
                  - nested: "val1"
                }
        ]
Resources:
    ~ 1 to update
    1 unchanged
`),
			map[string]interface{}{"tests[0]": map[string]interface{}{"kind": "DELETE_REPLACE"}},
			autogold.Expect(`Previewing update (test):
  pulumi:pulumi:Stack: (same)
    [urn=urn:pulumi:test::test::pulumi:pulumi:Stack::test-test]
=======
          ~ [0]: {
                  ~ prop: "value" => output<string>
                }
        ]
Resources:
    + 1 to create
    +-1 to replace
    2 changes. 1 unchanged
`))
		})

		t.Run("unknown object", func(t *testing.T) {
			program2 := fmt.Sprintf(program, "[\"${auxRes.auxes[0]}\"]")
			runTest(t, program2, autogold.Expect(`Previewing update (test):
  pulumi:pulumi:Stack: (same)
    [urn=urn:pulumi:test::test::pulumi:pulumi:Stack::test-test]
    + prov:index/aux:Aux: (create)
        [urn=urn:pulumi:test::test::prov:index/aux:Aux::auxRes]
>>>>>>> 9b1cce9f
    +-prov:index/test:Test: (replace)
        [id=newid]
        [urn=urn:pulumi:test::test::prov:index/test:Test::mainRes]
      ~ tests: [
          - [0]: {
<<<<<<< HEAD
                  - nested: "val1"
                }
        ]
Resources:
    +-1 to replace
    1 unchanged
`),
		},
		{
			"removed front unordered",
			[]string{"val2", "val1", "val3"},
			[]string{"val1", "val3"},
			map[string]interface{}{"tests[1]": map[string]interface{}{"kind": "DELETE"}},
			autogold.Expect(`Previewing update (test):
  pulumi:pulumi:Stack: (same)
    [urn=urn:pulumi:test::test::pulumi:pulumi:Stack::test-test]
    ~ prov:index/test:Test: (update)
        [id=newid]
        [urn=urn:pulumi:test::test::prov:index/test:Test::mainRes]
      ~ tests: [
          - [1]: "val2"
        ]
Resources:
    ~ 1 to update
    1 unchanged
`),
			map[string]interface{}{"tests[1]": map[string]interface{}{"kind": "DELETE_REPLACE"}},
			autogold.Expect(`Previewing update (test):
  pulumi:pulumi:Stack: (same)
    [urn=urn:pulumi:test::test::pulumi:pulumi:Stack::test-test]
    +-prov:index/test:Test: (replace)
        [id=newid]
        [urn=urn:pulumi:test::test::prov:index/test:Test::mainRes]
      ~ tests: [
          - [1]: "val2"
        ]
Resources:
    +-1 to replace
    1 unchanged
`),
			map[string]interface{}{"tests[1]": map[string]interface{}{"kind": "DELETE"}},
			autogold.Expect(`Previewing update (test):
  pulumi:pulumi:Stack: (same)
    [urn=urn:pulumi:test::test::pulumi:pulumi:Stack::test-test]
    ~ prov:index/test:Test: (update)
        [id=newid]
        [urn=urn:pulumi:test::test::prov:index/test:Test::mainRes]
      ~ tests: [
          - [1]: {
                  - nested: "val2"
                }
        ]
Resources:
    ~ 1 to update
    1 unchanged
`),
			map[string]interface{}{"tests[1]": map[string]interface{}{"kind": "DELETE_REPLACE"}},
			autogold.Expect(`Previewing update (test):
  pulumi:pulumi:Stack: (same)
    [urn=urn:pulumi:test::test::pulumi:pulumi:Stack::test-test]
    +-prov:index/test:Test: (replace)
        [id=newid]
        [urn=urn:pulumi:test::test::prov:index/test:Test::mainRes]
      ~ tests: [
          - [1]: {
                  - nested: "val2"
                }
        ]
Resources:
    +-1 to replace
    1 unchanged
`),
		},
		{
			"removed middle",
			[]string{"val1", "val2", "val3"},
			[]string{"val1", "val3"},
			map[string]interface{}{"tests[1]": map[string]interface{}{"kind": "DELETE"}},
			autogold.Expect(`Previewing update (test):
  pulumi:pulumi:Stack: (same)
    [urn=urn:pulumi:test::test::pulumi:pulumi:Stack::test-test]
    ~ prov:index/test:Test: (update)
        [id=newid]
        [urn=urn:pulumi:test::test::prov:index/test:Test::mainRes]
      ~ tests: [
          - [1]: "val2"
        ]
Resources:
    ~ 1 to update
    1 unchanged
`),
			map[string]interface{}{"tests[1]": map[string]interface{}{"kind": "DELETE_REPLACE"}},
			autogold.Expect(`Previewing update (test):
  pulumi:pulumi:Stack: (same)
    [urn=urn:pulumi:test::test::pulumi:pulumi:Stack::test-test]
    +-prov:index/test:Test: (replace)
        [id=newid]
        [urn=urn:pulumi:test::test::prov:index/test:Test::mainRes]
      ~ tests: [
          - [1]: "val2"
        ]
Resources:
    +-1 to replace
    1 unchanged
`),
			map[string]interface{}{"tests[1]": map[string]interface{}{"kind": "DELETE"}},
			autogold.Expect(`Previewing update (test):
  pulumi:pulumi:Stack: (same)
    [urn=urn:pulumi:test::test::pulumi:pulumi:Stack::test-test]
    ~ prov:index/test:Test: (update)
        [id=newid]
        [urn=urn:pulumi:test::test::prov:index/test:Test::mainRes]
      ~ tests: [
          - [1]: {
                  - nested: "val2"
                }
        ]
Resources:
    ~ 1 to update
    1 unchanged
`),
			map[string]interface{}{"tests[1]": map[string]interface{}{"kind": "DELETE_REPLACE"}},
			autogold.Expect(`Previewing update (test):
  pulumi:pulumi:Stack: (same)
    [urn=urn:pulumi:test::test::pulumi:pulumi:Stack::test-test]
    +-prov:index/test:Test: (replace)
        [id=newid]
        [urn=urn:pulumi:test::test::prov:index/test:Test::mainRes]
      ~ tests: [
          - [1]: {
                  - nested: "val2"
                }
        ]
Resources:
    +-1 to replace
    1 unchanged
`),
		},
		{
			"removed middle unordered",
			[]string{"val2", "val3", "val1"},
			[]string{"val2", "val1"},
			map[string]interface{}{"tests[2]": map[string]interface{}{"kind": "DELETE"}},
			autogold.Expect(`Previewing update (test):
  pulumi:pulumi:Stack: (same)
    [urn=urn:pulumi:test::test::pulumi:pulumi:Stack::test-test]
    ~ prov:index/test:Test: (update)
        [id=newid]
        [urn=urn:pulumi:test::test::prov:index/test:Test::mainRes]
      ~ tests: [
          - [2]: "val3"
        ]
Resources:
    ~ 1 to update
    1 unchanged
`),
			map[string]interface{}{"tests[2]": map[string]interface{}{"kind": "DELETE_REPLACE"}},
			autogold.Expect(`Previewing update (test):
  pulumi:pulumi:Stack: (same)
    [urn=urn:pulumi:test::test::pulumi:pulumi:Stack::test-test]
    +-prov:index/test:Test: (replace)
        [id=newid]
        [urn=urn:pulumi:test::test::prov:index/test:Test::mainRes]
      ~ tests: [
          - [2]: "val3"
        ]
Resources:
    +-1 to replace
    1 unchanged
`),
			map[string]interface{}{"tests[2]": map[string]interface{}{"kind": "DELETE"}},
			autogold.Expect(`Previewing update (test):
  pulumi:pulumi:Stack: (same)
    [urn=urn:pulumi:test::test::pulumi:pulumi:Stack::test-test]
    ~ prov:index/test:Test: (update)
        [id=newid]
        [urn=urn:pulumi:test::test::prov:index/test:Test::mainRes]
      ~ tests: [
          - [2]: {
                  - nested: "val3"
                }
        ]
Resources:
    ~ 1 to update
    1 unchanged
`),
			map[string]interface{}{"tests[2]": map[string]interface{}{"kind": "DELETE_REPLACE"}},
			autogold.Expect(`Previewing update (test):
  pulumi:pulumi:Stack: (same)
    [urn=urn:pulumi:test::test::pulumi:pulumi:Stack::test-test]
    +-prov:index/test:Test: (replace)
        [id=newid]
        [urn=urn:pulumi:test::test::prov:index/test:Test::mainRes]
      ~ tests: [
          - [2]: {
                  - nested: "val3"
                }
        ]
Resources:
    +-1 to replace
    1 unchanged
`),
		},
		{
			"removed end",
			[]string{"val1", "val2", "val3"},
			[]string{"val1", "val2"},
			map[string]interface{}{"tests[2]": map[string]interface{}{"kind": "DELETE"}},
			autogold.Expect(`Previewing update (test):
  pulumi:pulumi:Stack: (same)
    [urn=urn:pulumi:test::test::pulumi:pulumi:Stack::test-test]
    ~ prov:index/test:Test: (update)
        [id=newid]
        [urn=urn:pulumi:test::test::prov:index/test:Test::mainRes]
      ~ tests: [
          - [2]: "val3"
        ]
Resources:
    ~ 1 to update
    1 unchanged
`),
			map[string]interface{}{"tests[2]": map[string]interface{}{"kind": "DELETE_REPLACE"}},
			autogold.Expect(`Previewing update (test):
  pulumi:pulumi:Stack: (same)
    [urn=urn:pulumi:test::test::pulumi:pulumi:Stack::test-test]
    +-prov:index/test:Test: (replace)
        [id=newid]
        [urn=urn:pulumi:test::test::prov:index/test:Test::mainRes]
      ~ tests: [
          - [2]: "val3"
        ]
Resources:
    +-1 to replace
    1 unchanged
`),
			map[string]interface{}{"tests[2]": map[string]interface{}{"kind": "DELETE"}},
			autogold.Expect(`Previewing update (test):
  pulumi:pulumi:Stack: (same)
    [urn=urn:pulumi:test::test::pulumi:pulumi:Stack::test-test]
    ~ prov:index/test:Test: (update)
        [id=newid]
        [urn=urn:pulumi:test::test::prov:index/test:Test::mainRes]
      ~ tests: [
          - [2]: {
                  - nested: "val3"
                }
        ]
Resources:
    ~ 1 to update
    1 unchanged
`),
			map[string]interface{}{"tests[2]": map[string]interface{}{"kind": "DELETE_REPLACE"}},
			autogold.Expect(`Previewing update (test):
  pulumi:pulumi:Stack: (same)
    [urn=urn:pulumi:test::test::pulumi:pulumi:Stack::test-test]
    +-prov:index/test:Test: (replace)
        [id=newid]
        [urn=urn:pulumi:test::test::prov:index/test:Test::mainRes]
      ~ tests: [
          - [2]: {
                  - nested: "val3"
                }
        ]
Resources:
    +-1 to replace
    1 unchanged
`),
		},
		{
			"removed end unordered",
			[]string{"val2", "val3", "val1"},
			[]string{"val2", "val3"},
			map[string]interface{}{"tests[0]": map[string]interface{}{"kind": "DELETE"}},
			autogold.Expect(`Previewing update (test):
  pulumi:pulumi:Stack: (same)
    [urn=urn:pulumi:test::test::pulumi:pulumi:Stack::test-test]
    ~ prov:index/test:Test: (update)
        [id=newid]
        [urn=urn:pulumi:test::test::prov:index/test:Test::mainRes]
      ~ tests: [
          - [0]: "val1"
        ]
Resources:
    ~ 1 to update
    1 unchanged
`),
			map[string]interface{}{"tests[0]": map[string]interface{}{"kind": "DELETE_REPLACE"}},
			autogold.Expect(`Previewing update (test):
  pulumi:pulumi:Stack: (same)
    [urn=urn:pulumi:test::test::pulumi:pulumi:Stack::test-test]
    +-prov:index/test:Test: (replace)
        [id=newid]
        [urn=urn:pulumi:test::test::prov:index/test:Test::mainRes]
      ~ tests: [
          - [0]: "val1"
        ]
Resources:
    +-1 to replace
    1 unchanged
`),
			map[string]interface{}{"tests[0]": map[string]interface{}{"kind": "DELETE"}},
			autogold.Expect(`Previewing update (test):
  pulumi:pulumi:Stack: (same)
    [urn=urn:pulumi:test::test::pulumi:pulumi:Stack::test-test]
    ~ prov:index/test:Test: (update)
        [id=newid]
        [urn=urn:pulumi:test::test::prov:index/test:Test::mainRes]
      ~ tests: [
          - [0]: {
                  - nested: "val1"
                }
        ]
Resources:
    ~ 1 to update
    1 unchanged
`),
			map[string]interface{}{"tests[0]": map[string]interface{}{"kind": "DELETE_REPLACE"}},
			autogold.Expect(`Previewing update (test):
  pulumi:pulumi:Stack: (same)
    [urn=urn:pulumi:test::test::pulumi:pulumi:Stack::test-test]
    +-prov:index/test:Test: (replace)
        [id=newid]
        [urn=urn:pulumi:test::test::prov:index/test:Test::mainRes]
      ~ tests: [
          - [0]: {
                  - nested: "val1"
                }
        ]
Resources:
    +-1 to replace
    1 unchanged
`),
		},
		{
			"added front",
			[]string{"val2", "val3"},
			[]string{"val1", "val2", "val3"},
			map[string]interface{}{"tests[0]": map[string]interface{}{}},
			autogold.Expect(`Previewing update (test):
  pulumi:pulumi:Stack: (same)
    [urn=urn:pulumi:test::test::pulumi:pulumi:Stack::test-test]
    ~ prov:index/test:Test: (update)
        [id=newid]
        [urn=urn:pulumi:test::test::prov:index/test:Test::mainRes]
      ~ tests: [
          + [0]: "val1"
        ]
Resources:
    ~ 1 to update
    1 unchanged
`),
			map[string]interface{}{"tests[0]": map[string]interface{}{"kind": "ADD_REPLACE"}},
			autogold.Expect(`Previewing update (test):
  pulumi:pulumi:Stack: (same)
    [urn=urn:pulumi:test::test::pulumi:pulumi:Stack::test-test]
    +-prov:index/test:Test: (replace)
        [id=newid]
        [urn=urn:pulumi:test::test::prov:index/test:Test::mainRes]
      ~ tests: [
          + [0]: "val1"
        ]
Resources:
    +-1 to replace
    1 unchanged
`),
			map[string]interface{}{"tests[0]": map[string]interface{}{}},
			autogold.Expect(`Previewing update (test):
  pulumi:pulumi:Stack: (same)
    [urn=urn:pulumi:test::test::pulumi:pulumi:Stack::test-test]
    ~ prov:index/test:Test: (update)
        [id=newid]
        [urn=urn:pulumi:test::test::prov:index/test:Test::mainRes]
      ~ tests: [
          + [0]: {
                  + nested    : "val1"
                }
        ]
Resources:
    ~ 1 to update
    1 unchanged
`),
			map[string]interface{}{"tests[0]": map[string]interface{}{"kind": "ADD_REPLACE"}},
			autogold.Expect(`Previewing update (test):
  pulumi:pulumi:Stack: (same)
    [urn=urn:pulumi:test::test::pulumi:pulumi:Stack::test-test]
    +-prov:index/test:Test: (replace)
        [id=newid]
        [urn=urn:pulumi:test::test::prov:index/test:Test::mainRes]
      ~ tests: [
          + [0]: {
                  + nested    : "val1"
                }
        ]
Resources:
    +-1 to replace
    1 unchanged
`),
		},
		{
			"added front unordered",
			[]string{"val3", "val1"},
			[]string{"val2", "val2", "val1"},
			map[string]interface{}{"tests[1]": map[string]interface{}{"kind": "UPDATE"}},
			autogold.Expect(`Previewing update (test):
  pulumi:pulumi:Stack: (same)
    [urn=urn:pulumi:test::test::pulumi:pulumi:Stack::test-test]
    ~ prov:index/test:Test: (update)
        [id=newid]
        [urn=urn:pulumi:test::test::prov:index/test:Test::mainRes]
      ~ tests: [
          ~ [1]: "val3" => "val2"
        ]
Resources:
    ~ 1 to update
    1 unchanged
`),
			map[string]interface{}{"tests[1]": map[string]interface{}{"kind": "UPDATE_REPLACE"}},
			autogold.Expect(`Previewing update (test):
  pulumi:pulumi:Stack: (same)
    [urn=urn:pulumi:test::test::pulumi:pulumi:Stack::test-test]
    +-prov:index/test:Test: (replace)
        [id=newid]
        [urn=urn:pulumi:test::test::prov:index/test:Test::mainRes]
      ~ tests: [
          ~ [1]: "val3" => "val2"
        ]
Resources:
    +-1 to replace
    1 unchanged
`),
			map[string]interface{}{"tests[1].nested": map[string]interface{}{"kind": "UPDATE"}},
			autogold.Expect(`Previewing update (test):
  pulumi:pulumi:Stack: (same)
    [urn=urn:pulumi:test::test::pulumi:pulumi:Stack::test-test]
    ~ prov:index/test:Test: (update)
        [id=newid]
        [urn=urn:pulumi:test::test::prov:index/test:Test::mainRes]
      ~ tests: [
          ~ [1]: {
                  ~ nested: "val3" => "val2"
                }
        ]
Resources:
    ~ 1 to update
    1 unchanged
`),
			map[string]interface{}{"tests[1].nested": map[string]interface{}{"kind": "UPDATE_REPLACE"}},
			autogold.Expect(`Previewing update (test):
  pulumi:pulumi:Stack: (same)
    [urn=urn:pulumi:test::test::pulumi:pulumi:Stack::test-test]
    +-prov:index/test:Test: (replace)
        [id=newid]
        [urn=urn:pulumi:test::test::prov:index/test:Test::mainRes]
      ~ tests: [
          ~ [1]: {
                  ~ nested: "val3" => "val2"
                }
        ]
Resources:
    +-1 to replace
    1 unchanged
`),
		},
		{
			"added middle",
			[]string{"val1", "val3"},
			[]string{"val1", "val2", "val3"},
			map[string]interface{}{"tests[1]": map[string]interface{}{}},
			autogold.Expect(`Previewing update (test):
  pulumi:pulumi:Stack: (same)
    [urn=urn:pulumi:test::test::pulumi:pulumi:Stack::test-test]
    ~ prov:index/test:Test: (update)
        [id=newid]
        [urn=urn:pulumi:test::test::prov:index/test:Test::mainRes]
      ~ tests: [
          + [1]: "val2"
        ]
Resources:
    ~ 1 to update
    1 unchanged
`),
			map[string]interface{}{"tests[1]": map[string]interface{}{"kind": "ADD_REPLACE"}},
			autogold.Expect(`Previewing update (test):
  pulumi:pulumi:Stack: (same)
    [urn=urn:pulumi:test::test::pulumi:pulumi:Stack::test-test]
    +-prov:index/test:Test: (replace)
        [id=newid]
        [urn=urn:pulumi:test::test::prov:index/test:Test::mainRes]
      ~ tests: [
          + [1]: "val2"
        ]
Resources:
    +-1 to replace
    1 unchanged
`),
			map[string]interface{}{"tests[1]": map[string]interface{}{}},
			autogold.Expect(`Previewing update (test):
  pulumi:pulumi:Stack: (same)
    [urn=urn:pulumi:test::test::pulumi:pulumi:Stack::test-test]
    ~ prov:index/test:Test: (update)
        [id=newid]
        [urn=urn:pulumi:test::test::prov:index/test:Test::mainRes]
      ~ tests: [
          + [1]: {
                  + nested    : "val2"
                }
        ]
Resources:
    ~ 1 to update
    1 unchanged
`),
			map[string]interface{}{"tests[1]": map[string]interface{}{"kind": "ADD_REPLACE"}},
			autogold.Expect(`Previewing update (test):
  pulumi:pulumi:Stack: (same)
    [urn=urn:pulumi:test::test::pulumi:pulumi:Stack::test-test]
    +-prov:index/test:Test: (replace)
        [id=newid]
        [urn=urn:pulumi:test::test::prov:index/test:Test::mainRes]
      ~ tests: [
          + [1]: {
                  + nested    : "val2"
                }
        ]
Resources:
    +-1 to replace
    1 unchanged
`),
		},
		{
			"added middle unordered",
			[]string{"val2", "val1"},
			[]string{"val2", "val3", "val1"},
			map[string]interface{}{"tests[1]": map[string]interface{}{}},
			autogold.Expect(`Previewing update (test):
  pulumi:pulumi:Stack: (same)
    [urn=urn:pulumi:test::test::pulumi:pulumi:Stack::test-test]
    ~ prov:index/test:Test: (update)
        [id=newid]
        [urn=urn:pulumi:test::test::prov:index/test:Test::mainRes]
      ~ tests: [
          + [1]: "val3"
        ]
Resources:
    ~ 1 to update
    1 unchanged
`),
			map[string]interface{}{"tests[1]": map[string]interface{}{"kind": "ADD_REPLACE"}},
			autogold.Expect(`Previewing update (test):
  pulumi:pulumi:Stack: (same)
    [urn=urn:pulumi:test::test::pulumi:pulumi:Stack::test-test]
    +-prov:index/test:Test: (replace)
        [id=newid]
        [urn=urn:pulumi:test::test::prov:index/test:Test::mainRes]
      ~ tests: [
          + [1]: "val3"
        ]
Resources:
    +-1 to replace
    1 unchanged
`),
			map[string]interface{}{"tests[1]": map[string]interface{}{}},
			autogold.Expect(`Previewing update (test):
  pulumi:pulumi:Stack: (same)
    [urn=urn:pulumi:test::test::pulumi:pulumi:Stack::test-test]
    ~ prov:index/test:Test: (update)
        [id=newid]
        [urn=urn:pulumi:test::test::prov:index/test:Test::mainRes]
      ~ tests: [
          + [1]: {
                  + nested    : "val3"
                }
        ]
Resources:
    ~ 1 to update
    1 unchanged
`),
			map[string]interface{}{"tests[1]": map[string]interface{}{"kind": "ADD_REPLACE"}},
			autogold.Expect(`Previewing update (test):
  pulumi:pulumi:Stack: (same)
    [urn=urn:pulumi:test::test::pulumi:pulumi:Stack::test-test]
    +-prov:index/test:Test: (replace)
        [id=newid]
        [urn=urn:pulumi:test::test::prov:index/test:Test::mainRes]
      ~ tests: [
          + [1]: {
                  + nested    : "val3"
                }
        ]
Resources:
    +-1 to replace
    1 unchanged
`),
		},
		{
			"added end",
			[]string{"val1", "val2"},
			[]string{"val1", "val2", "val3"},
			map[string]interface{}{"tests[2]": map[string]interface{}{}},
			autogold.Expect(`Previewing update (test):
  pulumi:pulumi:Stack: (same)
    [urn=urn:pulumi:test::test::pulumi:pulumi:Stack::test-test]
    ~ prov:index/test:Test: (update)
        [id=newid]
        [urn=urn:pulumi:test::test::prov:index/test:Test::mainRes]
      ~ tests: [
          + [2]: "val3"
        ]
Resources:
    ~ 1 to update
    1 unchanged
`),
			map[string]interface{}{"tests[2]": map[string]interface{}{"kind": "ADD_REPLACE"}},
			autogold.Expect(`Previewing update (test):
  pulumi:pulumi:Stack: (same)
    [urn=urn:pulumi:test::test::pulumi:pulumi:Stack::test-test]
    +-prov:index/test:Test: (replace)
        [id=newid]
        [urn=urn:pulumi:test::test::prov:index/test:Test::mainRes]
      ~ tests: [
          + [2]: "val3"
        ]
Resources:
    +-1 to replace
    1 unchanged
`),
			map[string]interface{}{"tests[2]": map[string]interface{}{}},
			autogold.Expect(`Previewing update (test):
  pulumi:pulumi:Stack: (same)
    [urn=urn:pulumi:test::test::pulumi:pulumi:Stack::test-test]
    ~ prov:index/test:Test: (update)
        [id=newid]
        [urn=urn:pulumi:test::test::prov:index/test:Test::mainRes]
      ~ tests: [
          + [2]: {
                  + nested    : "val3"
                }
        ]
Resources:
    ~ 1 to update
    1 unchanged
`),
			map[string]interface{}{"tests[2]": map[string]interface{}{"kind": "ADD_REPLACE"}},
			autogold.Expect(`Previewing update (test):
  pulumi:pulumi:Stack: (same)
    [urn=urn:pulumi:test::test::pulumi:pulumi:Stack::test-test]
    +-prov:index/test:Test: (replace)
        [id=newid]
        [urn=urn:pulumi:test::test::prov:index/test:Test::mainRes]
      ~ tests: [
          + [2]: {
                  + nested    : "val3"
                }
        ]
Resources:
    +-1 to replace
    1 unchanged
`),
		},
		{
			"added end unordered",
			[]string{"val2", "val3"},
			[]string{"val2", "val3", "val1"},
			map[string]interface{}{"tests[2]": map[string]interface{}{}},
			autogold.Expect(`Previewing update (test):
  pulumi:pulumi:Stack: (same)
    [urn=urn:pulumi:test::test::pulumi:pulumi:Stack::test-test]
    ~ prov:index/test:Test: (update)
        [id=newid]
        [urn=urn:pulumi:test::test::prov:index/test:Test::mainRes]
      ~ tests: [
          + [2]: "val1"
        ]
Resources:
    ~ 1 to update
    1 unchanged
`),
			map[string]interface{}{"tests[2]": map[string]interface{}{"kind": "ADD_REPLACE"}},
			autogold.Expect(`Previewing update (test):
  pulumi:pulumi:Stack: (same)
    [urn=urn:pulumi:test::test::pulumi:pulumi:Stack::test-test]
    +-prov:index/test:Test: (replace)
        [id=newid]
        [urn=urn:pulumi:test::test::prov:index/test:Test::mainRes]
      ~ tests: [
          + [2]: "val1"
        ]
Resources:
    +-1 to replace
    1 unchanged
`),
			map[string]interface{}{"tests[2]": map[string]interface{}{}},
			autogold.Expect(`Previewing update (test):
  pulumi:pulumi:Stack: (same)
    [urn=urn:pulumi:test::test::pulumi:pulumi:Stack::test-test]
    ~ prov:index/test:Test: (update)
        [id=newid]
        [urn=urn:pulumi:test::test::prov:index/test:Test::mainRes]
      ~ tests: [
          + [2]: {
                  + nested    : "val1"
                }
        ]
Resources:
    ~ 1 to update
    1 unchanged
`),
			map[string]interface{}{"tests[2]": map[string]interface{}{"kind": "ADD_REPLACE"}},
			autogold.Expect(`Previewing update (test):
  pulumi:pulumi:Stack: (same)
    [urn=urn:pulumi:test::test::pulumi:pulumi:Stack::test-test]
    +-prov:index/test:Test: (replace)
        [id=newid]
        [urn=urn:pulumi:test::test::prov:index/test:Test::mainRes]
      ~ tests: [
          + [2]: {
                  + nested    : "val1"
                }
        ]
Resources:
    +-1 to replace
    1 unchanged
`),
		},
		{
			"same element updated",
			[]string{"val1", "val2", "val3"},
			[]string{"val1", "val4", "val3"},
			map[string]interface{}{"tests[1]": map[string]interface{}{"kind": "UPDATE"}},
			autogold.Expect(`Previewing update (test):
  pulumi:pulumi:Stack: (same)
    [urn=urn:pulumi:test::test::pulumi:pulumi:Stack::test-test]
    ~ prov:index/test:Test: (update)
        [id=newid]
        [urn=urn:pulumi:test::test::prov:index/test:Test::mainRes]
      ~ tests: [
          ~ [1]: "val2" => "val4"
        ]
Resources:
    ~ 1 to update
    1 unchanged
`),
			map[string]interface{}{"tests[1]": map[string]interface{}{"kind": "UPDATE_REPLACE"}},
			autogold.Expect(`Previewing update (test):
  pulumi:pulumi:Stack: (same)
    [urn=urn:pulumi:test::test::pulumi:pulumi:Stack::test-test]
    +-prov:index/test:Test: (replace)
        [id=newid]
        [urn=urn:pulumi:test::test::prov:index/test:Test::mainRes]
      ~ tests: [
          ~ [1]: "val2" => "val4"
        ]
Resources:
    +-1 to replace
    1 unchanged
`),
			map[string]interface{}{"tests[1].nested": map[string]interface{}{"kind": "UPDATE"}},
			autogold.Expect(`Previewing update (test):
  pulumi:pulumi:Stack: (same)
    [urn=urn:pulumi:test::test::pulumi:pulumi:Stack::test-test]
    ~ prov:index/test:Test: (update)
        [id=newid]
        [urn=urn:pulumi:test::test::prov:index/test:Test::mainRes]
      ~ tests: [
          ~ [1]: {
                  ~ nested: "val2" => "val4"
                }
        ]
Resources:
    ~ 1 to update
    1 unchanged
`),
			map[string]interface{}{"tests[1].nested": map[string]interface{}{"kind": "UPDATE_REPLACE"}},
			autogold.Expect(`Previewing update (test):
  pulumi:pulumi:Stack: (same)
    [urn=urn:pulumi:test::test::pulumi:pulumi:Stack::test-test]
    +-prov:index/test:Test: (replace)
        [id=newid]
        [urn=urn:pulumi:test::test::prov:index/test:Test::mainRes]
      ~ tests: [
          ~ [1]: {
                  ~ nested: "val2" => "val4"
                }
        ]
Resources:
    +-1 to replace
    1 unchanged
`),
		},
		{
			"same element updated unordered",
			[]string{"val2", "val3", "val1"},
			[]string{"val2", "val4", "val1"},
			map[string]interface{}{
				"tests[1]": map[string]interface{}{},
				"tests[2]": map[string]interface{}{"kind": "DELETE"},
			},
			autogold.Expect(`Previewing update (test):
  pulumi:pulumi:Stack: (same)
    [urn=urn:pulumi:test::test::pulumi:pulumi:Stack::test-test]
    ~ prov:index/test:Test: (update)
        [id=newid]
        [urn=urn:pulumi:test::test::prov:index/test:Test::mainRes]
      ~ tests: [
          + [1]: "val4"
          - [2]: "val3"
        ]
Resources:
    ~ 1 to update
    1 unchanged
`),
			map[string]interface{}{
				"tests[1]": map[string]interface{}{"kind": "ADD_REPLACE"},
				"tests[2]": map[string]interface{}{"kind": "DELETE_REPLACE"},
			},
			autogold.Expect(`Previewing update (test):
  pulumi:pulumi:Stack: (same)
    [urn=urn:pulumi:test::test::pulumi:pulumi:Stack::test-test]
    +-prov:index/test:Test: (replace)
        [id=newid]
        [urn=urn:pulumi:test::test::prov:index/test:Test::mainRes]
      ~ tests: [
          + [1]: "val4"
          - [2]: "val3"
        ]
Resources:
    +-1 to replace
    1 unchanged
`),
			map[string]interface{}{
				"tests[1]": map[string]interface{}{},
				"tests[2]": map[string]interface{}{"kind": "DELETE"},
			},
			autogold.Expect(`Previewing update (test):
  pulumi:pulumi:Stack: (same)
    [urn=urn:pulumi:test::test::pulumi:pulumi:Stack::test-test]
    ~ prov:index/test:Test: (update)
        [id=newid]
        [urn=urn:pulumi:test::test::prov:index/test:Test::mainRes]
      ~ tests: [
          + [1]: {
                  + nested    : "val4"
                }
          - [2]: {
                  - nested: "val3"
                }
        ]
Resources:
    ~ 1 to update
    1 unchanged
`),
			map[string]interface{}{
				"tests[1]": map[string]interface{}{"kind": "ADD_REPLACE"},
				"tests[2]": map[string]interface{}{"kind": "DELETE_REPLACE"},
			},
			autogold.Expect(`Previewing update (test):
  pulumi:pulumi:Stack: (same)
    [urn=urn:pulumi:test::test::pulumi:pulumi:Stack::test-test]
    +-prov:index/test:Test: (replace)
        [id=newid]
        [urn=urn:pulumi:test::test::prov:index/test:Test::mainRes]
      ~ tests: [
          + [1]: {
                  + nested    : "val4"
                }
          - [2]: {
                  - nested: "val3"
                }
        ]
Resources:
    +-1 to replace
    1 unchanged
`),
		},
		{
			"shuffled",
			[]string{"val1", "val2", "val3"},
			[]string{"val3", "val1", "val2"},
			nil,
			autogold.Expect(`Previewing update (test):
  pulumi:pulumi:Stack: (same)
    [urn=urn:pulumi:test::test::pulumi:pulumi:Stack::test-test]
Resources:
    2 unchanged
`),
			nil,
			autogold.Expect(`Previewing update (test):
  pulumi:pulumi:Stack: (same)
    [urn=urn:pulumi:test::test::pulumi:pulumi:Stack::test-test]
Resources:
    2 unchanged
`),
			nil,
			autogold.Expect(`Previewing update (test):
  pulumi:pulumi:Stack: (same)
    [urn=urn:pulumi:test::test::pulumi:pulumi:Stack::test-test]
Resources:
    2 unchanged
`),
			nil,
			autogold.Expect(`Previewing update (test):
  pulumi:pulumi:Stack: (same)
    [urn=urn:pulumi:test::test::pulumi:pulumi:Stack::test-test]
Resources:
    2 unchanged
`),
		},
		{
			"shuffled unordered",
			[]string{"val2", "val3", "val1"},
			[]string{"val3", "val1", "val2"},
			nil,
			autogold.Expect(`Previewing update (test):
  pulumi:pulumi:Stack: (same)
    [urn=urn:pulumi:test::test::pulumi:pulumi:Stack::test-test]
Resources:
    2 unchanged
`),
			nil,
			autogold.Expect(`Previewing update (test):
  pulumi:pulumi:Stack: (same)
    [urn=urn:pulumi:test::test::pulumi:pulumi:Stack::test-test]
Resources:
    2 unchanged
`),
			nil,
			autogold.Expect(`Previewing update (test):
  pulumi:pulumi:Stack: (same)
    [urn=urn:pulumi:test::test::pulumi:pulumi:Stack::test-test]
Resources:
    2 unchanged
`),
			nil,
			autogold.Expect(`Previewing update (test):
  pulumi:pulumi:Stack: (same)
    [urn=urn:pulumi:test::test::pulumi:pulumi:Stack::test-test]
Resources:
    2 unchanged
`),
		},
		{
			"shuffled with duplicates",
			[]string{"val1", "val2", "val3"},
			[]string{"val3", "val1", "val2", "val3"},
			nil,
			autogold.Expect(`Previewing update (test):
  pulumi:pulumi:Stack: (same)
    [urn=urn:pulumi:test::test::pulumi:pulumi:Stack::test-test]
Resources:
    2 unchanged
`),
			nil,
			autogold.Expect(`Previewing update (test):
  pulumi:pulumi:Stack: (same)
    [urn=urn:pulumi:test::test::pulumi:pulumi:Stack::test-test]
Resources:
    2 unchanged
`),
			nil,
			autogold.Expect(`Previewing update (test):
  pulumi:pulumi:Stack: (same)
    [urn=urn:pulumi:test::test::pulumi:pulumi:Stack::test-test]
Resources:
    2 unchanged
`),
			nil,
			autogold.Expect(`Previewing update (test):
  pulumi:pulumi:Stack: (same)
    [urn=urn:pulumi:test::test::pulumi:pulumi:Stack::test-test]
Resources:
    2 unchanged
`),
		},
		{
			"shuffled with duplicates unordered",
			[]string{"val2", "val3", "val1"},
			[]string{"val3", "val1", "val2", "val3"},
			nil,
			autogold.Expect(`Previewing update (test):
  pulumi:pulumi:Stack: (same)
    [urn=urn:pulumi:test::test::pulumi:pulumi:Stack::test-test]
Resources:
    2 unchanged
`),
			nil,
			autogold.Expect(`Previewing update (test):
  pulumi:pulumi:Stack: (same)
    [urn=urn:pulumi:test::test::pulumi:pulumi:Stack::test-test]
Resources:
    2 unchanged
`),
			nil,
			autogold.Expect(`Previewing update (test):
  pulumi:pulumi:Stack: (same)
    [urn=urn:pulumi:test::test::pulumi:pulumi:Stack::test-test]
Resources:
    2 unchanged
`),
			nil,
			autogold.Expect(`Previewing update (test):
  pulumi:pulumi:Stack: (same)
    [urn=urn:pulumi:test::test::pulumi:pulumi:Stack::test-test]
Resources:
    2 unchanged
`),
		},
		{
			"shuffled added front",
			[]string{"val2", "val3"},
			[]string{"val1", "val3", "val2"},
			map[string]interface{}{"tests[0]": map[string]interface{}{}},
			autogold.Expect(`Previewing update (test):
  pulumi:pulumi:Stack: (same)
    [urn=urn:pulumi:test::test::pulumi:pulumi:Stack::test-test]
    ~ prov:index/test:Test: (update)
        [id=newid]
        [urn=urn:pulumi:test::test::prov:index/test:Test::mainRes]
      ~ tests: [
          + [0]: "val1"
        ]
Resources:
    ~ 1 to update
    1 unchanged
`),
			map[string]interface{}{"tests[0]": map[string]interface{}{"kind": "ADD_REPLACE"}},
			autogold.Expect(`Previewing update (test):
  pulumi:pulumi:Stack: (same)
    [urn=urn:pulumi:test::test::pulumi:pulumi:Stack::test-test]
    +-prov:index/test:Test: (replace)
        [id=newid]
        [urn=urn:pulumi:test::test::prov:index/test:Test::mainRes]
      ~ tests: [
          + [0]: "val1"
        ]
Resources:
    +-1 to replace
    1 unchanged
`),
			map[string]interface{}{"tests[0]": map[string]interface{}{}},
			autogold.Expect(`Previewing update (test):
  pulumi:pulumi:Stack: (same)
    [urn=urn:pulumi:test::test::pulumi:pulumi:Stack::test-test]
    ~ prov:index/test:Test: (update)
        [id=newid]
        [urn=urn:pulumi:test::test::prov:index/test:Test::mainRes]
      ~ tests: [
          + [0]: {
                  + nested    : "val1"
                }
        ]
Resources:
    ~ 1 to update
    1 unchanged
`),
			map[string]interface{}{"tests[0]": map[string]interface{}{"kind": "ADD_REPLACE"}},
			autogold.Expect(`Previewing update (test):
  pulumi:pulumi:Stack: (same)
    [urn=urn:pulumi:test::test::pulumi:pulumi:Stack::test-test]
    +-prov:index/test:Test: (replace)
        [id=newid]
        [urn=urn:pulumi:test::test::prov:index/test:Test::mainRes]
      ~ tests: [
          + [0]: {
                  + nested    : "val1"
                }
        ]
Resources:
    +-1 to replace
    1 unchanged
`),
		},
		{
			"shuffled added front unordered",
			[]string{"val3", "val1"},
			[]string{"val2", "val1", "val3"},
			map[string]interface{}{"tests[0]": map[string]interface{}{}},
			autogold.Expect(`Previewing update (test):
  pulumi:pulumi:Stack: (same)
    [urn=urn:pulumi:test::test::pulumi:pulumi:Stack::test-test]
    ~ prov:index/test:Test: (update)
        [id=newid]
        [urn=urn:pulumi:test::test::prov:index/test:Test::mainRes]
      ~ tests: [
          + [0]: "val2"
        ]
Resources:
    ~ 1 to update
    1 unchanged
`),
			map[string]interface{}{"tests[0]": map[string]interface{}{"kind": "ADD_REPLACE"}},
			autogold.Expect(`Previewing update (test):
  pulumi:pulumi:Stack: (same)
    [urn=urn:pulumi:test::test::pulumi:pulumi:Stack::test-test]
    +-prov:index/test:Test: (replace)
        [id=newid]
        [urn=urn:pulumi:test::test::prov:index/test:Test::mainRes]
      ~ tests: [
          + [0]: "val2"
        ]
Resources:
    +-1 to replace
    1 unchanged
`),
			map[string]interface{}{"tests[0]": map[string]interface{}{}},
			autogold.Expect(`Previewing update (test):
  pulumi:pulumi:Stack: (same)
    [urn=urn:pulumi:test::test::pulumi:pulumi:Stack::test-test]
    ~ prov:index/test:Test: (update)
        [id=newid]
        [urn=urn:pulumi:test::test::prov:index/test:Test::mainRes]
      ~ tests: [
          + [0]: {
                  + nested    : "val2"
                }
        ]
Resources:
    ~ 1 to update
    1 unchanged
`),
			map[string]interface{}{"tests[0]": map[string]interface{}{"kind": "ADD_REPLACE"}},
			autogold.Expect(`Previewing update (test):
  pulumi:pulumi:Stack: (same)
    [urn=urn:pulumi:test::test::pulumi:pulumi:Stack::test-test]
    +-prov:index/test:Test: (replace)
        [id=newid]
        [urn=urn:pulumi:test::test::prov:index/test:Test::mainRes]
      ~ tests: [
          + [0]: {
                  + nested    : "val2"
                }
        ]
Resources:
    +-1 to replace
    1 unchanged
`),
		},
		{
			"shuffled added middle",
			[]string{"val1", "val3"},
			[]string{"val3", "val2", "val1"},
			map[string]interface{}{"tests[1]": map[string]interface{}{}},
			autogold.Expect(`Previewing update (test):
  pulumi:pulumi:Stack: (same)
    [urn=urn:pulumi:test::test::pulumi:pulumi:Stack::test-test]
    ~ prov:index/test:Test: (update)
        [id=newid]
        [urn=urn:pulumi:test::test::prov:index/test:Test::mainRes]
      ~ tests: [
          + [1]: "val2"
        ]
Resources:
    ~ 1 to update
    1 unchanged
`),
			map[string]interface{}{"tests[1]": map[string]interface{}{"kind": "ADD_REPLACE"}},
			autogold.Expect(`Previewing update (test):
  pulumi:pulumi:Stack: (same)
    [urn=urn:pulumi:test::test::pulumi:pulumi:Stack::test-test]
    +-prov:index/test:Test: (replace)
        [id=newid]
        [urn=urn:pulumi:test::test::prov:index/test:Test::mainRes]
      ~ tests: [
          + [1]: "val2"
        ]
Resources:
    +-1 to replace
    1 unchanged
`),
			map[string]interface{}{"tests[1]": map[string]interface{}{}},
			autogold.Expect(`Previewing update (test):
  pulumi:pulumi:Stack: (same)
    [urn=urn:pulumi:test::test::pulumi:pulumi:Stack::test-test]
    ~ prov:index/test:Test: (update)
        [id=newid]
        [urn=urn:pulumi:test::test::prov:index/test:Test::mainRes]
      ~ tests: [
          + [1]: {
                  + nested    : "val2"
                }
        ]
Resources:
    ~ 1 to update
    1 unchanged
`),
			map[string]interface{}{"tests[1]": map[string]interface{}{"kind": "ADD_REPLACE"}},
			autogold.Expect(`Previewing update (test):
  pulumi:pulumi:Stack: (same)
    [urn=urn:pulumi:test::test::pulumi:pulumi:Stack::test-test]
    +-prov:index/test:Test: (replace)
        [id=newid]
        [urn=urn:pulumi:test::test::prov:index/test:Test::mainRes]
      ~ tests: [
          + [1]: {
                  + nested    : "val2"
                }
        ]
Resources:
    +-1 to replace
    1 unchanged
`),
		},
		{
			"shuffled added middle unordered",
			[]string{"val2", "val1"},
			[]string{"val1", "val3", "val2"},
			map[string]interface{}{"tests[1]": map[string]interface{}{}},
			autogold.Expect(`Previewing update (test):
  pulumi:pulumi:Stack: (same)
    [urn=urn:pulumi:test::test::pulumi:pulumi:Stack::test-test]
    ~ prov:index/test:Test: (update)
        [id=newid]
        [urn=urn:pulumi:test::test::prov:index/test:Test::mainRes]
      ~ tests: [
          + [1]: "val3"
        ]
Resources:
    ~ 1 to update
    1 unchanged
`),
			map[string]interface{}{"tests[1]": map[string]interface{}{"kind": "ADD_REPLACE"}},
			autogold.Expect(`Previewing update (test):
  pulumi:pulumi:Stack: (same)
    [urn=urn:pulumi:test::test::pulumi:pulumi:Stack::test-test]
    +-prov:index/test:Test: (replace)
        [id=newid]
        [urn=urn:pulumi:test::test::prov:index/test:Test::mainRes]
      ~ tests: [
          + [1]: "val3"
        ]
Resources:
    +-1 to replace
    1 unchanged
`),
			map[string]interface{}{"tests[1]": map[string]interface{}{}},
			autogold.Expect(`Previewing update (test):
  pulumi:pulumi:Stack: (same)
    [urn=urn:pulumi:test::test::pulumi:pulumi:Stack::test-test]
    ~ prov:index/test:Test: (update)
        [id=newid]
        [urn=urn:pulumi:test::test::prov:index/test:Test::mainRes]
      ~ tests: [
          + [1]: {
                  + nested    : "val3"
                }
        ]
Resources:
    ~ 1 to update
    1 unchanged
`),
			map[string]interface{}{"tests[1]": map[string]interface{}{"kind": "ADD_REPLACE"}},
			autogold.Expect(`Previewing update (test):
  pulumi:pulumi:Stack: (same)
    [urn=urn:pulumi:test::test::pulumi:pulumi:Stack::test-test]
    +-prov:index/test:Test: (replace)
        [id=newid]
        [urn=urn:pulumi:test::test::prov:index/test:Test::mainRes]
      ~ tests: [
          + [1]: {
                  + nested    : "val3"
                }
        ]
Resources:
    +-1 to replace
    1 unchanged
`),
		},
		{
			"shuffled added end",
			[]string{"val1", "val2"},
			[]string{"val2", "val1", "val3"},
			map[string]interface{}{"tests[2]": map[string]interface{}{}},
			autogold.Expect(`Previewing update (test):
  pulumi:pulumi:Stack: (same)
    [urn=urn:pulumi:test::test::pulumi:pulumi:Stack::test-test]
    ~ prov:index/test:Test: (update)
        [id=newid]
        [urn=urn:pulumi:test::test::prov:index/test:Test::mainRes]
      ~ tests: [
          + [2]: "val3"
        ]
Resources:
    ~ 1 to update
    1 unchanged
`),
			map[string]interface{}{"tests[2]": map[string]interface{}{"kind": "ADD_REPLACE"}},
			autogold.Expect(`Previewing update (test):
  pulumi:pulumi:Stack: (same)
    [urn=urn:pulumi:test::test::pulumi:pulumi:Stack::test-test]
    +-prov:index/test:Test: (replace)
        [id=newid]
        [urn=urn:pulumi:test::test::prov:index/test:Test::mainRes]
      ~ tests: [
          + [2]: "val3"
        ]
Resources:
    +-1 to replace
    1 unchanged
`),
			map[string]interface{}{"tests[2]": map[string]interface{}{}},
			autogold.Expect(`Previewing update (test):
  pulumi:pulumi:Stack: (same)
    [urn=urn:pulumi:test::test::pulumi:pulumi:Stack::test-test]
    ~ prov:index/test:Test: (update)
        [id=newid]
        [urn=urn:pulumi:test::test::prov:index/test:Test::mainRes]
      ~ tests: [
          + [2]: {
                  + nested    : "val3"
                }
        ]
Resources:
    ~ 1 to update
    1 unchanged
`),
			map[string]interface{}{"tests[2]": map[string]interface{}{"kind": "ADD_REPLACE"}},
			autogold.Expect(`Previewing update (test):
  pulumi:pulumi:Stack: (same)
    [urn=urn:pulumi:test::test::pulumi:pulumi:Stack::test-test]
    +-prov:index/test:Test: (replace)
        [id=newid]
        [urn=urn:pulumi:test::test::prov:index/test:Test::mainRes]
      ~ tests: [
          + [2]: {
                  + nested    : "val3"
                }
        ]
Resources:
    +-1 to replace
    1 unchanged
`),
		},
		{
			"shuffled removed front",
			[]string{"val1", "val2", "val3"},
			[]string{"val3", "val2"},
			map[string]interface{}{"tests[0]": map[string]interface{}{"kind": "DELETE"}},
			autogold.Expect(`Previewing update (test):
  pulumi:pulumi:Stack: (same)
    [urn=urn:pulumi:test::test::pulumi:pulumi:Stack::test-test]
    ~ prov:index/test:Test: (update)
        [id=newid]
        [urn=urn:pulumi:test::test::prov:index/test:Test::mainRes]
      ~ tests: [
          - [0]: "val1"
        ]
Resources:
    ~ 1 to update
    1 unchanged
`),
			map[string]interface{}{"tests[0]": map[string]interface{}{"kind": "DELETE_REPLACE"}},
			autogold.Expect(`Previewing update (test):
  pulumi:pulumi:Stack: (same)
    [urn=urn:pulumi:test::test::pulumi:pulumi:Stack::test-test]
    +-prov:index/test:Test: (replace)
        [id=newid]
        [urn=urn:pulumi:test::test::prov:index/test:Test::mainRes]
      ~ tests: [
          - [0]: "val1"
        ]
Resources:
    +-1 to replace
    1 unchanged
`),
			map[string]interface{}{"tests[0]": map[string]interface{}{"kind": "DELETE"}},
			autogold.Expect(`Previewing update (test):
  pulumi:pulumi:Stack: (same)
    [urn=urn:pulumi:test::test::pulumi:pulumi:Stack::test-test]
    ~ prov:index/test:Test: (update)
        [id=newid]
        [urn=urn:pulumi:test::test::prov:index/test:Test::mainRes]
      ~ tests: [
          - [0]: {
                  - nested: "val1"
                }
        ]
Resources:
    ~ 1 to update
    1 unchanged
`),
			map[string]interface{}{"tests[0]": map[string]interface{}{"kind": "DELETE_REPLACE"}},
			autogold.Expect(`Previewing update (test):
  pulumi:pulumi:Stack: (same)
    [urn=urn:pulumi:test::test::pulumi:pulumi:Stack::test-test]
    +-prov:index/test:Test: (replace)
        [id=newid]
        [urn=urn:pulumi:test::test::prov:index/test:Test::mainRes]
      ~ tests: [
          - [0]: {
                  - nested: "val1"
                }
        ]
Resources:
    +-1 to replace
    1 unchanged
`),
		},
		{
			"shuffled removed middle",
			[]string{"val1", "val2", "val3"},
			[]string{"val3", "val1"},
			map[string]interface{}{"tests[1]": map[string]interface{}{"kind": "DELETE"}},
			autogold.Expect(`Previewing update (test):
  pulumi:pulumi:Stack: (same)
    [urn=urn:pulumi:test::test::pulumi:pulumi:Stack::test-test]
    ~ prov:index/test:Test: (update)
        [id=newid]
        [urn=urn:pulumi:test::test::prov:index/test:Test::mainRes]
      ~ tests: [
          - [1]: "val2"
        ]
Resources:
    ~ 1 to update
    1 unchanged
`),
			map[string]interface{}{"tests[1]": map[string]interface{}{"kind": "DELETE_REPLACE"}},
			autogold.Expect(`Previewing update (test):
  pulumi:pulumi:Stack: (same)
    [urn=urn:pulumi:test::test::pulumi:pulumi:Stack::test-test]
    +-prov:index/test:Test: (replace)
        [id=newid]
        [urn=urn:pulumi:test::test::prov:index/test:Test::mainRes]
      ~ tests: [
          - [1]: "val2"
        ]
Resources:
    +-1 to replace
    1 unchanged
`),
			map[string]interface{}{"tests[1]": map[string]interface{}{"kind": "DELETE"}},
			autogold.Expect(`Previewing update (test):
  pulumi:pulumi:Stack: (same)
    [urn=urn:pulumi:test::test::pulumi:pulumi:Stack::test-test]
    ~ prov:index/test:Test: (update)
        [id=newid]
        [urn=urn:pulumi:test::test::prov:index/test:Test::mainRes]
      ~ tests: [
          - [1]: {
                  - nested: "val2"
                }
        ]
Resources:
    ~ 1 to update
    1 unchanged
`),
			map[string]interface{}{"tests[1]": map[string]interface{}{"kind": "DELETE_REPLACE"}},
			autogold.Expect(`Previewing update (test):
  pulumi:pulumi:Stack: (same)
    [urn=urn:pulumi:test::test::pulumi:pulumi:Stack::test-test]
    +-prov:index/test:Test: (replace)
        [id=newid]
        [urn=urn:pulumi:test::test::prov:index/test:Test::mainRes]
      ~ tests: [
          - [1]: {
                  - nested: "val2"
                }
        ]
Resources:
    +-1 to replace
    1 unchanged
`),
		},
		{
			"shuffled removed end",
			[]string{"val1", "val2", "val3"},
			[]string{"val2", "val1"},
			map[string]interface{}{"tests[2]": map[string]interface{}{"kind": "DELETE"}},
			autogold.Expect(`Previewing update (test):
  pulumi:pulumi:Stack: (same)
    [urn=urn:pulumi:test::test::pulumi:pulumi:Stack::test-test]
    ~ prov:index/test:Test: (update)
        [id=newid]
        [urn=urn:pulumi:test::test::prov:index/test:Test::mainRes]
      ~ tests: [
          - [2]: "val3"
        ]
Resources:
    ~ 1 to update
    1 unchanged
`),
			map[string]interface{}{"tests[2]": map[string]interface{}{"kind": "DELETE_REPLACE"}},
			autogold.Expect(`Previewing update (test):
  pulumi:pulumi:Stack: (same)
    [urn=urn:pulumi:test::test::pulumi:pulumi:Stack::test-test]
    +-prov:index/test:Test: (replace)
        [id=newid]
        [urn=urn:pulumi:test::test::prov:index/test:Test::mainRes]
      ~ tests: [
          - [2]: "val3"
        ]
Resources:
    +-1 to replace
    1 unchanged
`),
			map[string]interface{}{"tests[2]": map[string]interface{}{"kind": "DELETE"}},
			autogold.Expect(`Previewing update (test):
  pulumi:pulumi:Stack: (same)
    [urn=urn:pulumi:test::test::pulumi:pulumi:Stack::test-test]
    ~ prov:index/test:Test: (update)
        [id=newid]
        [urn=urn:pulumi:test::test::prov:index/test:Test::mainRes]
      ~ tests: [
          - [2]: {
                  - nested: "val3"
                }
        ]
Resources:
    ~ 1 to update
    1 unchanged
`),
			map[string]interface{}{"tests[2]": map[string]interface{}{"kind": "DELETE_REPLACE"}},
			autogold.Expect(`Previewing update (test):
  pulumi:pulumi:Stack: (same)
    [urn=urn:pulumi:test::test::pulumi:pulumi:Stack::test-test]
    +-prov:index/test:Test: (replace)
        [id=newid]
        [urn=urn:pulumi:test::test::prov:index/test:Test::mainRes]
      ~ tests: [
          - [2]: {
                  - nested: "val3"
                }
        ]
Resources:
    +-1 to replace
    1 unchanged
`),
		},
		{
			"two added",
			[]string{"val1", "val2"},
			[]string{"val1", "val2", "val3", "val4"},
			map[string]interface{}{"tests[2]": map[string]interface{}{}, "tests[3]": map[string]interface{}{}},
			autogold.Expect(`Previewing update (test):
  pulumi:pulumi:Stack: (same)
    [urn=urn:pulumi:test::test::pulumi:pulumi:Stack::test-test]
    ~ prov:index/test:Test: (update)
        [id=newid]
        [urn=urn:pulumi:test::test::prov:index/test:Test::mainRes]
      ~ tests: [
          + [2]: "val3"
          + [3]: "val4"
        ]
Resources:
    ~ 1 to update
    1 unchanged
`),
			map[string]interface{}{"tests[2]": map[string]interface{}{"kind": "ADD_REPLACE"}, "tests[3]": map[string]interface{}{"kind": "ADD_REPLACE"}},
			autogold.Expect(`Previewing update (test):
  pulumi:pulumi:Stack: (same)
    [urn=urn:pulumi:test::test::pulumi:pulumi:Stack::test-test]
    +-prov:index/test:Test: (replace)
        [id=newid]
        [urn=urn:pulumi:test::test::prov:index/test:Test::mainRes]
      ~ tests: [
          + [2]: "val3"
          + [3]: "val4"
        ]
Resources:
    +-1 to replace
    1 unchanged
`),
			map[string]interface{}{"tests[2]": map[string]interface{}{}, "tests[3]": map[string]interface{}{}},
			autogold.Expect(`Previewing update (test):
  pulumi:pulumi:Stack: (same)
    [urn=urn:pulumi:test::test::pulumi:pulumi:Stack::test-test]
    ~ prov:index/test:Test: (update)
        [id=newid]
        [urn=urn:pulumi:test::test::prov:index/test:Test::mainRes]
      ~ tests: [
          + [2]: {
                  + nested    : "val3"
                }
          + [3]: {
                  + nested    : "val4"
                }
        ]
Resources:
    ~ 1 to update
    1 unchanged
`),
			map[string]interface{}{"tests[2]": map[string]interface{}{"kind": "ADD_REPLACE"}, "tests[3]": map[string]interface{}{"kind": "ADD_REPLACE"}},
			autogold.Expect(`Previewing update (test):
  pulumi:pulumi:Stack: (same)
    [urn=urn:pulumi:test::test::pulumi:pulumi:Stack::test-test]
    +-prov:index/test:Test: (replace)
        [id=newid]
        [urn=urn:pulumi:test::test::prov:index/test:Test::mainRes]
      ~ tests: [
          + [2]: {
                  + nested    : "val3"
                }
          + [3]: {
                  + nested    : "val4"
                }
        ]
Resources:
    +-1 to replace
    1 unchanged
`),
		},
		{
			"two removed",
			[]string{"val1", "val2", "val3", "val4"},
			[]string{"val1", "val2"},
			map[string]interface{}{"tests[2]": map[string]interface{}{"kind": "DELETE"}, "tests[3]": map[string]interface{}{"kind": "DELETE"}},
			autogold.Expect(`Previewing update (test):
  pulumi:pulumi:Stack: (same)
    [urn=urn:pulumi:test::test::pulumi:pulumi:Stack::test-test]
    ~ prov:index/test:Test: (update)
        [id=newid]
        [urn=urn:pulumi:test::test::prov:index/test:Test::mainRes]
      ~ tests: [
          - [2]: "val3"
          - [3]: "val4"
        ]
Resources:
    ~ 1 to update
    1 unchanged
`),
			map[string]interface{}{"tests[2]": map[string]interface{}{"kind": "DELETE_REPLACE"}, "tests[3]": map[string]interface{}{"kind": "DELETE_REPLACE"}},
			autogold.Expect(`Previewing update (test):
  pulumi:pulumi:Stack: (same)
    [urn=urn:pulumi:test::test::pulumi:pulumi:Stack::test-test]
    +-prov:index/test:Test: (replace)
        [id=newid]
        [urn=urn:pulumi:test::test::prov:index/test:Test::mainRes]
      ~ tests: [
          - [2]: "val3"
          - [3]: "val4"
        ]
Resources:
    +-1 to replace
    1 unchanged
`),
			map[string]interface{}{"tests[2]": map[string]interface{}{"kind": "DELETE"}, "tests[3]": map[string]interface{}{"kind": "DELETE"}},
			autogold.Expect(`Previewing update (test):
  pulumi:pulumi:Stack: (same)
    [urn=urn:pulumi:test::test::pulumi:pulumi:Stack::test-test]
    ~ prov:index/test:Test: (update)
        [id=newid]
        [urn=urn:pulumi:test::test::prov:index/test:Test::mainRes]
      ~ tests: [
          - [2]: {
                  - nested: "val3"
                }
          - [3]: {
                  - nested: "val4"
                }
        ]
Resources:
    ~ 1 to update
    1 unchanged
`),
			map[string]interface{}{"tests[2]": map[string]interface{}{"kind": "DELETE_REPLACE"}, "tests[3]": map[string]interface{}{"kind": "DELETE_REPLACE"}},
			autogold.Expect(`Previewing update (test):
  pulumi:pulumi:Stack: (same)
    [urn=urn:pulumi:test::test::pulumi:pulumi:Stack::test-test]
    +-prov:index/test:Test: (replace)
        [id=newid]
        [urn=urn:pulumi:test::test::prov:index/test:Test::mainRes]
      ~ tests: [
          - [2]: {
                  - nested: "val3"
                }
          - [3]: {
                  - nested: "val4"
                }
        ]
Resources:
    +-1 to replace
    1 unchanged
`),
		},
		{
			"two added and two removed",
			[]string{"val1", "val2", "val3", "val4"},
			[]string{"val1", "val2", "val5", "val6"},
			map[string]interface{}{"tests[2]": map[string]interface{}{"kind": "UPDATE"}, "tests[3]": map[string]interface{}{"kind": "UPDATE"}},
			autogold.Expect(`Previewing update (test):
  pulumi:pulumi:Stack: (same)
    [urn=urn:pulumi:test::test::pulumi:pulumi:Stack::test-test]
    ~ prov:index/test:Test: (update)
        [id=newid]
        [urn=urn:pulumi:test::test::prov:index/test:Test::mainRes]
      ~ tests: [
          ~ [2]: "val3" => "val5"
          ~ [3]: "val4" => "val6"
        ]
Resources:
    ~ 1 to update
    1 unchanged
`),
			map[string]interface{}{"tests[2]": map[string]interface{}{"kind": "UPDATE_REPLACE"}, "tests[3]": map[string]interface{}{"kind": "UPDATE_REPLACE"}},
			autogold.Expect(`Previewing update (test):
  pulumi:pulumi:Stack: (same)
    [urn=urn:pulumi:test::test::pulumi:pulumi:Stack::test-test]
    +-prov:index/test:Test: (replace)
        [id=newid]
        [urn=urn:pulumi:test::test::prov:index/test:Test::mainRes]
      ~ tests: [
          ~ [2]: "val3" => "val5"
          ~ [3]: "val4" => "val6"
        ]
Resources:
    +-1 to replace
    1 unchanged
`),
			map[string]interface{}{"tests[2].nested": map[string]interface{}{"kind": "UPDATE"}, "tests[3].nested": map[string]interface{}{"kind": "UPDATE"}},
			autogold.Expect(`Previewing update (test):
  pulumi:pulumi:Stack: (same)
    [urn=urn:pulumi:test::test::pulumi:pulumi:Stack::test-test]
    ~ prov:index/test:Test: (update)
        [id=newid]
        [urn=urn:pulumi:test::test::prov:index/test:Test::mainRes]
      ~ tests: [
          ~ [2]: {
                  ~ nested: "val3" => "val5"
                }
          ~ [3]: {
                  ~ nested: "val4" => "val6"
                }
        ]
Resources:
    ~ 1 to update
    1 unchanged
`),
			map[string]interface{}{"tests[2].nested": map[string]interface{}{"kind": "UPDATE_REPLACE"}, "tests[3].nested": map[string]interface{}{"kind": "UPDATE_REPLACE"}},
			autogold.Expect(`Previewing update (test):
  pulumi:pulumi:Stack: (same)
    [urn=urn:pulumi:test::test::pulumi:pulumi:Stack::test-test]
    +-prov:index/test:Test: (replace)
        [id=newid]
        [urn=urn:pulumi:test::test::prov:index/test:Test::mainRes]
      ~ tests: [
          ~ [2]: {
                  ~ nested: "val3" => "val5"
                }
          ~ [3]: {
                  ~ nested: "val4" => "val6"
                }
        ]
Resources:
    +-1 to replace
    1 unchanged
`),
		},
		{
			"two added and two removed shuffled, one overlaps",
			[]string{"val1", "val2", "val3", "val4"},
			[]string{"val1", "val5", "val6", "val2"},
			map[string]interface{}{
				"tests[1]": map[string]interface{}{},
				"tests[2]": map[string]interface{}{"kind": "UPDATE"},
				"tests[3]": map[string]interface{}{"kind": "DELETE"},
			},
			autogold.Expect(`Previewing update (test):
  pulumi:pulumi:Stack: (same)
    [urn=urn:pulumi:test::test::pulumi:pulumi:Stack::test-test]
    ~ prov:index/test:Test: (update)
        [id=newid]
        [urn=urn:pulumi:test::test::prov:index/test:Test::mainRes]
      ~ tests: [
          + [1]: "val5"
          ~ [2]: "val3" => "val6"
          - [3]: "val4"
        ]
Resources:
    ~ 1 to update
    1 unchanged
`),
			map[string]interface{}{
				"tests[1]": map[string]interface{}{"kind": "ADD_REPLACE"},
				"tests[2]": map[string]interface{}{"kind": "UPDATE_REPLACE"},
				"tests[3]": map[string]interface{}{"kind": "DELETE_REPLACE"},
			},
			autogold.Expect(`Previewing update (test):
  pulumi:pulumi:Stack: (same)
    [urn=urn:pulumi:test::test::pulumi:pulumi:Stack::test-test]
    +-prov:index/test:Test: (replace)
        [id=newid]
        [urn=urn:pulumi:test::test::prov:index/test:Test::mainRes]
      ~ tests: [
          + [1]: "val5"
          ~ [2]: "val3" => "val6"
          - [3]: "val4"
        ]
Resources:
    +-1 to replace
    1 unchanged
`),
			map[string]interface{}{
				"tests[1]":        map[string]interface{}{},
				"tests[2].nested": map[string]interface{}{"kind": "UPDATE"},
				"tests[3]":        map[string]interface{}{"kind": "DELETE"},
			},
			autogold.Expect(`Previewing update (test):
  pulumi:pulumi:Stack: (same)
    [urn=urn:pulumi:test::test::pulumi:pulumi:Stack::test-test]
    ~ prov:index/test:Test: (update)
        [id=newid]
        [urn=urn:pulumi:test::test::prov:index/test:Test::mainRes]
      ~ tests: [
          + [1]: {
                  + nested    : "val5"
                }
          ~ [2]: {
                  ~ nested: "val3" => "val6"
                }
          - [3]: {
                  - nested: "val4"
                }
        ]
Resources:
    ~ 1 to update
    1 unchanged
`),
			map[string]interface{}{
				"tests[1]":        map[string]interface{}{"kind": "ADD_REPLACE"},
				"tests[2].nested": map[string]interface{}{"kind": "UPDATE_REPLACE"},
				"tests[3]":        map[string]interface{}{"kind": "DELETE_REPLACE"},
			},
			autogold.Expect(`Previewing update (test):
  pulumi:pulumi:Stack: (same)
    [urn=urn:pulumi:test::test::pulumi:pulumi:Stack::test-test]
    +-prov:index/test:Test: (replace)
        [id=newid]
        [urn=urn:pulumi:test::test::prov:index/test:Test::mainRes]
      ~ tests: [
          + [1]: {
                  + nested    : "val5"
                }
          ~ [2]: {
                  ~ nested: "val3" => "val6"
                }
          - [3]: {
                  - nested: "val4"
                }
        ]
Resources:
    +-1 to replace
    1 unchanged
`),
		},
		{
			"two added and two removed shuffled, no overlaps",
			[]string{"val1", "val2", "val3", "val4"},
			[]string{"val5", "val6", "val1", "val2"},
			map[string]interface{}{
				"tests[0]": map[string]interface{}{},
				"tests[1]": map[string]interface{}{},
				"tests[2]": map[string]interface{}{"kind": "DELETE"},
				"tests[3]": map[string]interface{}{"kind": "DELETE"},
			},
			autogold.Expect(`Previewing update (test):
  pulumi:pulumi:Stack: (same)
    [urn=urn:pulumi:test::test::pulumi:pulumi:Stack::test-test]
    ~ prov:index/test:Test: (update)
        [id=newid]
        [urn=urn:pulumi:test::test::prov:index/test:Test::mainRes]
      ~ tests: [
          + [0]: "val5"
          + [1]: "val6"
          - [2]: "val3"
          - [3]: "val4"
        ]
Resources:
    ~ 1 to update
    1 unchanged
`),
			map[string]interface{}{
				"tests[0]": map[string]interface{}{"kind": "ADD_REPLACE"},
				"tests[1]": map[string]interface{}{"kind": "ADD_REPLACE"},
				"tests[2]": map[string]interface{}{"kind": "DELETE_REPLACE"},
				"tests[3]": map[string]interface{}{"kind": "DELETE_REPLACE"},
			},
			autogold.Expect(`Previewing update (test):
  pulumi:pulumi:Stack: (same)
    [urn=urn:pulumi:test::test::pulumi:pulumi:Stack::test-test]
    +-prov:index/test:Test: (replace)
        [id=newid]
        [urn=urn:pulumi:test::test::prov:index/test:Test::mainRes]
      ~ tests: [
          + [0]: "val5"
          + [1]: "val6"
          - [2]: "val3"
          - [3]: "val4"
        ]
Resources:
    +-1 to replace
    1 unchanged
`),
			map[string]interface{}{
				"tests[0]": map[string]interface{}{},
				"tests[1]": map[string]interface{}{},
				"tests[2]": map[string]interface{}{"kind": "DELETE"},
				"tests[3]": map[string]interface{}{"kind": "DELETE"},
			},
			autogold.Expect(`Previewing update (test):
  pulumi:pulumi:Stack: (same)
    [urn=urn:pulumi:test::test::pulumi:pulumi:Stack::test-test]
    ~ prov:index/test:Test: (update)
        [id=newid]
        [urn=urn:pulumi:test::test::prov:index/test:Test::mainRes]
      ~ tests: [
          + [0]: {
                  + nested    : "val5"
                }
          + [1]: {
                  + nested    : "val6"
                }
          - [2]: {
                  - nested: "val3"
                }
          - [3]: {
                  - nested: "val4"
                }
        ]
Resources:
    ~ 1 to update
    1 unchanged
`),
			map[string]interface{}{
				"tests[0]": map[string]interface{}{"kind": "ADD_REPLACE"},
				"tests[1]": map[string]interface{}{"kind": "ADD_REPLACE"},
				"tests[2]": map[string]interface{}{"kind": "DELETE_REPLACE"},
				"tests[3]": map[string]interface{}{"kind": "DELETE_REPLACE"},
			},
			autogold.Expect(`Previewing update (test):
  pulumi:pulumi:Stack: (same)
    [urn=urn:pulumi:test::test::pulumi:pulumi:Stack::test-test]
    +-prov:index/test:Test: (replace)
        [id=newid]
        [urn=urn:pulumi:test::test::prov:index/test:Test::mainRes]
      ~ tests: [
          + [0]: {
                  + nested    : "val5"
                }
          + [1]: {
                  + nested    : "val6"
                }
          - [2]: {
                  - nested: "val3"
                }
          - [3]: {
                  - nested: "val4"
                }
        ]
Resources:
    +-1 to replace
    1 unchanged
`),
		},
		{
			"two added and two removed shuffled, with duplicates",
			[]string{"val1", "val2", "val3", "val4"},
			[]string{"val1", "val5", "val6", "val2", "val1", "val2"},
			map[string]interface{}{
				"tests[1]": map[string]interface{}{},
				"tests[2]": map[string]interface{}{"kind": "UPDATE"},
				"tests[3]": map[string]interface{}{"kind": "DELETE"},
			},
			autogold.Expect(`Previewing update (test):
  pulumi:pulumi:Stack: (same)
    [urn=urn:pulumi:test::test::pulumi:pulumi:Stack::test-test]
    ~ prov:index/test:Test: (update)
        [id=newid]
        [urn=urn:pulumi:test::test::prov:index/test:Test::mainRes]
      ~ tests: [
          + [1]: "val5"
          ~ [2]: "val3" => "val6"
          - [3]: "val4"
        ]
Resources:
    ~ 1 to update
    1 unchanged
`),
			map[string]interface{}{
				"tests[1]": map[string]interface{}{"kind": "ADD_REPLACE"},
				"tests[2]": map[string]interface{}{"kind": "UPDATE_REPLACE"},
				"tests[3]": map[string]interface{}{"kind": "DELETE_REPLACE"},
			},
			autogold.Expect(`Previewing update (test):
  pulumi:pulumi:Stack: (same)
    [urn=urn:pulumi:test::test::pulumi:pulumi:Stack::test-test]
    +-prov:index/test:Test: (replace)
        [id=newid]
        [urn=urn:pulumi:test::test::prov:index/test:Test::mainRes]
      ~ tests: [
          + [1]: "val5"
          ~ [2]: "val3" => "val6"
          - [3]: "val4"
        ]
Resources:
    +-1 to replace
    1 unchanged
`),
			map[string]interface{}{
				"tests[1]":        map[string]interface{}{},
				"tests[2].nested": map[string]interface{}{"kind": "UPDATE"},
				"tests[3]":        map[string]interface{}{"kind": "DELETE"},
			},
			autogold.Expect(`Previewing update (test):
  pulumi:pulumi:Stack: (same)
    [urn=urn:pulumi:test::test::pulumi:pulumi:Stack::test-test]
    ~ prov:index/test:Test: (update)
        [id=newid]
        [urn=urn:pulumi:test::test::prov:index/test:Test::mainRes]
      ~ tests: [
          + [1]: {
                  + nested    : "val5"
                }
          ~ [2]: {
                  ~ nested: "val3" => "val6"
                }
          - [3]: {
                  - nested: "val4"
                }
        ]
Resources:
    ~ 1 to update
    1 unchanged
`),
			map[string]interface{}{
				"tests[1]":        map[string]interface{}{"kind": "ADD_REPLACE"},
				"tests[2].nested": map[string]interface{}{"kind": "UPDATE_REPLACE"},
				"tests[3]":        map[string]interface{}{"kind": "DELETE_REPLACE"},
			},
			autogold.Expect(`Previewing update (test):
  pulumi:pulumi:Stack: (same)
    [urn=urn:pulumi:test::test::pulumi:pulumi:Stack::test-test]
    +-prov:index/test:Test: (replace)
        [id=newid]
        [urn=urn:pulumi:test::test::prov:index/test:Test::mainRes]
      ~ tests: [
          + [1]: {
                  + nested    : "val5"
                }
          ~ [2]: {
                  ~ nested: "val3" => "val6"
                }
          - [3]: {
                  - nested: "val4"
                }
        ]
Resources:
    +-1 to replace
    1 unchanged
`),
		},
	}

	for _, tc := range testCases {
		tc := tc
		t.Run(tc.name, func(t *testing.T) {
			for _, forceNew := range []bool{false, true} {
				t.Run(fmt.Sprintf("ForceNew=%v", forceNew), func(t *testing.T) {
					expected := tc.expectedAttr
					if forceNew {
						expected = tc.expectedAttrForceNew
					}

					expectedDetailedDiff := tc.expectedAttrDetailedDiff
					if forceNew {
						expectedDetailedDiff = tc.expectedAttrForceNewDetailedDiff
					}
					t.Run("Attribute", func(t *testing.T) {
						res := &schema.Resource{
							Schema: map[string]*schema.Schema{
								"test": {
									Type:     schema.TypeSet,
									Optional: true,
									Elem: &schema.Schema{
										Type: schema.TypeString,
									},
									ForceNew: forceNew,
								},
							},
						}
						runTest(t, map[string]*schema.Resource{"prov_test": res}, tc.props1, tc.props2, expected, expectedDetailedDiff)
					})

					expected = tc.expectedBlock
					if forceNew {
						expected = tc.expectedBlockForceNew
					}
					expectedDetailedDiff = tc.expectedBlockDetailedDiff
					if forceNew {
						expectedDetailedDiff = tc.expectedBlockForceNewDetailedDiff
					}

					t.Run("Block", func(t *testing.T) {
						res := &schema.Resource{
							Schema: map[string]*schema.Schema{
								"test": {
									Type:     schema.TypeSet,
									Optional: true,
									Elem: &schema.Resource{
										Schema: map[string]*schema.Schema{
											"nested": {
												Type:     schema.TypeString,
												Optional: true,
												ForceNew: forceNew,
											},
										},
									},
								},
							},
						}

						props1 := make([]interface{}, len(tc.props1))
						for i, v := range tc.props1 {
							props1[i] = map[string]interface{}{"nested": v}
						}

						props2 := make([]interface{}, len(tc.props2))
						for i, v := range tc.props2 {
							props2[i] = map[string]interface{}{"nested": v}
						}

						runTest(t, map[string]*schema.Resource{"prov_test": res}, props1, props2, expected, expectedDetailedDiff)
					})
				})
			}
		})
	}
}

// "UNKNOWN" for unknown values
func testDetailedDiffWithUnknowns(t *testing.T, resMap map[string]*schema.Resource, unknownString string, props1, props2 interface{}, expected, expectedDetailedDiff autogold.Value) {
	originalProgram := `
name: test
runtime: yaml
resources:
  mainRes:
    type: prov:index:Test
	properties:
		tests: %s
outputs:
  testOut: ${mainRes.tests}
	`
	props1JSON, err := json.Marshal(props1)
	require.NoError(t, err)
	program1 := fmt.Sprintf(originalProgram, string(props1JSON))

	programWithUnknown := `
name: test
runtime: yaml
resources:
  auxRes:
    type: prov:index:Aux
  mainRes:
    type: prov:index:Test
    properties:
      tests: %s
outputs:
  testOut: ${mainRes.tests}
`
	props2JSON, err := json.Marshal(props2)
	require.NoError(t, err)
	program2 := fmt.Sprintf(programWithUnknown, string(props2JSON))
	program2 = strings.ReplaceAll(program2, "UNKNOWN", unknownString)

	out, detailedDiff := runDetailedDiffTest(t, resMap, program1, program2)
	expected.Equal(t, out)
	expectedDetailedDiff.Equal(t, detailedDiff)
}

func TestDetailedDiffUnknownSetAttributeElement(t *testing.T) {
	// TODO: Remove this once accurate bridge previews are rolled out
	t.Setenv("PULUMI_TF_BRIDGE_ACCURATE_BRIDGE_PREVIEW", "true")
	resMap := map[string]*schema.Resource{
		"prov_test": {
			Schema: map[string]*schema.Schema{
				"test": {
					Type:     schema.TypeSet,
					Optional: true,
					Elem: &schema.Schema{
						Type: schema.TypeString,
					},
				},
			},
		},
		"prov_aux": {
			Schema: map[string]*schema.Schema{
				"aux": {
					Type:     schema.TypeString,
					Computed: true,
					Optional: true,
				},
			},
			CreateContext: func(_ context.Context, d *schema.ResourceData, _ interface{}) diag.Diagnostics {
				d.SetId("aux")
				err := d.Set("aux", "aux")
				require.NoError(t, err)
				return nil
			},
		},
	}

	t.Run("empty to unknown element", func(t *testing.T) {
		testDetailedDiffWithUnknowns(t, resMap, "${auxRes.aux}",
			[]interface{}{},
			[]interface{}{"UNKNOWN"},
			autogold.Expect(`Previewing update (test):
  pulumi:pulumi:Stack: (same)
    [urn=urn:pulumi:test::test::pulumi:pulumi:Stack::test-test]
    + prov:index/aux:Aux: (create)
        [urn=urn:pulumi:test::test::prov:index/aux:Aux::auxRes]
    ~ prov:index/test:Test: (update)
        [id=newid]
        [urn=urn:pulumi:test::test::prov:index/test:Test::mainRes]
      + tests: [
      +     [0]: output<string>
        ]
    --outputs:--
  + testOut: output<string>
Resources:
    + 1 to create
    ~ 1 to update
    2 changes. 1 unchanged
`),
			autogold.Expect(map[string]interface{}{"tests": map[string]interface{}{}}))
	})

	t.Run("non-empty to unknown element", func(t *testing.T) {
		testDetailedDiffWithUnknowns(t, resMap, "${auxRes.aux}",
			[]interface{}{"val1"},
			[]interface{}{"UNKNOWN"},
			autogold.Expect(`Previewing update (test):
  pulumi:pulumi:Stack: (same)
    [urn=urn:pulumi:test::test::pulumi:pulumi:Stack::test-test]
    + prov:index/aux:Aux: (create)
        [urn=urn:pulumi:test::test::prov:index/aux:Aux::auxRes]
    ~ prov:index/test:Test: (update)
        [id=newid]
        [urn=urn:pulumi:test::test::prov:index/test:Test::mainRes]
      ~ tests: [
          ~ [0]: "val1" => output<string>
        ]
Resources:
    + 1 to create
    ~ 1 to update
    2 changes. 1 unchanged
`),
			autogold.Expect(map[string]interface{}{"tests": map[string]interface{}{"kind": "UPDATE"}}))
	})

	t.Run("unknown element added front", func(t *testing.T) {
		testDetailedDiffWithUnknowns(t, resMap, "${auxRes.aux}",
			[]interface{}{"val2", "val3"},
			[]interface{}{"UNKNOWN", "val2", "val3"},
			autogold.Expect(`Previewing update (test):
  pulumi:pulumi:Stack: (same)
    [urn=urn:pulumi:test::test::pulumi:pulumi:Stack::test-test]
    + prov:index/aux:Aux: (create)
        [urn=urn:pulumi:test::test::prov:index/aux:Aux::auxRes]
    ~ prov:index/test:Test: (update)
        [id=newid]
        [urn=urn:pulumi:test::test::prov:index/test:Test::mainRes]
      ~ tests: [
          ~ [0]: "val2" => output<string>
          ~ [1]: "val3" => "val2"
          + [2]: "val3"
        ]
Resources:
    + 1 to create
    ~ 1 to update
    2 changes. 1 unchanged
`),
			autogold.Expect(map[string]interface{}{"tests": map[string]interface{}{"kind": "UPDATE"}}),
		)
	})

	t.Run("unknown element added middle", func(t *testing.T) {
		testDetailedDiffWithUnknowns(t, resMap, "${auxRes.aux}",
			[]interface{}{"val1", "val3"},
			[]interface{}{"val1", "UNKNOWN", "val3"},
			autogold.Expect(`Previewing update (test):
  pulumi:pulumi:Stack: (same)
    [urn=urn:pulumi:test::test::pulumi:pulumi:Stack::test-test]
    + prov:index/aux:Aux: (create)
        [urn=urn:pulumi:test::test::prov:index/aux:Aux::auxRes]
    ~ prov:index/test:Test: (update)
        [id=newid]
        [urn=urn:pulumi:test::test::prov:index/test:Test::mainRes]
      ~ tests: [
            [0]: "val1"
          ~ [1]: "val3" => output<string>
          + [2]: "val3"
        ]
Resources:
    + 1 to create
    ~ 1 to update
    2 changes. 1 unchanged
`),
			autogold.Expect(map[string]interface{}{"tests": map[string]interface{}{"kind": "UPDATE"}}),
		)
	})

	t.Run("unknown element added end", func(t *testing.T) {
		testDetailedDiffWithUnknowns(t, resMap, "${auxRes.aux}",
			[]interface{}{"val1", "val2"},
			[]interface{}{"val1", "val2", "UNKNOWN"},
			autogold.Expect(`Previewing update (test):
  pulumi:pulumi:Stack: (same)
    [urn=urn:pulumi:test::test::pulumi:pulumi:Stack::test-test]
    + prov:index/aux:Aux: (create)
        [urn=urn:pulumi:test::test::prov:index/aux:Aux::auxRes]
    ~ prov:index/test:Test: (update)
        [id=newid]
        [urn=urn:pulumi:test::test::prov:index/test:Test::mainRes]
      ~ tests: [
            [0]: "val1"
            [1]: "val2"
          + [2]: output<string>
        ]
Resources:
    + 1 to create
    ~ 1 to update
    2 changes. 1 unchanged
`),
			autogold.Expect(map[string]interface{}{"tests": map[string]interface{}{"kind": "UPDATE"}}),
		)
	})

	t.Run("element updated to unknown", func(t *testing.T) {
		testDetailedDiffWithUnknowns(t, resMap, "${auxRes.aux}",
			[]interface{}{"val1", "val2", "val3"},
			[]interface{}{"val1", "UNKNOWN", "val3"},
			autogold.Expect(`Previewing update (test):
  pulumi:pulumi:Stack: (same)
    [urn=urn:pulumi:test::test::pulumi:pulumi:Stack::test-test]
    + prov:index/aux:Aux: (create)
        [urn=urn:pulumi:test::test::prov:index/aux:Aux::auxRes]
    ~ prov:index/test:Test: (update)
        [id=newid]
        [urn=urn:pulumi:test::test::prov:index/test:Test::mainRes]
      ~ tests: [
            [0]: "val1"
          ~ [1]: "val2" => output<string>
            [2]: "val3"
        ]
Resources:
    + 1 to create
    ~ 1 to update
    2 changes. 1 unchanged
`),
			autogold.Expect(map[string]interface{}{"tests": map[string]interface{}{"kind": "UPDATE"}}),
		)
	})

	t.Run("shuffled unknown added front", func(t *testing.T) {
		testDetailedDiffWithUnknowns(t, resMap, "${auxRes.aux}",
			[]interface{}{"val2", "val3"},
			[]interface{}{"UNKNOWN", "val3", "val2"},
			autogold.Expect(`Previewing update (test):
  pulumi:pulumi:Stack: (same)
    [urn=urn:pulumi:test::test::pulumi:pulumi:Stack::test-test]
    + prov:index/aux:Aux: (create)
        [urn=urn:pulumi:test::test::prov:index/aux:Aux::auxRes]
    ~ prov:index/test:Test: (update)
        [id=newid]
        [urn=urn:pulumi:test::test::prov:index/test:Test::mainRes]
      ~ tests: [
          ~ [0]: "val2" => output<string>
            [1]: "val3"
          + [2]: "val2"
        ]
Resources:
    + 1 to create
    ~ 1 to update
    2 changes. 1 unchanged
`),
			autogold.Expect(map[string]interface{}{"tests": map[string]interface{}{"kind": "UPDATE"}}),
		)
	})

	t.Run("shuffled unknown added middle", func(t *testing.T) {
		testDetailedDiffWithUnknowns(t, resMap, "${auxRes.aux}",
			[]interface{}{"val1", "val3"},
			[]interface{}{"val3", "UNKNOWN", "val1"},
			autogold.Expect(`Previewing update (test):
  pulumi:pulumi:Stack: (same)
    [urn=urn:pulumi:test::test::pulumi:pulumi:Stack::test-test]
    + prov:index/aux:Aux: (create)
        [urn=urn:pulumi:test::test::prov:index/aux:Aux::auxRes]
    ~ prov:index/test:Test: (update)
        [id=newid]
        [urn=urn:pulumi:test::test::prov:index/test:Test::mainRes]
      ~ tests: [
          ~ [0]: "val1" => "val3"
          ~ [1]: "val3" => output<string>
          + [2]: "val1"
        ]
Resources:
    + 1 to create
    ~ 1 to update
    2 changes. 1 unchanged
`),
			autogold.Expect(map[string]interface{}{"tests": map[string]interface{}{"kind": "UPDATE"}}),
		)
	})

	t.Run("shuffled unknown added end", func(t *testing.T) {
		testDetailedDiffWithUnknowns(t, resMap, "${auxRes.aux}",
			[]interface{}{"val1", "val2"},
			[]interface{}{"val2", "val1", "UNKNOWN"},
			autogold.Expect(`Previewing update (test):
  pulumi:pulumi:Stack: (same)
    [urn=urn:pulumi:test::test::pulumi:pulumi:Stack::test-test]
    + prov:index/aux:Aux: (create)
        [urn=urn:pulumi:test::test::prov:index/aux:Aux::auxRes]
    ~ prov:index/test:Test: (update)
        [id=newid]
        [urn=urn:pulumi:test::test::prov:index/test:Test::mainRes]
      ~ tests: [
          ~ [0]: "val1" => "val2"
          ~ [1]: "val2" => "val1"
          + [2]: output<string>
        ]
Resources:
    + 1 to create
    ~ 1 to update
    2 changes. 1 unchanged
`),
			autogold.Expect(map[string]interface{}{"tests": map[string]interface{}{"kind": "UPDATE"}}),
		)
	})
}

func TestUnknownSetAttributeDiff(t *testing.T) {
	// TODO: Remove this once accurate bridge previews are rolled out
	t.Setenv("PULUMI_TF_BRIDGE_ACCURATE_BRIDGE_PREVIEW", "true")
	resMap := map[string]*schema.Resource{
		"prov_test": {
			Schema: map[string]*schema.Schema{
				"test": {
					Type:     schema.TypeSet,
					Optional: true,
					Elem: &schema.Schema{
						Type: schema.TypeString,
					},
				},
			},
		},
		"prov_aux": {
			Schema: map[string]*schema.Schema{
				"aux": {
					Type:     schema.TypeSet,
					Computed: true,
					Optional: true,
					Elem: &schema.Schema{
						Type: schema.TypeString,
					},
				},
			},
			CreateContext: func(_ context.Context, d *schema.ResourceData, _ interface{}) diag.Diagnostics {
				d.SetId("aux")
				err := d.Set("aux", []interface{}{"aux"})
				require.NoError(t, err)
				return nil
			},
		},
	}

	t.Run("empty to unknown set", func(t *testing.T) {
		testDetailedDiffWithUnknowns(t, resMap, "${auxRes.auxes}",
			[]interface{}{},
			"UNKNOWN",
			autogold.Expect(`Previewing update (test):
  pulumi:pulumi:Stack: (same)
    [urn=urn:pulumi:test::test::pulumi:pulumi:Stack::test-test]
    + prov:index/aux:Aux: (create)
        [urn=urn:pulumi:test::test::prov:index/aux:Aux::auxRes]
    ~ prov:index/test:Test: (update)
        [id=newid]
        [urn=urn:pulumi:test::test::prov:index/test:Test::mainRes]
      + tests: output<string>
    --outputs:--
  + testOut: output<string>
Resources:
    + 1 to create
    ~ 1 to update
    2 changes. 1 unchanged
`),
			autogold.Expect(map[string]interface{}{"tests": map[string]interface{}{}}),
		)
	})

	t.Run("non-empty to unknown set", func(t *testing.T) {
		testDetailedDiffWithUnknowns(t, resMap, "${auxRes.auxes}",
			[]interface{}{"val"},
			"UNKNOWN",
			autogold.Expect(`Previewing update (test):
  pulumi:pulumi:Stack: (same)
    [urn=urn:pulumi:test::test::pulumi:pulumi:Stack::test-test]
    + prov:index/aux:Aux: (create)
        [urn=urn:pulumi:test::test::prov:index/aux:Aux::auxRes]
    ~ prov:index/test:Test: (update)
        [id=newid]
        [urn=urn:pulumi:test::test::prov:index/test:Test::mainRes]
      - tests: [
      -     [0]: "val"
        ]
      + tests: output<string>
Resources:
    + 1 to create
    ~ 1 to update
    2 changes. 1 unchanged
`),
			autogold.Expect(map[string]interface{}{"tests": map[string]interface{}{"kind": "UPDATE"}}),
		)
	})
}

func TestDetailedDiffSetDuplicates(t *testing.T) {
	// TODO: Remove this once accurate bridge previews are rolled out
	t.Setenv("PULUMI_TF_BRIDGE_ACCURATE_BRIDGE_PREVIEW", "true")
	resMap := map[string]*schema.Resource{
		"prov_test": {
			Schema: map[string]*schema.Schema{
				"test": {
					Type:     schema.TypeSet,
					Optional: true,
					Elem: &schema.Schema{
						Type: schema.TypeString,
					},
				},
			},
		},
	}
	tfp := &schema.Provider{ResourcesMap: resMap}
	bridgedProvider := pulcheck.BridgedProvider(t, "prov", tfp)

	program := `
name: test
runtime: yaml
resources:
  mainRes:
    type: prov:index:Test
    properties:
      tests: %s`

	t.Run("pulumi", func(t *testing.T) {
		pt := pulcheck.PulCheck(t, bridgedProvider, fmt.Sprintf(program, `["a", "a"]`))
		pt.Up(t)

		pt.WritePulumiYaml(t, fmt.Sprintf(program, `["b", "b", "a", "a", "c"]`))

		res := pt.Preview(t, optpreview.Diff())

		autogold.Expect(`Previewing update (test):
  pulumi:pulumi:Stack: (same)
    [urn=urn:pulumi:test::test::pulumi:pulumi:Stack::test-test]
    ~ prov:index/test:Test: (update)
        [id=newid]
        [urn=urn:pulumi:test::test::prov:index/test:Test::mainRes]
      ~ tests: [
          + [1]: "b"
          + [4]: "c"
        ]
Resources:
    ~ 1 to update
    1 unchanged
`).Equal(t, res.StdOut)
	})

	t.Run("terraform", func(t *testing.T) {
		tfdriver := tfcheck.NewTfDriver(t, t.TempDir(), "prov", tfp)
		tfdriver.Write(t, `
resource "prov_test" "mainRes" {
  test = ["a", "a"]
}`)

		plan, err := tfdriver.Plan(t)
		require.NoError(t, err)
		err = tfdriver.Apply(t, plan)
		require.NoError(t, err)

		tfdriver.Write(t, `
resource "prov_test" "mainRes" {
  test = ["b", "b", "a", "a", "c"]
}`)

		plan, err = tfdriver.Plan(t)
		require.NoError(t, err)

		autogold.Expect(`
Terraform used the selected providers to generate the following execution
plan. Resource actions are indicated with the following symbols:
  ~ update in-place

Terraform will perform the following actions:

  # prov_test.mainRes will be updated in-place
  ~ resource "prov_test" "mainRes" {
        id   = "newid"
      ~ test = [
          + "b",
          + "c",
            # (1 unchanged element hidden)
        ]
    }

Plan: 0 to add, 1 to change, 0 to destroy.

`).Equal(t, plan.StdOut)
	})
}

func TestDetailedDiffSetNestedAttributeUpdated(t *testing.T) {
	// TODO: Remove this once accurate bridge previews are rolled out
	t.Setenv("PULUMI_TF_BRIDGE_ACCURATE_BRIDGE_PREVIEW", "true")

	resMap := map[string]*schema.Resource{
		"prov_test": {
			Schema: map[string]*schema.Schema{
				"test": {
					Type:     schema.TypeSet,
					Optional: true,
					Elem: &schema.Resource{
						Schema: map[string]*schema.Schema{
							"nested": {
								Type:     schema.TypeString,
								Optional: true,
							},
							"nested2": {
								Type:     schema.TypeString,
								Optional: true,
							},
							"nested3": {
								Type:     schema.TypeString,
								Optional: true,
							},
						},
					},
				},
			},
		},
	}

	tfp := &schema.Provider{ResourcesMap: resMap}

	bridgedProvider := pulcheck.BridgedProvider(t, "prov", tfp)

	program := `
name: test
runtime: yaml
resources:
  mainRes:
    type: prov:index:Test
    properties:
      tests: %s`

	t.Run("pulumi", func(t *testing.T) {
		props1 := []map[string]string{
			{"nested": "b", "nested2": "b", "nested3": "b"},
			{"nested": "a", "nested2": "a", "nested3": "a"},
			{"nested": "c", "nested2": "c", "nested3": "c"},
		}
		props2 := []map[string]string{
			{"nested": "b", "nested2": "b", "nested3": "b"},
			{"nested": "d", "nested2": "a", "nested3": "a"},
			{"nested": "c", "nested2": "c", "nested3": "c"},
		}

		props1JSON, err := json.Marshal(props1)
		require.NoError(t, err)

		pt := pulcheck.PulCheck(t, bridgedProvider, fmt.Sprintf(program, string(props1JSON)))
		pt.Up(t)

		props2JSON, err := json.Marshal(props2)
		require.NoError(t, err)

		pt.WritePulumiYaml(t, fmt.Sprintf(program, string(props2JSON)))

		res := pt.Preview(t, optpreview.Diff())

		autogold.Expect(`Previewing update (test):
  pulumi:pulumi:Stack: (same)
    [urn=urn:pulumi:test::test::pulumi:pulumi:Stack::test-test]
    ~ prov:index/test:Test: (update)
        [id=newid]
        [urn=urn:pulumi:test::test::prov:index/test:Test::mainRes]
      ~ tests: [
          - [0]: {
                  - nested : "a"
                  - nested2: "a"
                  - nested3: "a"
                }
          + [1]: {
                  + nested    : "d"
                  + nested2   : "a"
                  + nested3   : "a"
                }
        ]
Resources:
    ~ 1 to update
    1 unchanged
`).Equal(t, res.StdOut)
	})

	t.Run("terraform", func(t *testing.T) {
		tfdriver := tfcheck.NewTfDriver(t, t.TempDir(), "prov", tfp)
		tfdriver.Write(t, `
resource "prov_test" "mainRes" {
  test {
	  nested = "b"
	  nested2 = "b"
	  nested3 = "b"
	}
 test {
	  nested = "a"	
	  nested2 = "a"
	  nested3 = "a"
	}
 test {
	  nested = "c"
	  nested2 = "c"
	  nested3 = "c"
	}
}`)

		plan, err := tfdriver.Plan(t)
		require.NoError(t, err)
		err = tfdriver.Apply(t, plan)
		require.NoError(t, err)

		tfdriver.Write(t, `
resource "prov_test" "mainRes" {
  test {
	  nested = "b"
	  nested2 = "b"
	  nested3 = "b"
	}
 test {
	  nested = "d"	
	  nested2 = "a"
	  nested3 = "a"
	}
 test {
	  nested = "c"
	  nested2 = "c"
	  nested3 = "c"
	}
}`)

		plan, err = tfdriver.Plan(t)
		require.NoError(t, err)

		autogold.Expect(`
Terraform used the selected providers to generate the following execution
plan. Resource actions are indicated with the following symbols:
  ~ update in-place

Terraform will perform the following actions:

  # prov_test.mainRes will be updated in-place
  ~ resource "prov_test" "mainRes" {
        id = "newid"

      - test {
          - nested  = "a" -> null
          - nested2 = "a" -> null
          - nested3 = "a" -> null
        }
      + test {
          + nested  = "d"
          + nested2 = "a"
          + nested3 = "a"
        }

        # (2 unchanged blocks hidden)
    }

Plan: 0 to add, 1 to change, 0 to destroy.

`).Equal(t, plan.StdOut)
	})
}

func TestDetailedDiffSetComputedNestedAttribute(t *testing.T) {
	// TODO: Remove this once accurate bridge previews are rolled out
	t.Setenv("PULUMI_TF_BRIDGE_ACCURATE_BRIDGE_PREVIEW", "true")

	resCount := 0
	setComputedProp := func(t *testing.T, d *schema.ResourceData, _ interface{}) diag.Diagnostics {
		testSet := d.Get("test").(*schema.Set)
		testVals := testSet.List()
		newTestVals := make([]interface{}, len(testVals))
		for i, v := range testVals {
			val := v.(map[string]interface{})
			if val["computed"] == nil || val["computed"] == "" {
				val["computed"] = fmt.Sprint(resCount)
				resCount++
			}
			newTestVals[i] = val
		}

		err := d.Set("test", schema.NewSet(testSet.F, newTestVals))
		require.NoError(t, err)
		return nil
	}

	resMap := map[string]*schema.Resource{
		"prov_test": {
			Schema: map[string]*schema.Schema{
				"test": {
					Type:     schema.TypeSet,
					Optional: true,
					Elem: &schema.Resource{
						Schema: map[string]*schema.Schema{
							"nested": {
								Type:     schema.TypeString,
								Optional: true,
							},
							"computed": {
								Type:     schema.TypeString,
								Optional: true,
								Computed: true,
							},
						},
					},
				},
			},
			CreateContext: func(ctx context.Context, d *schema.ResourceData, i interface{}) diag.Diagnostics {
				d.SetId("id")
				return setComputedProp(t, d, i)
			},
			UpdateContext: func(ctx context.Context, d *schema.ResourceData, i interface{}) diag.Diagnostics {
				return setComputedProp(t, d, i)
			},
		},
	}

	tfp := &schema.Provider{ResourcesMap: resMap}
	bridgedProvider := pulcheck.BridgedProvider(t, "prov", tfp)

	program := `
name: test
runtime: yaml
resources:
  mainRes:
    type: prov:index:Test
    properties:
      tests: %s`

	t.Run("pulumi", func(t *testing.T) {
		props1 := []map[string]string{
			{"nested": "a", "computed": "b"},
		}
		props1JSON, err := json.Marshal(props1)
		require.NoError(t, err)

		pt := pulcheck.PulCheck(t, bridgedProvider, fmt.Sprintf(program, string(props1JSON)))
		pt.Up(t)

		props2 := []map[string]string{
			{"nested": "a"},
			{"nested": "a", "computed": "b"},
		}
		props2JSON, err := json.Marshal(props2)
		require.NoError(t, err)

		pt.WritePulumiYaml(t, fmt.Sprintf(program, string(props2JSON)))
		res := pt.Preview(t, optpreview.Diff())

		// TODO:[pulumi/pulumi-terraform-bridge#2200] The diff here is wrong
		autogold.Expect(`Previewing update (test):
  pulumi:pulumi:Stack: (same)
    [urn=urn:pulumi:test::test::pulumi:pulumi:Stack::test-test]
    ~ prov:index/test:Test: (update)
        [id=id]
        [urn=urn:pulumi:test::test::prov:index/test:Test::mainRes]
      ~ tests: [
          + [0]: {
                  + nested    : "a"
                }
        ]
Resources:
    ~ 1 to update
    1 unchanged
`).Equal(t, res.StdOut)
	})

	t.Run("terraform", func(t *testing.T) {
		resCount = 0
		tfdriver := tfcheck.NewTfDriver(t, t.TempDir(), "prov", tfp)
		tfdriver.Write(t, `
resource "prov_test" "mainRes" {
  test {
	  nested = "a"
	  computed = "b"
	}
}`)

		plan, err := tfdriver.Plan(t)
		require.NoError(t, err)
		err = tfdriver.Apply(t, plan)
		require.NoError(t, err)

		tfdriver.Write(t, `
resource "prov_test" "mainRes" {
  test {
	  nested = "a"
	  computed = "b"
	}
  test {
	  nested = "a"
	}
}`)
		plan, err = tfdriver.Plan(t)
		require.NoError(t, err)

		autogold.Expect(`
Terraform used the selected providers to generate the following execution
plan. Resource actions are indicated with the following symbols:
  ~ update in-place

Terraform will perform the following actions:

  # prov_test.mainRes will be updated in-place
  ~ resource "prov_test" "mainRes" {
        id = "id"

      + test {
          + computed = (known after apply)
          + nested   = "a"
        }

        # (1 unchanged block hidden)
    }

Plan: 0 to add, 1 to change, 0 to destroy.

`).Equal(t, plan.StdOut)
=======
                  - prop: "value"
                }
          + [0]: output<string>
        ]
Resources:
    + 1 to create
    +-1 to replace
    2 changes. 1 unchanged
`))
		})

		t.Run("unknown collection", func(t *testing.T) {
			program2 := fmt.Sprintf(program, "\"${auxRes.auxes}\"")
			runTest(t, program2, autogold.Expect(`Previewing update (test):
  pulumi:pulumi:Stack: (same)
    [urn=urn:pulumi:test::test::pulumi:pulumi:Stack::test-test]
    + prov:index/aux:Aux: (create)
        [urn=urn:pulumi:test::test::prov:index/aux:Aux::auxRes]
    +-prov:index/test:Test: (replace)
        [id=newid]
        [urn=urn:pulumi:test::test::prov:index/test:Test::mainRes]
      - tests: [
      -     [0]: {
              - prop: "value"
            }
        ]
      + tests: output<string>
Resources:
    + 1 to create
    +-1 to replace
    2 changes. 1 unchanged
`))
		})
>>>>>>> 9b1cce9f
	})
}<|MERGE_RESOLUTION|>--- conflicted
+++ resolved
@@ -4014,7 +4014,6 @@
 	})
 }
 
-<<<<<<< HEAD
 func runDetailedDiffTest(
 	t *testing.T, resMap map[string]*schema.Resource, program1, program2 string,
 ) (string, map[string]interface{}) {
@@ -4128,133 +4127,10 @@
 			autogold.Expect(`Previewing update (test):
   pulumi:pulumi:Stack: (same)
     [urn=urn:pulumi:test::test::pulumi:pulumi:Stack::test-test]
-=======
-func TestUnknownCollectionForceNewDetailedDiff(t *testing.T) {
-	// TODO: Remove this once accurate bridge previews are rolled out
-	t.Setenv("PULUMI_TF_BRIDGE_ACCURATE_BRIDGE_PREVIEW", "true")
-
-	collectionForceNewResource := func(typ schema.ValueType) *schema.Resource {
-		return &schema.Resource{
-			Schema: map[string]*schema.Schema{
-				"test": {
-					Type:     typ,
-					Optional: true,
-					ForceNew: true,
-					Elem: &schema.Resource{
-						Schema: map[string]*schema.Schema{
-							"prop": {
-								Type:     schema.TypeString,
-								Optional: true,
-							},
-						},
-					},
-				},
-			},
-		}
-	}
-
-	propertyForceNewResource := func(typ schema.ValueType) *schema.Resource {
-		return &schema.Resource{
-			Schema: map[string]*schema.Schema{
-				"test": {
-					Type:     typ,
-					Optional: true,
-					Elem: &schema.Resource{
-						Schema: map[string]*schema.Schema{
-							"prop": {
-								Type:     schema.TypeString,
-								Optional: true,
-								ForceNew: true,
-							},
-						},
-					},
-				},
-			},
-		}
-	}
-
-	auxResource := func(typ schema.ValueType) *schema.Resource {
-		return &schema.Resource{
-			Schema: map[string]*schema.Schema{
-				"aux": {
-					Type:     typ,
-					Computed: true,
-					Elem: &schema.Resource{
-						Schema: map[string]*schema.Schema{
-							"prop": {
-								Type:     schema.TypeString,
-								Computed: true,
-							},
-						},
-					},
-				},
-			},
-			CreateContext: func(_ context.Context, d *schema.ResourceData, _ interface{}) diag.Diagnostics {
-				d.SetId("aux")
-				err := d.Set("aux", []map[string]interface{}{{"prop": "aux"}})
-				require.NoError(t, err)
-				return nil
-			},
-		}
-	}
-
-	initialProgram := `
-    name: test
-    runtime: yaml
-    resources:
-      mainRes:
-        type: prov:index:Test
-        properties:
-          tests: [{prop: 'value'}]
-`
-
-	program := `
-    name: test
-    runtime: yaml
-    resources:
-      auxRes:
-        type: prov:index:Aux
-      mainRes:
-        type: prov:index:Test
-        properties:
-          tests: %s
-`
-
-	runTest := func(t *testing.T, program2 string, bridgedProvider info.Provider, expectedOutput autogold.Value) {
-		pt := pulcheck.PulCheck(t, bridgedProvider, initialProgram)
-		pt.Up(t)
-		pt.WritePulumiYaml(t, program2)
-
-		res := pt.Preview(t, optpreview.Diff())
-
-		expectedOutput.Equal(t, res.StdOut)
-	}
-
-	t.Run("list force new", func(t *testing.T) {
-		resMap := map[string]*schema.Resource{
-			"prov_test": collectionForceNewResource(schema.TypeList),
-			"prov_aux":  auxResource(schema.TypeList),
-		}
-
-		tfp := &schema.Provider{ResourcesMap: resMap}
-		bridgedProvider := pulcheck.BridgedProvider(t, "prov", tfp)
-		runTest := func(t *testing.T, program2 string, expectedOutput autogold.Value) {
-			runTest(t, program2, bridgedProvider, expectedOutput)
-		}
-
-		t.Run("unknown plain property", func(t *testing.T) {
-			program2 := fmt.Sprintf(program, "[{prop: \"${auxRes.auxes[0].prop}\"}]")
-			runTest(t, program2, autogold.Expect(`Previewing update (test):
-  pulumi:pulumi:Stack: (same)
-    [urn=urn:pulumi:test::test::pulumi:pulumi:Stack::test-test]
-    + prov:index/aux:Aux: (create)
-        [urn=urn:pulumi:test::test::prov:index/aux:Aux::auxRes]
->>>>>>> 9b1cce9f
-    ~ prov:index/test:Test: (update)
-        [id=newid]
-        [urn=urn:pulumi:test::test::prov:index/test:Test::mainRes]
-      ~ tests: [
-<<<<<<< HEAD
+    ~ prov:index/test:Test: (update)
+        [id=newid]
+        [urn=urn:pulumi:test::test::prov:index/test:Test::mainRes]
+      ~ tests: [
           ~ [0]: "val1" => "val2"
         ]
 Resources:
@@ -4265,31 +4141,10 @@
 			autogold.Expect(`Previewing update (test):
   pulumi:pulumi:Stack: (same)
     [urn=urn:pulumi:test::test::pulumi:pulumi:Stack::test-test]
-=======
-          ~ [0]: {
-                  ~ prop: "value" => output<string>
-                }
-        ]
-Resources:
-    + 1 to create
-    ~ 1 to update
-    2 changes. 1 unchanged
-`))
-		})
-
-		t.Run("unknown object", func(t *testing.T) {
-			program2 := fmt.Sprintf(program, "[\"${auxRes.auxes[0]}\"]")
-			runTest(t, program2, autogold.Expect(`Previewing update (test):
-  pulumi:pulumi:Stack: (same)
-    [urn=urn:pulumi:test::test::pulumi:pulumi:Stack::test-test]
-    + prov:index/aux:Aux: (create)
-        [urn=urn:pulumi:test::test::prov:index/aux:Aux::auxRes]
->>>>>>> 9b1cce9f
     +-prov:index/test:Test: (replace)
         [id=newid]
         [urn=urn:pulumi:test::test::prov:index/test:Test::mainRes]
       ~ tests: [
-<<<<<<< HEAD
           ~ [0]: "val1" => "val2"
         ]
 Resources:
@@ -4316,69 +4171,11 @@
 			autogold.Expect(`Previewing update (test):
   pulumi:pulumi:Stack: (same)
     [urn=urn:pulumi:test::test::pulumi:pulumi:Stack::test-test]
-=======
-          - [0]: {
-                  - prop: "value"
-                }
-          + [0]: output<string>
-        ]
-Resources:
-    + 1 to create
-    +-1 to replace
-    2 changes. 1 unchanged
-`))
-		})
-
-		t.Run("unknown collection", func(t *testing.T) {
-			program2 := fmt.Sprintf(program, "\"${auxRes.auxes}\"")
-			runTest(t, program2, autogold.Expect(`Previewing update (test):
-  pulumi:pulumi:Stack: (same)
-    [urn=urn:pulumi:test::test::pulumi:pulumi:Stack::test-test]
-    + prov:index/aux:Aux: (create)
-        [urn=urn:pulumi:test::test::prov:index/aux:Aux::auxRes]
     +-prov:index/test:Test: (replace)
         [id=newid]
         [urn=urn:pulumi:test::test::prov:index/test:Test::mainRes]
-      - tests: [
-      -     [0]: {
-              - prop: "value"
-            }
-        ]
-      + tests: output<string>
-Resources:
-    + 1 to create
-    +-1 to replace
-    2 changes. 1 unchanged
-`))
-		})
-	})
-
-	t.Run("list property force new", func(t *testing.T) {
-		resMap := map[string]*schema.Resource{
-			"prov_test": propertyForceNewResource(schema.TypeList),
-			"prov_aux":  auxResource(schema.TypeList),
-		}
-
-		tfp := &schema.Provider{ResourcesMap: resMap}
-		bridgedProvider := pulcheck.BridgedProvider(t, "prov", tfp)
-		runTest := func(t *testing.T, program2 string, expectedOutput autogold.Value) {
-			runTest(t, program2, bridgedProvider, expectedOutput)
-		}
-
-		t.Run("unknown plain property", func(t *testing.T) {
-			program2 := fmt.Sprintf(program, "[{prop: \"${auxRes.auxes[0].prop}\"}]")
-			runTest(t, program2, autogold.Expect(`Previewing update (test):
-  pulumi:pulumi:Stack: (same)
-    [urn=urn:pulumi:test::test::pulumi:pulumi:Stack::test-test]
-    + prov:index/aux:Aux: (create)
-        [urn=urn:pulumi:test::test::prov:index/aux:Aux::auxRes]
->>>>>>> 9b1cce9f
-    +-prov:index/test:Test: (replace)
-        [id=newid]
-        [urn=urn:pulumi:test::test::prov:index/test:Test::mainRes]
       ~ tests: [
           ~ [0]: {
-<<<<<<< HEAD
                   ~ nested: "val1" => "val2"
                 }
         ]
@@ -4504,135 +4301,11 @@
 			autogold.Expect(`Previewing update (test):
   pulumi:pulumi:Stack: (same)
     [urn=urn:pulumi:test::test::pulumi:pulumi:Stack::test-test]
-=======
-                  ~ prop: "value" => output<string>
-                }
-        ]
-Resources:
-    + 1 to create
-    +-1 to replace
-    2 changes. 1 unchanged
-`))
-		})
-
-		t.Run("unknown object", func(t *testing.T) {
-			program2 := fmt.Sprintf(program, "[\"${auxRes.auxes[0]}\"]")
-			runTest(t, program2, autogold.Expect(`Previewing update (test):
-  pulumi:pulumi:Stack: (same)
-    [urn=urn:pulumi:test::test::pulumi:pulumi:Stack::test-test]
-    + prov:index/aux:Aux: (create)
-        [urn=urn:pulumi:test::test::prov:index/aux:Aux::auxRes]
-    +-prov:index/test:Test: (replace)
-        [id=newid]
-        [urn=urn:pulumi:test::test::prov:index/test:Test::mainRes]
-      ~ tests: [
-          - [0]: {
-                  - prop: "value"
-                }
-          + [0]: output<string>
-        ]
-Resources:
-    + 1 to create
-    +-1 to replace
-    2 changes. 1 unchanged
-`))
-		})
-
-		t.Run("unknown collection", func(t *testing.T) {
-			program2 := fmt.Sprintf(program, "\"${auxRes.auxes}\"")
-			runTest(t, program2, autogold.Expect(`Previewing update (test):
-  pulumi:pulumi:Stack: (same)
-    [urn=urn:pulumi:test::test::pulumi:pulumi:Stack::test-test]
-    + prov:index/aux:Aux: (create)
-        [urn=urn:pulumi:test::test::prov:index/aux:Aux::auxRes]
     +-prov:index/test:Test: (replace)
         [id=newid]
         [urn=urn:pulumi:test::test::prov:index/test:Test::mainRes]
       - tests: [
       -     [0]: {
-              - prop: "value"
-            }
-        ]
-      + tests: output<string>
-Resources:
-    + 1 to create
-    +-1 to replace
-    2 changes. 1 unchanged
-`))
-		})
-	})
-
-	t.Run("set force new", func(t *testing.T) {
-		resMap := map[string]*schema.Resource{
-			"prov_test": collectionForceNewResource(schema.TypeSet),
-			"prov_aux":  auxResource(schema.TypeSet),
-		}
-
-		tfp := &schema.Provider{ResourcesMap: resMap}
-		bridgedProvider := pulcheck.BridgedProvider(t, "prov", tfp)
-		runTest := func(t *testing.T, program2 string, expectedOutput autogold.Value) {
-			runTest(t, program2, bridgedProvider, expectedOutput)
-		}
-
-		t.Run("unknown plain property", func(t *testing.T) {
-			program2 := fmt.Sprintf(program, "[{prop: \"${auxRes.auxes[0].prop}\"}]")
-			runTest(t, program2, autogold.Expect(`Previewing update (test):
-  pulumi:pulumi:Stack: (same)
-    [urn=urn:pulumi:test::test::pulumi:pulumi:Stack::test-test]
-    + prov:index/aux:Aux: (create)
-        [urn=urn:pulumi:test::test::prov:index/aux:Aux::auxRes]
-    ~ prov:index/test:Test: (update)
-        [id=newid]
-        [urn=urn:pulumi:test::test::prov:index/test:Test::mainRes]
-      ~ tests: [
-          ~ [0]: {
-                  ~ prop: "value" => output<string>
-                }
-        ]
-Resources:
-    + 1 to create
-    ~ 1 to update
-    2 changes. 1 unchanged
-`))
-		})
-
-		t.Run("unknown object", func(t *testing.T) {
-			program2 := fmt.Sprintf(program, "[\"${auxRes.auxes[0]}\"]")
-			runTest(t, program2, autogold.Expect(`Previewing update (test):
-  pulumi:pulumi:Stack: (same)
-    [urn=urn:pulumi:test::test::pulumi:pulumi:Stack::test-test]
-    + prov:index/aux:Aux: (create)
-        [urn=urn:pulumi:test::test::prov:index/aux:Aux::auxRes]
-    +-prov:index/test:Test: (replace)
-        [id=newid]
-        [urn=urn:pulumi:test::test::prov:index/test:Test::mainRes]
-      ~ tests: [
-          - [0]: {
-                  - prop: "value"
-                }
-          + [0]: output<string>
-        ]
-Resources:
-    + 1 to create
-    +-1 to replace
-    2 changes. 1 unchanged
-`))
-		})
-
-		t.Run("unknown collection", func(t *testing.T) {
-			program2 := fmt.Sprintf(program, "\"${auxRes.auxes}\"")
-			runTest(t, program2, autogold.Expect(`Previewing update (test):
-  pulumi:pulumi:Stack: (same)
-    [urn=urn:pulumi:test::test::pulumi:pulumi:Stack::test-test]
-    + prov:index/aux:Aux: (create)
-        [urn=urn:pulumi:test::test::prov:index/aux:Aux::auxRes]
->>>>>>> 9b1cce9f
-    +-prov:index/test:Test: (replace)
-        [id=newid]
-        [urn=urn:pulumi:test::test::prov:index/test:Test::mainRes]
-      - tests: [
-      -     [0]: {
-<<<<<<< HEAD
               - nested: "val1"
             }
         ]
@@ -4663,44 +4336,10 @@
 			autogold.Expect(`Previewing update (test):
   pulumi:pulumi:Stack: (same)
     [urn=urn:pulumi:test::test::pulumi:pulumi:Stack::test-test]
-=======
-              - prop: "value"
-            }
-        ]
-      + tests: output<string>
-Resources:
-    + 1 to create
-    +-1 to replace
-    2 changes. 1 unchanged
-`))
-		})
-	})
-
-	t.Run("set property force new", func(t *testing.T) {
-		resMap := map[string]*schema.Resource{
-			"prov_test": propertyForceNewResource(schema.TypeSet),
-			"prov_aux":  auxResource(schema.TypeSet),
-		}
-
-		tfp := &schema.Provider{ResourcesMap: resMap}
-		bridgedProvider := pulcheck.BridgedProvider(t, "prov", tfp)
-		runTest := func(t *testing.T, program2 string, expectedOutput autogold.Value) {
-			runTest(t, program2, bridgedProvider, expectedOutput)
-		}
-
-		t.Run("unknown plain property", func(t *testing.T) {
-			program2 := fmt.Sprintf(program, "[{prop: \"${auxRes.auxes[0].prop}\"}]")
-			runTest(t, program2, autogold.Expect(`Previewing update (test):
-  pulumi:pulumi:Stack: (same)
-    [urn=urn:pulumi:test::test::pulumi:pulumi:Stack::test-test]
-    + prov:index/aux:Aux: (create)
-        [urn=urn:pulumi:test::test::prov:index/aux:Aux::auxRes]
->>>>>>> 9b1cce9f
     +-prov:index/test:Test: (replace)
         [id=newid]
         [urn=urn:pulumi:test::test::prov:index/test:Test::mainRes]
       ~ tests: [
-<<<<<<< HEAD
           - [0]: "val1"
         ]
 Resources:
@@ -4727,32 +4366,11 @@
 			autogold.Expect(`Previewing update (test):
   pulumi:pulumi:Stack: (same)
     [urn=urn:pulumi:test::test::pulumi:pulumi:Stack::test-test]
-=======
-          ~ [0]: {
-                  ~ prop: "value" => output<string>
-                }
-        ]
-Resources:
-    + 1 to create
-    +-1 to replace
-    2 changes. 1 unchanged
-`))
-		})
-
-		t.Run("unknown object", func(t *testing.T) {
-			program2 := fmt.Sprintf(program, "[\"${auxRes.auxes[0]}\"]")
-			runTest(t, program2, autogold.Expect(`Previewing update (test):
-  pulumi:pulumi:Stack: (same)
-    [urn=urn:pulumi:test::test::pulumi:pulumi:Stack::test-test]
-    + prov:index/aux:Aux: (create)
-        [urn=urn:pulumi:test::test::prov:index/aux:Aux::auxRes]
->>>>>>> 9b1cce9f
     +-prov:index/test:Test: (replace)
         [id=newid]
         [urn=urn:pulumi:test::test::prov:index/test:Test::mainRes]
       ~ tests: [
           - [0]: {
-<<<<<<< HEAD
                   - nested: "val1"
                 }
         ]
@@ -7688,7 +7306,156 @@
 Plan: 0 to add, 1 to change, 0 to destroy.
 
 `).Equal(t, plan.StdOut)
-=======
+	})
+}
+
+func TestUnknownCollectionForceNewDetailedDiff(t *testing.T) {
+	// TODO: Remove this once accurate bridge previews are rolled out
+	t.Setenv("PULUMI_TF_BRIDGE_ACCURATE_BRIDGE_PREVIEW", "true")
+
+	collectionForceNewResource := func(typ schema.ValueType) *schema.Resource {
+		return &schema.Resource{
+			Schema: map[string]*schema.Schema{
+				"test": {
+					Type:     typ,
+					Optional: true,
+					ForceNew: true,
+					Elem: &schema.Resource{
+						Schema: map[string]*schema.Schema{
+							"prop": {
+								Type:     schema.TypeString,
+								Optional: true,
+							},
+						},
+					},
+				},
+			},
+		}
+	}
+
+	propertyForceNewResource := func(typ schema.ValueType) *schema.Resource {
+		return &schema.Resource{
+			Schema: map[string]*schema.Schema{
+				"test": {
+					Type:     typ,
+					Optional: true,
+					Elem: &schema.Resource{
+						Schema: map[string]*schema.Schema{
+							"prop": {
+								Type:     schema.TypeString,
+								Optional: true,
+								ForceNew: true,
+							},
+						},
+					},
+				},
+			},
+		}
+	}
+
+	auxResource := func(typ schema.ValueType) *schema.Resource {
+		return &schema.Resource{
+			Schema: map[string]*schema.Schema{
+				"aux": {
+					Type:     typ,
+					Computed: true,
+					Elem: &schema.Resource{
+						Schema: map[string]*schema.Schema{
+							"prop": {
+								Type:     schema.TypeString,
+								Computed: true,
+							},
+						},
+					},
+				},
+			},
+			CreateContext: func(_ context.Context, d *schema.ResourceData, _ interface{}) diag.Diagnostics {
+				d.SetId("aux")
+				err := d.Set("aux", []map[string]interface{}{{"prop": "aux"}})
+				require.NoError(t, err)
+				return nil
+			},
+		}
+	}
+
+	initialProgram := `
+    name: test
+    runtime: yaml
+    resources:
+      mainRes:
+        type: prov:index:Test
+        properties:
+          tests: [{prop: 'value'}]
+`
+
+	program := `
+    name: test
+    runtime: yaml
+    resources:
+      auxRes:
+        type: prov:index:Aux
+      mainRes:
+        type: prov:index:Test
+        properties:
+          tests: %s
+`
+
+	runTest := func(t *testing.T, program2 string, bridgedProvider info.Provider, expectedOutput autogold.Value) {
+		pt := pulcheck.PulCheck(t, bridgedProvider, initialProgram)
+		pt.Up(t)
+		pt.WritePulumiYaml(t, program2)
+
+		res := pt.Preview(t, optpreview.Diff())
+
+		expectedOutput.Equal(t, res.StdOut)
+	}
+
+	t.Run("list force new", func(t *testing.T) {
+		resMap := map[string]*schema.Resource{
+			"prov_test": collectionForceNewResource(schema.TypeList),
+			"prov_aux":  auxResource(schema.TypeList),
+		}
+
+		tfp := &schema.Provider{ResourcesMap: resMap}
+		bridgedProvider := pulcheck.BridgedProvider(t, "prov", tfp)
+		runTest := func(t *testing.T, program2 string, expectedOutput autogold.Value) {
+			runTest(t, program2, bridgedProvider, expectedOutput)
+		}
+
+		t.Run("unknown plain property", func(t *testing.T) {
+			program2 := fmt.Sprintf(program, "[{prop: \"${auxRes.auxes[0].prop}\"}]")
+			runTest(t, program2, autogold.Expect(`Previewing update (test):
+  pulumi:pulumi:Stack: (same)
+    [urn=urn:pulumi:test::test::pulumi:pulumi:Stack::test-test]
+    + prov:index/aux:Aux: (create)
+        [urn=urn:pulumi:test::test::prov:index/aux:Aux::auxRes]
+    ~ prov:index/test:Test: (update)
+        [id=newid]
+        [urn=urn:pulumi:test::test::prov:index/test:Test::mainRes]
+      ~ tests: [
+          ~ [0]: {
+                  ~ prop: "value" => output<string>
+                }
+        ]
+Resources:
+    + 1 to create
+    ~ 1 to update
+    2 changes. 1 unchanged
+`))
+		})
+
+		t.Run("unknown object", func(t *testing.T) {
+			program2 := fmt.Sprintf(program, "[\"${auxRes.auxes[0]}\"]")
+			runTest(t, program2, autogold.Expect(`Previewing update (test):
+  pulumi:pulumi:Stack: (same)
+    [urn=urn:pulumi:test::test::pulumi:pulumi:Stack::test-test]
+    + prov:index/aux:Aux: (create)
+        [urn=urn:pulumi:test::test::prov:index/aux:Aux::auxRes]
+    +-prov:index/test:Test: (replace)
+        [id=newid]
+        [urn=urn:pulumi:test::test::prov:index/test:Test::mainRes]
+      ~ tests: [
+          - [0]: {
                   - prop: "value"
                 }
           + [0]: output<string>
@@ -7722,6 +7489,248 @@
     2 changes. 1 unchanged
 `))
 		})
->>>>>>> 9b1cce9f
+	})
+
+	t.Run("list property force new", func(t *testing.T) {
+		resMap := map[string]*schema.Resource{
+			"prov_test": propertyForceNewResource(schema.TypeList),
+			"prov_aux":  auxResource(schema.TypeList),
+		}
+
+		tfp := &schema.Provider{ResourcesMap: resMap}
+		bridgedProvider := pulcheck.BridgedProvider(t, "prov", tfp)
+		runTest := func(t *testing.T, program2 string, expectedOutput autogold.Value) {
+			runTest(t, program2, bridgedProvider, expectedOutput)
+		}
+
+		t.Run("unknown plain property", func(t *testing.T) {
+			program2 := fmt.Sprintf(program, "[{prop: \"${auxRes.auxes[0].prop}\"}]")
+			runTest(t, program2, autogold.Expect(`Previewing update (test):
+  pulumi:pulumi:Stack: (same)
+    [urn=urn:pulumi:test::test::pulumi:pulumi:Stack::test-test]
+    + prov:index/aux:Aux: (create)
+        [urn=urn:pulumi:test::test::prov:index/aux:Aux::auxRes]
+    +-prov:index/test:Test: (replace)
+        [id=newid]
+        [urn=urn:pulumi:test::test::prov:index/test:Test::mainRes]
+      ~ tests: [
+          ~ [0]: {
+                  ~ prop: "value" => output<string>
+                }
+        ]
+Resources:
+    + 1 to create
+    +-1 to replace
+    2 changes. 1 unchanged
+`))
+		})
+
+		t.Run("unknown object", func(t *testing.T) {
+			program2 := fmt.Sprintf(program, "[\"${auxRes.auxes[0]}\"]")
+			runTest(t, program2, autogold.Expect(`Previewing update (test):
+  pulumi:pulumi:Stack: (same)
+    [urn=urn:pulumi:test::test::pulumi:pulumi:Stack::test-test]
+    + prov:index/aux:Aux: (create)
+        [urn=urn:pulumi:test::test::prov:index/aux:Aux::auxRes]
+    +-prov:index/test:Test: (replace)
+        [id=newid]
+        [urn=urn:pulumi:test::test::prov:index/test:Test::mainRes]
+      ~ tests: [
+          - [0]: {
+                  - prop: "value"
+                }
+          + [0]: output<string>
+        ]
+Resources:
+    + 1 to create
+    +-1 to replace
+    2 changes. 1 unchanged
+`))
+		})
+
+		t.Run("unknown collection", func(t *testing.T) {
+			program2 := fmt.Sprintf(program, "\"${auxRes.auxes}\"")
+			runTest(t, program2, autogold.Expect(`Previewing update (test):
+  pulumi:pulumi:Stack: (same)
+    [urn=urn:pulumi:test::test::pulumi:pulumi:Stack::test-test]
+    + prov:index/aux:Aux: (create)
+        [urn=urn:pulumi:test::test::prov:index/aux:Aux::auxRes]
+    +-prov:index/test:Test: (replace)
+        [id=newid]
+        [urn=urn:pulumi:test::test::prov:index/test:Test::mainRes]
+      - tests: [
+      -     [0]: {
+              - prop: "value"
+            }
+        ]
+      + tests: output<string>
+Resources:
+    + 1 to create
+    +-1 to replace
+    2 changes. 1 unchanged
+`))
+		})
+	})
+
+	t.Run("set force new", func(t *testing.T) {
+		resMap := map[string]*schema.Resource{
+			"prov_test": collectionForceNewResource(schema.TypeSet),
+			"prov_aux":  auxResource(schema.TypeSet),
+		}
+
+		tfp := &schema.Provider{ResourcesMap: resMap}
+		bridgedProvider := pulcheck.BridgedProvider(t, "prov", tfp)
+		runTest := func(t *testing.T, program2 string, expectedOutput autogold.Value) {
+			runTest(t, program2, bridgedProvider, expectedOutput)
+		}
+
+		t.Run("unknown plain property", func(t *testing.T) {
+			program2 := fmt.Sprintf(program, "[{prop: \"${auxRes.auxes[0].prop}\"}]")
+			runTest(t, program2, autogold.Expect(`Previewing update (test):
+  pulumi:pulumi:Stack: (same)
+    [urn=urn:pulumi:test::test::pulumi:pulumi:Stack::test-test]
+    + prov:index/aux:Aux: (create)
+        [urn=urn:pulumi:test::test::prov:index/aux:Aux::auxRes]
+    ~ prov:index/test:Test: (update)
+        [id=newid]
+        [urn=urn:pulumi:test::test::prov:index/test:Test::mainRes]
+      ~ tests: [
+          ~ [0]: {
+                  ~ prop: "value" => output<string>
+                }
+        ]
+Resources:
+    + 1 to create
+    ~ 1 to update
+    2 changes. 1 unchanged
+`))
+		})
+
+		t.Run("unknown object", func(t *testing.T) {
+			program2 := fmt.Sprintf(program, "[\"${auxRes.auxes[0]}\"]")
+			runTest(t, program2, autogold.Expect(`Previewing update (test):
+  pulumi:pulumi:Stack: (same)
+    [urn=urn:pulumi:test::test::pulumi:pulumi:Stack::test-test]
+    + prov:index/aux:Aux: (create)
+        [urn=urn:pulumi:test::test::prov:index/aux:Aux::auxRes]
+    +-prov:index/test:Test: (replace)
+        [id=newid]
+        [urn=urn:pulumi:test::test::prov:index/test:Test::mainRes]
+      ~ tests: [
+          - [0]: {
+                  - prop: "value"
+                }
+          + [0]: output<string>
+        ]
+Resources:
+    + 1 to create
+    +-1 to replace
+    2 changes. 1 unchanged
+`))
+		})
+
+		t.Run("unknown collection", func(t *testing.T) {
+			program2 := fmt.Sprintf(program, "\"${auxRes.auxes}\"")
+			runTest(t, program2, autogold.Expect(`Previewing update (test):
+  pulumi:pulumi:Stack: (same)
+    [urn=urn:pulumi:test::test::pulumi:pulumi:Stack::test-test]
+    + prov:index/aux:Aux: (create)
+        [urn=urn:pulumi:test::test::prov:index/aux:Aux::auxRes]
+    +-prov:index/test:Test: (replace)
+        [id=newid]
+        [urn=urn:pulumi:test::test::prov:index/test:Test::mainRes]
+      - tests: [
+      -     [0]: {
+              - prop: "value"
+            }
+        ]
+      + tests: output<string>
+Resources:
+    + 1 to create
+    +-1 to replace
+    2 changes. 1 unchanged
+`))
+		})
+	})
+
+	t.Run("set property force new", func(t *testing.T) {
+		resMap := map[string]*schema.Resource{
+			"prov_test": propertyForceNewResource(schema.TypeSet),
+			"prov_aux":  auxResource(schema.TypeSet),
+		}
+
+		tfp := &schema.Provider{ResourcesMap: resMap}
+		bridgedProvider := pulcheck.BridgedProvider(t, "prov", tfp)
+		runTest := func(t *testing.T, program2 string, expectedOutput autogold.Value) {
+			runTest(t, program2, bridgedProvider, expectedOutput)
+		}
+
+		t.Run("unknown plain property", func(t *testing.T) {
+			program2 := fmt.Sprintf(program, "[{prop: \"${auxRes.auxes[0].prop}\"}]")
+			runTest(t, program2, autogold.Expect(`Previewing update (test):
+  pulumi:pulumi:Stack: (same)
+    [urn=urn:pulumi:test::test::pulumi:pulumi:Stack::test-test]
+    + prov:index/aux:Aux: (create)
+        [urn=urn:pulumi:test::test::prov:index/aux:Aux::auxRes]
+    +-prov:index/test:Test: (replace)
+        [id=newid]
+        [urn=urn:pulumi:test::test::prov:index/test:Test::mainRes]
+      ~ tests: [
+          ~ [0]: {
+                  ~ prop: "value" => output<string>
+                }
+        ]
+Resources:
+    + 1 to create
+    +-1 to replace
+    2 changes. 1 unchanged
+`))
+		})
+
+		t.Run("unknown object", func(t *testing.T) {
+			program2 := fmt.Sprintf(program, "[\"${auxRes.auxes[0]}\"]")
+			runTest(t, program2, autogold.Expect(`Previewing update (test):
+  pulumi:pulumi:Stack: (same)
+    [urn=urn:pulumi:test::test::pulumi:pulumi:Stack::test-test]
+    + prov:index/aux:Aux: (create)
+        [urn=urn:pulumi:test::test::prov:index/aux:Aux::auxRes]
+    +-prov:index/test:Test: (replace)
+        [id=newid]
+        [urn=urn:pulumi:test::test::prov:index/test:Test::mainRes]
+      ~ tests: [
+          - [0]: {
+                  - prop: "value"
+                }
+          + [0]: output<string>
+        ]
+Resources:
+    + 1 to create
+    +-1 to replace
+    2 changes. 1 unchanged
+`))
+		})
+
+		t.Run("unknown collection", func(t *testing.T) {
+			program2 := fmt.Sprintf(program, "\"${auxRes.auxes}\"")
+			runTest(t, program2, autogold.Expect(`Previewing update (test):
+  pulumi:pulumi:Stack: (same)
+    [urn=urn:pulumi:test::test::pulumi:pulumi:Stack::test-test]
+    + prov:index/aux:Aux: (create)
+        [urn=urn:pulumi:test::test::prov:index/aux:Aux::auxRes]
+    +-prov:index/test:Test: (replace)
+        [id=newid]
+        [urn=urn:pulumi:test::test::prov:index/test:Test::mainRes]
+      - tests: [
+      -     [0]: {
+              - prop: "value"
+            }
+        ]
+      + tests: output<string>
+Resources:
+    + 1 to create
+    +-1 to replace
+    2 changes. 1 unchanged
+`))
+		})
 	})
 }