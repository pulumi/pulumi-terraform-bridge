--- conflicted
+++ resolved
@@ -27,7 +27,6 @@
 )
 
 func TestRegressAws1423(t *testing.T) {
-	t.Skip("Refresh is dirty on this resource see https://github.com/pulumi/pulumi-aws/issues/3361.")
 	ctx := context.Background()
 
 	resource := webaclschema.ResourceWebACL()
@@ -39,24 +38,11 @@
 		},
 	}
 
-<<<<<<< HEAD
-	p := shimv2.NewProvider(tfProvider, shimv2.WithDiffStrategy(shimv2.PlanState),
-		shimv2.WithPlanResourceChange(func(s string) bool {
-			switch s {
-			case "aws_wafv2_web_acl":
-				return true
-			default:
-				return false
-			}
-		}),
-	)
-=======
 	p := shimv2.NewProvider(tfProvider,
 		shimv2.WithDiffStrategy(shimv2.PlanState),
 		shimv2.WithPlanResourceChange(func(s string) bool {
 			return s == "aws_wafv2_web_acl"
 		}))
->>>>>>> 22fdb292
 
 	info := tfbridge.ProviderInfo{
 		P:           p,
