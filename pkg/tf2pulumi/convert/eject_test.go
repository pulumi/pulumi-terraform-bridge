--- conflicted
+++ resolved
@@ -299,23 +299,9 @@
 			}
 
 			// If PULUMI_ACCEPT is set then clear the PCL folder and write the generated files out
-<<<<<<< HEAD
 			pclFs := afero.NewBasePathFs(afero.NewOsFs(), pclPath)
 			if isTruthy(os.Getenv("PULUMI_ACCEPT")) {
 				writeToFileSystem(pclFs)
-=======
-			if cmdutil.IsTruthy(os.Getenv("PULUMI_ACCEPT")) {
-				err := os.RemoveAll(pclPath)
-				require.NoError(t, err)
-				err = os.Mkdir(pclPath, 0700)
-				require.NoError(t, err)
-				for filename, source := range program.Source() {
-					// normalize windows newlines to unix ones
-					expectedPcl := []byte(strings.Replace(source, "\r\n", "\n", -1))
-					err := os.WriteFile(filepath.Join(pclPath, filename), expectedPcl, 0600)
-					require.NoError(t, err)
-				}
->>>>>>> 04d27048
 			}
 
 			// Write the program to a memory file system
