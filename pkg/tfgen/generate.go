// Copyright 2016-2022, Pulumi Corporation.
//
// Licensed under the Apache License, Version 2.0 (the "License");
// you may not use this file except in compliance with the License.
// You may obtain a copy of the License at
//
//     http://www.apache.org/licenses/LICENSE-2.0
//
// Unless required by applicable law or agreed to in writing, software
// distributed under the License is distributed on an "AS IS" BASIS,
// WITHOUT WARRANTIES OR CONDITIONS OF ANY KIND, either express or implied.
// See the License for the specific language governing permissions and
// limitations under the License.

package tfgen

import (
	"bytes"
	"context"
	"encoding/json"
	"errors"
	"fmt"
	"io"
	"io/fs"
	"os"
	"path"
	"path/filepath"
	"sort"
	"strings"
	"unicode"
	"unicode/utf8"

	"github.com/hashicorp/go-multierror"
	pkgerrors "github.com/pkg/errors"
	"github.com/pulumi/pulumi/pkg/v3/codegen"
	dotnetgen "github.com/pulumi/pulumi/pkg/v3/codegen/dotnet"
	gogen "github.com/pulumi/pulumi/pkg/v3/codegen/go"
	nodejsgen "github.com/pulumi/pulumi/pkg/v3/codegen/nodejs"
	"github.com/pulumi/pulumi/pkg/v3/codegen/pcl"
	pygen "github.com/pulumi/pulumi/pkg/v3/codegen/python"
	pschema "github.com/pulumi/pulumi/pkg/v3/codegen/schema"
	"github.com/pulumi/pulumi/sdk/v3/go/common/diag"
	"github.com/pulumi/pulumi/sdk/v3/go/common/resource/plugin"
	"github.com/pulumi/pulumi/sdk/v3/go/common/tokens"
	"github.com/pulumi/pulumi/sdk/v3/go/common/util/cmdutil"
	"github.com/pulumi/pulumi/sdk/v3/go/common/util/contract"
	schemaTools "github.com/pulumi/schema-tools/pkg"
	"github.com/spf13/afero"

	"github.com/pulumi/pulumi-terraform-bridge/v3/pkg/tf2pulumi/il"
	"github.com/pulumi/pulumi-terraform-bridge/v3/pkg/tfbridge"
	"github.com/pulumi/pulumi-terraform-bridge/v3/pkg/tfgen/internal/paths"
	shim "github.com/pulumi/pulumi-terraform-bridge/v3/pkg/tfshim"
	"github.com/pulumi/pulumi-terraform-bridge/v3/pkg/tfshim/schema"
	"github.com/pulumi/pulumi-terraform-bridge/v3/unstable/metadata"
)

const (
	tfgen         = "the Pulumi Terraform Bridge (tfgen) Tool"
	defaultOutDir = "sdk/"
	maxWidth      = 120 // the ideal maximum width of the generated file.
)

type Generator struct {
	pkg             tokens.Package        // the Pulumi package name (e.g. `gcp`)
	version         string                // the package version.
	language        Language              // the language runtime to generate.
	info            tfbridge.ProviderInfo // the provider info for customizing code generation
	root            afero.Fs              // the output virtual filesystem.
	providerShim    *inmemoryProvider     // a provider shim to hold the provider schema during example conversion.
	pluginHost      plugin.Host           // the plugin host for tf2pulumi.
	packageCache    *pcl.PackageCache     // the package cache for tf2pulumi.
	infoSource      il.ProviderInfoSource // the provider info source for tf2pulumi.
	sink            diag.Sink
	skipDocs        bool
	skipExamples    bool
	coverageTracker *CoverageTracker
	editRules       editRules

	convertedCode map[string][]byte

	// Set if we can't find the docs repo and we have already printed a warning
	// message.
	noDocsRepo bool

	cliConverterState *cliConverter

	examplesCache *examplesCache
}

type Language string

const (
	Golang Language = "go"
	NodeJS Language = "nodejs"
	Python Language = "python"
	CSharp Language = "dotnet"
	Schema Language = "schema"
	PCL    Language = "pulumi"
	// RegistryDocs
	// Setting RegistryDocs as a separate bridge "language" in the bridge allows us to create custom logic specific to
	// transforming and emitting upstream installation docs.
	// When we generate registry docs, we want to:
	//- be able to generate them via a separate command so we can enable it on a per-provider basis
	//- be able to pass a separate output location from the schema location (in this case, `docs/`)
	//- convert examples into all Pulumi-supported languages
	RegistryDocs Language = "registry-docs"
)

func (l Language) shouldConvertExamples() bool {
	switch l {
	case Golang, NodeJS, Python, CSharp, Schema, PCL:
		return true
	}
	return false
}

func (l Language) emitSDK(pkg *pschema.Package, info tfbridge.ProviderInfo, root afero.Fs,
	loader pschema.ReferenceLoader,
) (map[string][]byte, error) {
	var extraFiles map[string][]byte
	var err error

	switch l {
	case Golang:
		if psi := info.Golang; psi != nil && psi.Overlay != nil {
			extraFiles, err = getOverlayFiles(psi.Overlay, ".go", root)
			if err != nil {
				return nil, err
			}
		}

		err = cleanDir(root, pkg.Name, nil)
		if err != nil && !os.IsNotExist(err) {
			return nil, err
		}

		m, err := gogen.GeneratePackage(tfgen, pkg, nil)
		if err != nil {
			return nil, err
		}
		var errs multierror.Error
		for k, v := range extraFiles {
			f := m[k]
			if f != nil {
				errs.Errors = append(errs.Errors,
					fmt.Errorf("overlay conflicts with generated file at '%s'", k))
			}
			m[k] = v
		}
		return m, errs.ErrorOrNil()
	case NodeJS:
		if psi := info.JavaScript; psi != nil && psi.Overlay != nil {
			extraFiles, err = getOverlayFiles(psi.Overlay, ".ts", root)
			if err != nil {
				return nil, err
			}
		}
		// We exclude the "tests" directory because some nodejs package dirs (e.g. pulumi-docker)
		// store tests here. We don't want to include them in the overlays because we don't want it
		// exported with the module, but we don't want them deleted in a cleanup of the directory.
		exclusions := codegen.NewStringSet("tests")

		// We don't need to add overlays to the exclusion list because they have already been read
		// into memory so deleting the files is not a problem.
		err = cleanDir(root, "", exclusions)
		if err != nil && !os.IsNotExist(err) {
			return nil, err
		}
		return nodejsgen.GeneratePackage(tfgen, pkg, extraFiles, nil, false, loader)
	case Python:
		if psi := info.Python; psi != nil && psi.Overlay != nil {
			extraFiles, err = getOverlayFiles(psi.Overlay, ".py", root)
			if err != nil {
				return nil, err
			}
		}

		// python's outdir path follows the pattern [provider]/sdk/python/pulumi_[pkg name]
		pyOutDir := fmt.Sprintf("pulumi_%s", pkg.Name)
		err = cleanDir(root, pyOutDir, nil)
		if err != nil && !os.IsNotExist(err) {
			return nil, err
		}
		return pygen.GeneratePackage(tfgen, pkg, extraFiles, loader)
	case CSharp:
		if psi := info.CSharp; psi != nil && psi.Overlay != nil {
			extraFiles, err = getOverlayFiles(psi.Overlay, ".cs", root)
			if err != nil {
				return nil, err
			}
		}
		err = cleanDir(root, "", nil)
		if err != nil && !os.IsNotExist(err) {
			return nil, err
		}
		return dotnetgen.GeneratePackage(tfgen, pkg, extraFiles, nil)
	default:
		return nil, fmt.Errorf("%v does not support SDK generation", l)
	}
}

var AllLanguages = []Language{Golang, NodeJS, Python, CSharp}

// pkg is a directory containing one or more modules.
type pkg struct {
	name     tokens.Package // the package name.
	version  string         // the package version.
	language Language       // the package's language.
	root     afero.Fs       // the root of the package.
	modules  moduleMap      // the modules inside of this package.
	provider *resourceType  // the provider type for this package.
}

func newPkg(name tokens.Package, version string, language Language, fs afero.Fs) *pkg {
	return &pkg{
		name:     name,
		version:  version,
		language: language,
		root:     fs,
		modules:  make(moduleMap),
	}
}

// addModule registers a new module in the given package.  If one already exists under the name, we will merge
// the entry with the existing module (where merging simply appends the members).
func (p *pkg) addModule(m *module) {
	p.modules[m.name] = p.modules[m.name].merge(m)
}

// addModuleMap registers an array of modules, using the same logic that addModule uses.
func (p *pkg) addModuleMap(m moduleMap) {
	for _, k := range m.keys() {
		p.addModule(m[k])
	}
}

type moduleMap map[tokens.Module]*module

func (m moduleMap) keys() []tokens.Module {
	var ks []tokens.Module
	for k := range m {
		ks = append(ks, k)
	}
	sort.SliceStable(ks, func(i, j int) bool {
		return ks[i].String() < ks[j].String()
	})
	return ks
}

func (m moduleMap) values() []*module {
	var vs []*module
	for _, k := range m.keys() {
		vs = append(vs, m[k])
	}
	return vs
}

func (m moduleMap) ensureModule(name tokens.Module) *module {
	if _, ok := m[name]; !ok {
		m[name] = newModule(name)
	}
	return m[name]
}

// module is a single module that was generated by this tool, containing members (types and functions).
type module struct {
	name    tokens.Module  // the friendly module name.
	members []moduleMember // a list of exported members from this module (ordered in case of dependencies).
}

func newModule(name tokens.Module) *module {
	return &module{name: name}
}

// configMod is the special name used for configuration modules.
var configMod tokens.ModuleName = tokens.ModuleName("config")

// indexMod is the special name used for the root default module.
var indexMod tokens.ModuleName = tokens.ModuleName("index")

// config returns true if this is a configuration module.
func (m *module) config() bool {
	return m.name.Name() == configMod
}

// addMember appends a new member.  This maintains ordering in case the code is sensitive to declaration order.
func (m *module) addMember(member moduleMember) {
	name := member.Name()
	for _, existing := range m.members {
		contract.Assertf(existing.Name() != name, "unexpected duplicate module member %q in %q",
			name, m.name.String())
	}
	m.members = append(m.members, member)
}

// merge merges two separate modules into one and returns the result.
func (m *module) merge(other *module) *module {
	if m == nil {
		return other
	} else if other == nil {
		return m
	}

	contract.Assertf(m.name == other.name,
		"expected module names %s and %s to match", m.name, other.name)
	contract.Assertf(m.config() == other.config(),
		"cannot combine config and non-config modules (%s %t; %s %t)",
		m.name, m.config(), other.name, other.config())
	return &module{
		name:    m.name,
		members: append(m.members, other.members...),
	}
}

// moduleMember is an exportable type.
type moduleMember interface {
	Name() string
	Doc() string
}

type typeKind int

const (
	kindInvalid typeKind = iota
	kindBool
	kindInt
	kindFloat
	kindString
	kindList
	kindMap
	kindSet
	kindObject
)

// propertyType represents a non-resource, non-datasource type.
//
// Using nil for *propertyType implies catch-all any type (aka "pulumi.json#/Any" in Package Schema).
type propertyType struct {
	name       string
	doc        string
	kind       typeKind
	element    *propertyType
	properties []*variable

	typ        tokens.Type
	nestedType tokens.Type
	altTypes   []tokens.Type
	asset      *tfbridge.AssetTranslation

	typeName *string
}

func (g *Generator) Sink() diag.Sink {
	return g.sink
}

func (g *Generator) makePropertyType(typePath paths.TypePath,
	objectName string, sch shim.Schema, info *tfbridge.SchemaInfo, out bool,
	entityDocs entityDocs,
) (*propertyType, error) {
	t := &propertyType{}
	if info != nil {
		t.typeName = info.TypeName
	}

	var elemInfo *tfbridge.SchemaInfo
	if info != nil {
		t.typ = info.Type
		t.nestedType = info.NestedType
		t.altTypes = info.AltTypes
		t.asset = info.Asset
		elemInfo = info.Elem
	}

	if sch == nil {
		contract.Assertf(info != nil, "missing info when sch is nil on type: %s", typePath.String())
		return t, nil
	}

	// We should carry across any of the deprecation messages, to Pulumi, as per Terraform schema
	if sch.Deprecated() != "" && elemInfo != nil {
		elemInfo.DeprecationMessage = sch.Deprecated()
	}

	// Perform case analysis on Elem() and Type(). See shim.Schema.Elem() doc for reference. Start with scalars.
	switch sch.Type() {
	case shim.TypeBool:
		t.kind = kindBool
		return t, nil
	case shim.TypeInt:
		t.kind = kindInt
		return t, nil
	case shim.TypeFloat:
		t.kind = kindFloat
		return t, nil
	case shim.TypeString:
		t.kind = kindString
		return t, nil
	}

	// Handle single-nested blocks next.
	if blockType, ok := sch.Elem().(shim.Resource); ok && sch.Type() == shim.TypeMap {
		return g.makeObjectPropertyType(typePath, blockType, elemInfo, out, entityDocs)
	}

	// IsMaxItemOne lists and sets are flattened, transforming List[T] or Set[T] to T. Detect if this is the case.
	flatten := tfbridge.IsMaxItemsOne(sch, info)

	// The remaining cases are collections, List[T], Set[T] or Map[T], and recursion needs NewElementPath except for
	// flattening that stays at the current path.
	var elemPath paths.TypePath = paths.NewElementPath(typePath)
	if flatten {
		elemPath = typePath
	}

	// Recognize object types encoded as a shim.Resource and compute the element type.
	var element *propertyType
	switch elem := sch.Elem().(type) {
	case shim.Schema:
		var err error
		element, err = g.makePropertyType(elemPath, objectName, elem, elemInfo, out, entityDocs)
		if err != nil {
			return nil, err
		}
	case shim.Resource:
		var err error
		element, err = g.makeObjectPropertyType(elemPath, elem, elemInfo, out, entityDocs)
		if err != nil {
			return nil, err
		}
	}

	if flatten {
		return element, nil
	}

	switch sch.Type() {
	case shim.TypeMap:
		t.kind = kindMap
		// TF treats maps without a specified type as map[string]string, so we do the same.
		if element == nil || element.kind == kindInvalid {
			element = &propertyType{kind: kindString}
		}
	case shim.TypeList:
		t.kind = kindList
	case shim.TypeSet:
		t.kind = kindSet
	case shim.TypeDynamic:
		return nil, nil // nil of type *propertyType represents the special <any> type
	default:
		contract.Failf(
			"impossible: sch.Type() should be one of TypeMap, TypeList, TypeSet, TypeDynamic at this point path: "+
				"%s, type: %s",
			typePath.String(), sch.Type())
	}
	t.element = element
	return t, nil
}

func getDocsFromSchemaMap(key string, schemaMap shim.SchemaMap) string {
	subSchema := schemaMap.Get(key)
	return subSchema.Description()
}

func (g *Generator) makeObjectPropertyType(typePath paths.TypePath,
	res shim.Resource, info *tfbridge.SchemaInfo,
	out bool, entityDocs entityDocs,
) (*propertyType, error) {
	// If the user supplied an explicit Type token override, omit generating types and short-circuit.
	if info != nil && info.OmitType {
		if info.Type == "" {
			return nil, fmt.Errorf("Cannot set info.OmitType without also setting info.Type")
		}
		return &propertyType{typ: info.Type}, nil
	}

	t := &propertyType{
		kind: kindObject,
	}

	if info != nil {
		t.typeName = info.TypeName
	}

	if info != nil {
		t.typ = info.Type
		t.nestedType = info.NestedType
		t.altTypes = info.AltTypes
		t.asset = info.Asset
	}

	var propertyInfos map[string]*tfbridge.SchemaInfo
	if info != nil {
		propertyInfos = info.Fields
	}

	// Look up the parent path and prepend it to the docs path, to allow for precise lookup in the entityDocs.
	fullDocsPath := ""
	currentPath := typePath
	for {
		if p, ok := currentPath.(*paths.PropertyPath); ok {
			fullDocsPath = p.PropertyName.Key + "." + fullDocsPath
		}
		if currentPath.Parent() != nil {
			currentPath = currentPath.Parent()
		} else {
			break
		}

		fullDocsPath = strings.TrimSuffix(fullDocsPath, ".")
	}

	objPath := docsPath(fullDocsPath)

	for _, key := range stableSchemas(res.Schema()) {
		propertySchema := res.Schema()

		// TODO: Figure out why counting whether this description came from the attributes seems wrong.
		// With AWS, counting this takes the takes number of arg descriptions from attribs from about 170 to about 1400.
		// This seems wrong, so we ignore the second return value here for now.
		doc, _ := getNestedDescriptionFromParsedDocs(entityDocs, objPath.join(key))

		// If we have no result from entityDocs, we look up the TF schema Description.
		if doc == "" {
			doc = getDocsFromSchemaMap(key, propertySchema)
			// Since these docs have not been parsed via entityDocs, they still need to be reformatted.
			docsInfoCtx := infoContext{
				language: g.language,
				pkg:      g.pkg,
				info:     g.info,
			}
			// Description fields have no footers, so we pass in an empty map
			fakeFooterLinks := map[string]string{}
			doc, _ = reformatText(docsInfoCtx, doc, fakeFooterLinks)
		}
		// If we still have no docs for this type, we use our final strategy to look up any docs
		// that are parsed from entity (markdown) docs and have a unique path leaf.
		if doc == "" {
			doc = getUniqueLeafDocsDescriptions(entityDocs.Arguments, objPath.join(key))
		}

		v, err := g.propertyVariable(typePath, key,
			propertySchema, propertyInfos, doc, "", out, entityDocs)
		if err != nil {
			return nil, err
		}
		if v != nil {
			t.properties = append(t.properties, v)
		}
	}

	return t, nil
}

func (t *propertyType) equals(other *propertyType) bool {
	if t == nil && other == nil {
		return true
	}
	if (t != nil) != (other != nil) {
		return false
	}
	if t.name != other.name {
		return false
	}
	if t.kind != other.kind {
		return false
	}
	if !t.element.equals(other.element) {
		return false
	}
	if len(t.properties) != len(other.properties) {
		return false
	}
	switch {
	case t.typeName != nil && other.typeName == nil:
		return false
	case t.typeName == nil && other.typeName != nil:
		return false
	case t.typeName != nil && other.typeName != nil &&
		*t.typeName != *other.typeName:
		return false
	}
	for i, p := range t.properties {
		o := other.properties[i]
		if p.name != o.name {
			return false
		}
		if p.optional() != o.optional() {
			return false
		}
		if !p.typ.equals(o.typ) {
			return false
		}
	}

	if t.typ != other.typ {
		return false
	}
	if t.nestedType != other.nestedType {
		return false
	}
	if t.asset != nil && (other.asset == nil || *t.asset != *other.asset) {
		return false
	} else if other.asset != nil {
		return false
	}
	if len(t.altTypes) != len(other.altTypes) {
		return false
	}
	for i, t := range t.altTypes {
		if t != other.altTypes[i] {
			return false
		}
	}

	return true
}

// variable is a schematized variable, property, argument, or return type.
type variable struct {
	name   string
	out    bool
	opt    bool
	config bool // config is true if this variable represents a Pulumi config value.
	doc    string
	rawdoc string

	schema shim.Schema
	info   *tfbridge.SchemaInfo

	typ *propertyType

	parentPath   paths.TypePath
	propertyName paths.PropertyName
}

func (v *variable) Name() string { return v.name }
func (v *variable) Doc() string  { return v.doc }

func (v *variable) deprecationMessage() string {
	if v.info != nil && v.info.DeprecationMessage != "" {
		return v.info.DeprecationMessage
	}

	if v.schema != nil && v.schema.Deprecated() != "" {
		return v.schema.Deprecated()
	}

	return ""
}

func (v *variable) forceNew() bool {
	// Output properties don't forceNew so we can return false by default
	if v.out {
		return false
	}

	// if we have an explicit marked as ForceNew then let's return that as that overrides
	// the TF schema
	if v.info != nil && v.info.ForceNew != nil {
		return *v.info.ForceNew
	}

	return v.schema != nil && v.schema.ForceNew()
}

// optional checks whether the given property is optional, either due to Terraform or an overlay.
func (v *variable) optional() bool { return v.opt || isOptional(v.info, v.schema, v.out, v.config) }

func isOptional(info *tfbridge.SchemaInfo, schema shim.Schema, out bool, config bool) bool {
	// if we have an explicit marked as optional then let's return that
	if info != nil && info.MarkAsOptional != nil {
		return *info.MarkAsOptional
	}

	// If we're checking a property used in an output position, it isn't optional if it's computed.
	//
	// Note that config values with custom defaults are _not_ considered optional unless they are marked as such.
	customDefault := !config && info != nil && info.HasDefault()
	if out {
		return schema != nil && schema.Optional() && !schema.Computed() && !customDefault
	}
	return (schema != nil && schema.Optional() || schema.Computed()) || customDefault
}

// resourceType is a generated resource type that represents a Pulumi CustomResource definition.
type resourceType struct {
	mod        tokens.Module
	name       string
	doc        string
	isProvider bool
	inprops    []*variable
	outprops   []*variable
	reqprops   map[string]bool
	argst      *propertyType // input properties.
	statet     *propertyType // output properties (all optional).
	schema     shim.Resource
	info       *tfbridge.ResourceInfo
	entityDocs entityDocs // parsed docs.

	resourcePath *paths.ResourcePath
}

func (rt *resourceType) Name() string { return rt.name }
func (rt *resourceType) Doc() string  { return rt.doc }

// IsProvider is true if this resource is a ProviderResource.
func (rt *resourceType) IsProvider() bool { return rt.isProvider }

func (rt *resourceType) TypeToken() tokens.Type {
	return tokens.NewTypeToken(rt.mod, tokens.TypeName(rt.name))
}

func newResourceType(resourcePath *paths.ResourcePath,
	mod tokens.Module, name tokens.TypeName, entityDocs entityDocs,
	schema shim.Resource, info *tfbridge.ResourceInfo,
	isProvider bool,
) *resourceType {
	// We want to add the import details to the description so we can display those for the user
	description := entityDocs.Description
	if entityDocs.Import != "" {
		description = fmt.Sprintf("%s\n\n%s", description, entityDocs.Import)
	}

	return &resourceType{
		mod:          mod,
		name:         name.String(),
		doc:          description,
		isProvider:   isProvider,
		schema:       schema,
		info:         info,
		reqprops:     make(map[string]bool),
		entityDocs:   entityDocs,
		resourcePath: resourcePath,
	}
}

// resourceFunc is a generated resource function that is exposed to interact with Pulumi objects.
type resourceFunc struct {
	mod            tokens.Module
	name           string
	doc            string
	args           []*variable
	rets           []*variable
	reqargs        map[string]bool
	argst          *propertyType
	retst          *propertyType
	schema         shim.Resource
	info           *tfbridge.DataSourceInfo
	entityDocs     entityDocs
	dataSourcePath *paths.DataSourcePath
}

func (rf *resourceFunc) Name() string { return rf.name }
func (rf *resourceFunc) Doc() string  { return rf.doc }

func (rf *resourceFunc) ModuleMemberToken() tokens.ModuleMember {
	return tokens.NewModuleMemberToken(rf.mod, tokens.ModuleMemberName(rf.name))
}

// overlayFile is a file that should be added to a module "as-is" and then exported from its index.
type overlayFile struct {
	name string
	src  string
}

func (of *overlayFile) Name() string { return of.name }
func (of *overlayFile) Doc() string  { return "" }
func (of *overlayFile) Copy() bool   { return of.src != "" }

func GenerateSchema(info tfbridge.ProviderInfo, sink diag.Sink) (pschema.PackageSpec, error) {
	res, err := GenerateSchemaWithOptions(GenerateSchemaOptions{
		ProviderInfo:    info,
		DiagnosticsSink: sink,
	})
	if err != nil {
		return pschema.PackageSpec{}, err
	}
	return res.PackageSpec, nil
}

type GenerateSchemaOptions struct {
	ProviderInfo    tfbridge.ProviderInfo
	DiagnosticsSink diag.Sink
	XInMemoryDocs   bool
}

type GenerateSchemaResult struct {
	PackageSpec pschema.PackageSpec
}

func GenerateSchemaWithOptions(opts GenerateSchemaOptions) (*GenerateSchemaResult, error) {
	ctx := context.Background()
	info := opts.ProviderInfo
	sink := opts.DiagnosticsSink
	g, err := NewGenerator(GeneratorOptions{
		Package:       info.Name,
		Version:       info.Version,
		Language:      Schema,
		ProviderInfo:  info,
		Root:          afero.NewMemMapFs(),
		Sink:          sink,
		XInMemoryDocs: opts.XInMemoryDocs,
	})
	if err != nil {
		return nil, pkgerrors.Wrapf(err, "failed to create generator")
	}

	return g.generateSchemaResult(ctx)
}

type GeneratorOptions struct {
	Package            string
	Version            string
	Language           Language
	ProviderInfo       tfbridge.ProviderInfo
	Root               afero.Fs
	ProviderInfoSource il.ProviderInfoSource
	PluginHost         plugin.Host
	Sink               diag.Sink
	Debug              bool
	SkipDocs           bool
	SkipExamples       bool
	CoverageTracker    *CoverageTracker
	// XInMemoryDocs instructs the generator not to attempt to find a repository to
	// draw docs from, relying only on TF schema level docs.
	//
	// XInMemoryDocs is an experimental feature, and does not have any backwards
	// compatibility guarantees.
	XInMemoryDocs bool
}

// NewGenerator returns a code-generator for the given language runtime and package info.
func NewGenerator(opts GeneratorOptions) (*Generator, error) {
	pkgName, version, lang, info, root := opts.Package, opts.Version, opts.Language, opts.ProviderInfo, opts.Root
	pkg := tokens.NewPackageToken(tokens.PackageName(tokens.IntoQName(pkgName)))

	// Ensure the language is valid.
	switch lang {
	case Golang, NodeJS, Python, CSharp, Schema, PCL, RegistryDocs:
		// OK
	default:
		return nil, fmt.Errorf("unrecognized language runtime: %s", lang)
	}

	// If root is nil, default to sdk/<language>/ in the pwd.
	if root == nil {
		p, err := os.Getwd()
		if err != nil {
			return nil, err
		}
		p = filepath.Join(p, defaultOutDir, string(lang))
		if err = os.MkdirAll(p, 0o700); err != nil {
			return nil, err
		}
		root = afero.NewBasePathFs(afero.NewOsFs(), p)
	}

	sink := opts.Sink
	if sink == nil {
		diagOpts := diag.FormatOptions{
			Color: cmdutil.GetGlobalColorization(),
			Debug: opts.Debug,
		}
		cmdutil.InitDiag(diagOpts)
		sink = cmdutil.Diag()
	}

	pluginHost := opts.PluginHost
	if pluginHost == nil {
		cwd, err := os.Getwd()
		if err != nil {
			return nil, err
		}

		ctx := context.Background()
		pluginContext, err := plugin.NewContext(ctx, sink, sink, nil, nil, cwd, nil, false, nil)
		if err != nil {
			return nil, err
		}
		pluginHost = pluginContext.Host
	}

	infoSources := append([]il.ProviderInfoSource{}, opts.ProviderInfoSource, il.PluginProviderInfoSource)
	infoSource := il.NewCachingProviderInfoSource(il.NewMultiProviderInfoSource(infoSources...))

	providerShim := newInMemoryProvider(pkg, nil, info)
	host := &inmemoryProviderHost{
		Host:               pluginHost,
		ProviderInfoSource: infoSource,
		provider:           providerShim,
	}

	return &Generator{
		pkg:             pkg,
		version:         version,
		language:        lang,
		info:            info,
		root:            root,
		providerShim:    providerShim,
		pluginHost:      newCachingProviderHost(host),
		packageCache:    pcl.NewPackageCache(),
		infoSource:      host,
		sink:            sink,
		skipDocs:        opts.SkipDocs,
		skipExamples:    opts.SkipExamples,
		coverageTracker: opts.CoverageTracker,
		editRules:       getEditRules(info.DocRules),
		noDocsRepo:      opts.XInMemoryDocs,
	}, nil
}

func (g *Generator) error(f string, args ...interface{}) {
	g.sink.Errorf(diag.Message("", f), args...)
}

func (g *Generator) warn(f string, args ...interface{}) {
	g.sink.Warningf(diag.Message("", f), args...)
}

func (g *Generator) debug(f string, args ...interface{}) {
	g.sink.Debugf(diag.Message("", f), args...)
}

func (g *Generator) provider() shim.Provider {
	return g.info.P
}

type GenerateOptions struct {
	ModuleFormat string
}

// Generate creates Pulumi packages from the information it was initialized with.
func (g *Generator) Generate() (*GenerateSchemaResult, error) {
	genSchemaResult, err := g.generateSchemaResult(context.Background())
	if err != nil {
		return nil, err
	}

	// Now push the schema through the rest of the generator.
	return g.UnstableGenerateFromSchema(genSchemaResult)
}

func (g *Generator) generateSchemaResult(ctx context.Context) (*GenerateSchemaResult, error) {
	err := g.info.Validate(ctx)
	if err != nil {
		return nil, err
	}
	// First gather up the entire package contents. This structure is complete and sufficient to hand off to the
	// language-specific generators to create the full output.
	pack, err := g.gatherPackage()
	if err != nil {
		return nil, pkgerrors.Wrapf(err, "failed to gather package metadata")
	}

	// Convert the package to a Pulumi schema.
	pulumiPackageSpec, err := genPulumiSchema(pack, g.pkg, g.version, g.info, g.sink)
	if err != nil {
		return nil, pkgerrors.Wrapf(err, "failed to create Pulumi schema")
	}
	// Apply schema post-processing if defined in the provider.
	if g.info.SchemaPostProcessor != nil {
		g.info.SchemaPostProcessor(&pulumiPackageSpec)
	}

	return &GenerateSchemaResult{PackageSpec: pulumiPackageSpec}, nil
}

// GenerateFromSchema creates Pulumi packages from a pulumi schema and the information the
// generator was initialized with.
//
// This is an unstable API. We have exposed it so other packages within
// pulumi-terraform-bridge can consume it. We do not recommend other packages consume this
// API.
func (g *Generator) UnstableGenerateFromSchema(genSchemaResult *GenerateSchemaResult) (*GenerateSchemaResult, error) {
	pulumiPackageSpec := genSchemaResult.PackageSpec
	schemaStats = schemaTools.CountStats(pulumiPackageSpec)

	// Serialize the schema and attach it to the provider shim.
	var err error
	g.providerShim.schema, err = json.Marshal(pulumiPackageSpec)
	if err != nil {
		return nil, pkgerrors.Wrapf(err, "failed to marshal intermediate schema")
	}

	// Add any supplemental examples:
	err = addExtraHclExamplesToResources(g.info.ExtraResourceHclExamples, &pulumiPackageSpec)
	if err != nil {
		return nil, err
	}

	err = addExtraHclExamplesToFunctions(g.info.ExtraFunctionHclExamples, &pulumiPackageSpec)
	if err != nil {
		return nil, err
	}
	// Convert examples.
	if !g.skipExamples {
		pulumiPackageSpec = g.convertExamplesInSchema(pulumiPackageSpec)
	}

	// Go ahead and let the language generator do its thing. If we're emitting the schema, just go ahead and serialize
	// it out.
	files := make(map[string][]byte)

	switch g.language {
	case RegistryDocs:
		source := NewGitRepoDocsSource(g)
		installationFile, err := source.getInstallation(nil)
		if err != nil {
			return nil, pkgerrors.Wrapf(err, "failed to obtain an index.md file for this provider")
		}
		content, err := plainDocsParser(installationFile, g)
		if err != nil {
			return nil, pkgerrors.Wrapf(err, "failed to parse installation docs")
		}
		files["_index.md"] = content
	case Schema:
		// Omit the version so that the spec is stable if the version is e.g. derived from the current Git commit hash.
		pulumiPackageSpec.Version = ""

		bytes, err := json.MarshalIndent(pulumiPackageSpec, "", "    ")
		if err != nil {
			return nil, pkgerrors.Wrapf(err, "failed to marshal schema")
		}
		files = map[string][]byte{"schema.json": bytes}

		if info := g.info.MetadataInfo; info != nil {
			files[info.Path] = (*metadata.Data)(info.Data).MarshalIndent()
			if g.info.GenerateRuntimeMetadata {
				runtimeInfo := tfbridge.ExtractRuntimeMetadata(info)
				files[runtimeInfo.Path] = (*metadata.Data)(runtimeInfo.Data).Marshal()
			}
		}
	case PCL:
		if g.skipExamples {
			return nil, fmt.Errorf("Cannot set skipExamples and get PCL")
		}
		files = map[string][]byte{}
		for path, code := range g.convertedCode {
			path = strings.TrimPrefix(path, "#/") + ".pp"
			files[path] = code
		}
	default:
<<<<<<< HEAD
		pulumiPackage, diags, err := pschema.BindSpec(pulumiPackageSpec, nil, pschema.ValidationOptions{})
=======
		pulumiPackage, diags, err := pschema.BindSpec(
			pulumiPackageSpec, nil, pschema.ValidationOptions{AllowDanglingReferences: true})
>>>>>>> ec999392
		if err != nil {
			return nil, pkgerrors.Wrapf(err, "failed to import Pulumi schema")
		}
		if diags.HasErrors() {
			return nil, err
		}
		loader := pschema.NewPluginLoader(g.pluginHost)
		if files, err = g.language.emitSDK(pulumiPackage, g.info, g.root, loader); err != nil {
			return nil, pkgerrors.Wrapf(err, "failed to generate package")
		}
	}

	// Write the result to disk. Do not overwrite the root-level README.md if any
	// exists.
	emit := emitFile
	// For the Schema language in particular, we only write files if the write
	// would cause a change. This allows build systems like Make to correctly
	// include bridge-metadata.json and schema.json as build dependencies
	// without always trying to rebuild.
	//
	// We don't do this for other languages because reading every file before writing
	// it is expensive.
	if g.language == Schema {
		emit = emitFileIfChanged
	}
	for f, contents := range files {
		if f == "README.md" {
			if _, err := g.root.Stat(f); err == nil {
				continue
			}
		}
		if err := emit(g.root, f, contents); err != nil {
			return nil, pkgerrors.Wrapf(err, "emitting file %v", f)
		}
	}

	// Emit the Pulumi project information.
	if g.language != RegistryDocs {
		if err = g.emitProjectMetadata(g.pkg, g.language); err != nil {
			return nil, pkgerrors.Wrapf(err, "failed to create project file")
		}
	}

	// Close the plugin host.
	g.pluginHost.Close()

	return &GenerateSchemaResult{PackageSpec: pulumiPackageSpec}, nil
}

// gatherPackage creates a package plus module structure for the entire set of members of this package.
func (g *Generator) gatherPackage() (*pkg, error) {
	// First, gather up the entire package/module structure.  This includes gathering config entries, resources,
	// data sources, and any supporting type information, and placing them into modules.
	pack := newPkg(g.pkg, g.version, g.language, g.root)

	// Place all configuration variables into a single config module.
	cfg, err := g.gatherConfig()
	if err != nil {
		return nil, err
	}
	if cfg != nil {
		pack.addModule(cfg)
	}

	// Gather the provider type for this package.
	provider, err := g.gatherProvider()
	if err != nil {
		return nil, pkgerrors.Wrapf(err, "problem gathering the provider type")
	}
	pack.provider = provider

	// Gather up all resource modules and merge them into the current set.
	resmods, err := g.gatherResources()
	if err != nil {
		return nil, pkgerrors.Wrapf(err, "problem gathering resources")
	} else if resmods != nil {
		pack.addModuleMap(resmods)
	}

	// Gather up all data sources into their respective modules and merge them in.
	dsmods, err := g.gatherDataSources()
	if err != nil {
		return nil, pkgerrors.Wrapf(err, "problem gathering data sources")
	} else if dsmods != nil {
		pack.addModuleMap(dsmods)
	}

	// Now go ahead and merge in any overlays into the modules if there are any.
	olaymods, err := g.gatherOverlays()
	if err != nil {
		return nil, pkgerrors.Wrapf(err, "problem gathering overlays")
	} else if olaymods != nil {
		pack.addModuleMap(olaymods)
	}

	return pack, nil
}

// gatherConfig returns the configuration module for this package.
func (g *Generator) gatherConfig() (*module, error) {
	// If there's no config, skip creating the module.
	cfg := g.provider().Schema()
	if cfg.Len() == 0 {
		return nil, nil
	}
	config := newModule(tokens.NewModuleToken(g.pkg, configMod))

	// Sort the config variables to ensure they are emitted in a deterministic order.
	custom := g.info.Config
	var cfgkeys []string
	cfg.Range(func(key string, _ shim.Schema) bool {
		cfgkeys = append(cfgkeys, key)
		return true
	})
	sort.Strings(cfgkeys)

	cfgPath := paths.NewConfigPath()

	// Add an entry for each config variable.
	for _, key := range cfgkeys {
		// Generate a name and type to use for this key.
		sch := cfg.Get(key)
		// Reformat the upstream Description if necessary
		docsInfoCtx := infoContext{
			language: g.language,
			pkg:      g.pkg,
			info:     g.info,
		}
		fakeFooterLinks := map[string]string{}
		rawdoc, _ := reformatText(docsInfoCtx, sch.Description(), fakeFooterLinks)
		prop, err := g.propertyVariable(cfgPath,
			key, cfg, custom, "", rawdoc, true /*out*/, entityDocs{})
		if err != nil {
			return nil, err
		}

		if prop != nil {
			prop.config = true
			config.addMember(prop)
		}
	}

	// Ensure there weren't any keys that were unrecognized.
	for key := range custom {
		if _, has := cfg.GetOk(key); !has {
			g.warn("custom config schema %s was not present in the Terraform metadata", key)
		}
	}

	// Now, if there are any extra config variables, that are Pulumi-only, add them.
	extraConfigInfo := map[string]*tfbridge.SchemaInfo{}
	extraConfigMap := schema.SchemaMap{}
	for key, val := range g.info.ExtraConfig {
		extraConfigInfo[key] = val.Info
		extraConfigMap[key] = val.Schema
	}
	for key := range g.info.ExtraConfig {
		prop, err := g.propertyVariable(cfgPath,
			key, extraConfigMap, extraConfigInfo, "", "", true /*out*/, entityDocs{})
		if err != nil {
			return nil, err
		}
		if prop != nil {
			prop.config = true
			config.addMember(prop)
		}
	}
	return config, nil
}

// gatherProvider returns the provider resource for this package.
func (g *Generator) gatherProvider() (*resourceType, error) {
	cfg := g.provider().Schema()
	if cfg == nil {
		cfg = schema.SchemaMap{}
	}
	info := &tfbridge.ResourceInfo{
		Tok:    tokens.Type(g.pkg.String()),
		Fields: g.info.Config,
	}
	res, err := g.gatherResource("", (&schema.Resource{Schema: cfg}).Shim(), info, true)
	return res, err
}

// gatherResources returns all modules and their resources.
func (g *Generator) gatherResources() (moduleMap, error) {
	// If there aren't any resources, skip this altogether.
	resources := g.provider().ResourcesMap()
	if resources.Len() == 0 {
		return nil, nil
	}
	modules := make(moduleMap)

	skipFailBuildOnMissingMapError := cmdutil.IsTruthy(os.Getenv("PULUMI_SKIP_MISSING_MAPPING_ERROR")) ||
		cmdutil.IsTruthy(os.Getenv("PULUMI_SKIP_PROVIDER_MAP_ERROR"))
	skipFailBuildOnExtraMapError := cmdutil.IsTruthy(os.Getenv("PULUMI_SKIP_EXTRA_MAPPING_ERROR"))

	// let's keep a list of TF mapping errors that we can present to the user
	var resourceMappingErrors error

	// For each resource, create its own dedicated type and module export.
	var reserr error
	seen := make(map[string]bool)
	for _, r := range stableResources(resources) {
		info := g.info.Resources[r]
		if info == nil {
			if sliceContains(g.info.IgnoreMappings, r) {
				g.debug("TF resource %q not found in provider map", r)
				continue
			}

			if !sliceContains(g.info.IgnoreMappings, r) && !skipFailBuildOnMissingMapError {
				resourceMappingErrors = multierror.Append(resourceMappingErrors,
					fmt.Errorf("TF resource %q not mapped to the Pulumi provider", r))
			} else {
				g.warn("TF resource %q not found in provider map", r)
			}
			continue
		}
		seen[r] = true

		res, err := g.gatherResource(r, resources.Get(r), info, false)
		if err != nil {
			// Keep track of the error, but keep going, so we can expose more at once.
			reserr = multierror.Append(reserr, fmt.Errorf("%s: %w", r, err))
		} else {
			// Add any members returned to the specified module.
			modules.ensureModule(res.mod).addMember(res)
		}
	}
	if reserr != nil {
		return nil, reserr
	}

	// Emit a warning if there is a map but some names didn't match.
	var names []string
	for name := range g.info.Resources {
		names = append(names, name)
	}
	sort.Strings(names)
	for _, name := range names {
		if !seen[name] {
			if !skipFailBuildOnExtraMapError {
				resourceMappingErrors = multierror.Append(resourceMappingErrors,
					fmt.Errorf("Pulumi token %q is mapped to TF provider resource %q, but no such "+
						"resource found. The mapping will be ignored in the generated provider",
						g.info.Resources[name].Tok, name))
			} else {
				g.warn("Pulumi token %q is mapped to TF provider resource %q, but no such "+
					"resource found. The mapping will be ignored in the generated provider",
					g.info.Resources[name].Tok, name)
			}
		}
	}
	// let's check the unmapped Resource Errors
	if resourceMappingErrors != nil {
		return nil, resourceMappingErrors
	}

	return modules, nil
}

// gatherResource returns the module name and one or more module members to represent the given resource.
func (g *Generator) gatherResource(rawname string,
	schema shim.Resource, info *tfbridge.ResourceInfo, isProvider bool,
) (*resourceType, error) {
	// Get the resource's module and name.
	name, moduleName := resourceName(g.info.Name, rawname, info, isProvider)
	mod := tokens.NewModuleToken(g.pkg, moduleName)

	resourceToken := tokens.NewTypeToken(mod, name)
	resourcePath := paths.NewResourcePath(rawname, resourceToken, isProvider)

	// Collect documentation information
	var entityDocs entityDocs
	if !isProvider {
		// If g.noDocsRepo is set, we have established that it's pointless to get
		// docs from the repo, so we don't try.
		if !g.noDocsRepo {
			source := NewGitRepoDocsSource(g)
			pulumiDocs, err := getDocsForResource(g, source, ResourceDocs, rawname, info)
			if err == nil {
				entityDocs = pulumiDocs
			} else if !g.checkNoDocsError(err) {
				return nil, err
			}
		}
	} else {
		entityDocs.Description = fmt.Sprintf(
			"The provider type for the %s package. By default, resources use package-wide configuration\n"+
				"settings, however an explicit `Provider` instance may be created and passed during resource\n"+
				"construction to achieve fine-grained programmatic control over provider settings. See the\n"+
				"[documentation](https://www.pulumi.com/docs/reference/programming-model/#providers) for more information.",
			g.info.Name)
	}
	// Create an empty module and associated resource type.
	res := newResourceType(resourcePath, mod, name, entityDocs, schema, info, isProvider)

	// Next, gather up all properties.
	var stateVars []*variable
	for _, key := range stableSchemas(schema.Schema()) {
		propschema := schema.Schema().Get(key)
		if propschema.Removed() != "" {
			continue
		}

		// TODO[pulumi/pulumi#397]: represent sensitive types using a Secret<T> type.
		doc, foundInAttributes := getDescriptionFromParsedDocs(entityDocs, key)
		rawdoc, elided := reformatText(infoContext{
			language: g.language,
			pkg:      g.pkg,
			info:     g.info,
		}, propschema.Description(), nil)
		if elided {
			rawdoc = ""
		}

		propinfo := info.Fields[key]
		// If we are generating a provider, we do not emit output property definitions as provider outputs are not
		// yet implemented.
		if !isProvider {
			// For all properties, generate the output property metadata. Note that this may differ slightly
			// from the input in that the types may differ.
			outprop, err := g.propertyVariable(resourcePath.Outputs(), key, schema.Schema(),
				info.Fields, doc, rawdoc, true /*out*/, entityDocs)
			if err != nil {
				return nil, err
			}
			if outprop != nil {
				res.outprops = append(res.outprops, outprop)
			}
		}

		// If an input, generate the input property metadata.
		if input(propschema, propinfo) {
			if foundInAttributes && !isProvider {
				argumentDescriptionsFromAttributes++
				msg := fmt.Sprintf("Argument desc from attributes: resource, rawname = '%s', property = '%s'", rawname, key)
				g.debug(msg)
			}

			inprop, err := g.propertyVariable(resourcePath.Inputs(),
				key, schema.Schema(), info.Fields, doc, rawdoc, false /*out*/, entityDocs)
			if err != nil {
				return nil, err
			}
			if inprop != nil {
				res.inprops = append(res.inprops, inprop)
				if !inprop.optional() {
					res.reqprops[name.String()] = true
				}
			}
		}

		// Make a state variable.  This is always optional and simply lets callers perform lookups.
		stateVar, err := g.propertyVariable(resourcePath.State(), key, schema.Schema(), info.Fields,
			doc, rawdoc, false /*out*/, entityDocs)
		if err != nil {
			return nil, err
		}
		if stateVar != nil {
			stateVar.opt = true
			stateVars = append(stateVars, stateVar)
		}
	}

	className := res.name

	// Generate a state type for looking up instances of this resource.
	res.statet = &propertyType{
		kind:       kindObject,
		name:       fmt.Sprintf("%sState", className),
		doc:        fmt.Sprintf("Input properties used for looking up and filtering %s resources.", res.name),
		properties: stateVars,
	}

	// Next, generate the args interface for this class, and add it first to the list (since the res type uses it).
	res.argst = &propertyType{
		kind:       kindObject,
		name:       fmt.Sprintf("%sArgs", className),
		doc:        fmt.Sprintf("The set of arguments for constructing a %s resource.", name),
		properties: res.inprops,
	}

	// Ensure there weren't any custom fields that were unrecognized.
	var errs []error
	for key := range info.Fields {
		if _, has := schema.Schema().GetOk(key); !has {
			msg := fmt.Sprintf("there is a custom mapping on resource '%s' for field '%s', but the field was not "+
				"found in the Terraform metadata and will be ignored. To fix, remove the mapping.", rawname, key)
			if cmdutil.IsTruthy(os.Getenv("PULUMI_EXTRA_MAPPING_ERROR")) {
				errs = append(errs, errors.New(msg))
			} else {
				g.warn(msg)
			}
		}
	}

	return res, errors.Join(errs...)
}

func (g *Generator) gatherDataSources() (moduleMap, error) {
	// If there aren't any data sources, skip this altogether.
	sources := g.provider().DataSourcesMap()
	if sources.Len() == 0 {
		return nil, nil
	}
	modules := make(moduleMap)

	skipFailBuildOnMissingMapError := cmdutil.IsTruthy(os.Getenv("PULUMI_SKIP_MISSING_MAPPING_ERROR")) ||
		cmdutil.IsTruthy(os.Getenv("PULUMI_SKIP_PROVIDER_MAP_ERROR"))
	failBuildOnExtraMapError := cmdutil.IsTruthy(os.Getenv("PULUMI_EXTRA_MAPPING_ERROR"))

	// let's keep a list of TF mapping errors that we can present to the user
	var dataSourceMappingErrors error

	// For each data source, create its own dedicated function and module export.
	var dserr error
	seen := make(map[string]bool)
	for _, ds := range stableResources(sources) {
		dsinfo := g.info.DataSources[ds]
		if dsinfo == nil {
			if sliceContains(g.info.IgnoreMappings, ds) {
				g.debug("TF data source %q not found in provider map but ignored", ds)
				continue
			}

			if !skipFailBuildOnMissingMapError {
				dataSourceMappingErrors = multierror.Append(dataSourceMappingErrors,
					fmt.Errorf("TF data source %q not mapped to the Pulumi provider", ds))
			} else {
				g.warn("TF data source %q not found in provider map", ds)
			}
			continue
		}
		seen[ds] = true

		fun, err := g.gatherDataSource(ds, sources.Get(ds), dsinfo)
		if err != nil {
			// Keep track of the error, but keep going, so we can expose more at once.
			dserr = multierror.Append(dserr, err)
		} else {
			// Add any members returned to the specified module.
			modules.ensureModule(fun.mod).addMember(fun)
		}
	}
	if dserr != nil {
		return nil, dserr
	}

	// Emit a warning if there is a map but some names didn't match.
	var names []string
	for name := range g.info.DataSources {
		names = append(names, name)
	}
	sort.Strings(names)
	for _, name := range names {
		if !seen[name] {
			if failBuildOnExtraMapError {
				dataSourceMappingErrors = multierror.Append(dataSourceMappingErrors,
					fmt.Errorf("Pulumi token %q is mapped to TF provider data source %q, but no such "+
						"data source found. Remove the mapping and try again",
						g.info.DataSources[name].Tok, name))
			} else {
				g.warn("Pulumi token %q is mapped to TF provider data source %q, but no such "+
					"data source found. The mapping will be ignored in the generated provider",
					g.info.DataSources[name].Tok, name)
			}
		}
	}

	// let's check the unmapped DataSource Errors
	if dataSourceMappingErrors != nil {
		return nil, dataSourceMappingErrors
	}

	return modules, nil
}

// gatherDataSource returns the module name and members for the given data source function.
func (g *Generator) gatherDataSource(rawname string,
	ds shim.Resource, info *tfbridge.DataSourceInfo,
) (*resourceFunc, error) {
	// Generate the name and module for this data source.
	name, moduleName := dataSourceName(g.info.Name, rawname, info)
	mod := tokens.NewModuleToken(g.pkg, moduleName)
	dataSourcePath := paths.NewDataSourcePath(rawname, tokens.NewModuleMemberToken(mod, name))

	// Collect documentation information for this data source.
	source := NewGitRepoDocsSource(g)
	entityDocs, err := getDocsForResource(g, source, DataSourceDocs, rawname, info)
	if err != nil && !g.checkNoDocsError(err) {
		return nil, err
	}

	// Build up the function information.
	fun := &resourceFunc{
		mod:            mod,
		name:           name.String(),
		doc:            entityDocs.Description,
		reqargs:        make(map[string]bool),
		schema:         ds,
		info:           info,
		entityDocs:     entityDocs,
		dataSourcePath: dataSourcePath,
	}

	// See if arguments for this function are optional, and generate detailed metadata.
	for _, arg := range stableSchemas(ds.Schema()) {
		sch := ds.Schema().Get(arg)
		if sch.Removed() != "" {
			continue
		}
		cust := info.Fields[arg]

		// Remember detailed information for every input arg (we will use it below).
		if input(sch, cust) {
			doc, foundInAttributes := getDescriptionFromParsedDocs(entityDocs, arg)
			if foundInAttributes {
				argumentDescriptionsFromAttributes++
				msg := fmt.Sprintf("Argument desc taken from attributes: data source, rawname = '%s', property = '%s'",
					rawname, arg)
				g.debug(msg)
			}

			argvar, err := g.propertyVariable(dataSourcePath.Args(),
				arg, ds.Schema(), info.Fields, doc, "", false /*out*/, entityDocs)
			if err != nil {
				return nil, err
			}
			if argvar != nil {
				fun.args = append(fun.args, argvar)
				if !argvar.optional() {
					fun.reqargs[argvar.name] = true
				}
			}
		}

		// Also remember properties for the resulting return data structure.
		// Emit documentation for the property if available
		p, err := g.propertyVariable(dataSourcePath.Results(), arg, ds.Schema(), info.Fields,
			entityDocs.Attributes[arg], "", true /*out*/, entityDocs)
		if err != nil {
			return nil, err
		}
		if p != nil {
			fun.rets = append(fun.rets, p)
		}
	}

	// If the data source's schema doesn't expose an id property, make one up since we'd like to expose it for data
	// sources.
	if id, has := ds.Schema().GetOk("id"); !has || id.Removed() != "" {
		cust := map[string]*tfbridge.SchemaInfo{"id": {}}
		rawdoc := "The provider-assigned unique ID for this managed resource."
		idSchema := schema.SchemaMap(map[string]shim.Schema{
			"id": (&schema.Schema{Type: shim.TypeString, Computed: true}).Shim(),
		})
		p, err := g.propertyVariable(dataSourcePath.Results(), "id", idSchema, cust, "",
			rawdoc, true /*out*/, entityDocs)
		if err != nil {
			return nil, err
		}
		if p != nil {
			fun.rets = append(fun.rets, p)
		}
	}

	// Produce the args/return types, if needed.
	if len(fun.args) > 0 {
		fun.argst = &propertyType{
			kind:       kindObject,
			name:       fmt.Sprintf("%sArgs", upperFirst(name.String())),
			doc:        fmt.Sprintf("A collection of arguments for invoking %s.", name),
			properties: fun.args,
		}
	}
	if len(fun.rets) > 0 {
		fun.retst = &propertyType{
			kind:       kindObject,
			name:       fmt.Sprintf("%sResult", upperFirst(name.String())),
			doc:        fmt.Sprintf("A collection of values returned by %s.", name),
			properties: fun.rets,
		}
	}

	return fun, nil
}

// gatherOverlays returns any overlay modules and their contents.
func (g *Generator) gatherOverlays() (moduleMap, error) {
	modules := make(moduleMap)

	// Pluck out the overlay info from the right structure.  This is language dependent.
	var overlay *tfbridge.OverlayInfo
	switch g.language {
	case NodeJS:
		if jsinfo := g.info.JavaScript; jsinfo != nil {
			overlay = jsinfo.Overlay
		}
	case Python:
		if pyinfo := g.info.Python; pyinfo != nil {
			overlay = pyinfo.Overlay
		}
	case Golang:
		if goinfo := g.info.Golang; goinfo != nil {
			overlay = goinfo.Overlay
		}
	case CSharp:
		if csharpinfo := g.info.CSharp; csharpinfo != nil {
			overlay = csharpinfo.Overlay
		}
	case Schema, PCL, RegistryDocs:
		// N/A
	default:
		contract.Failf("unrecognized language: %s", g.language)
	}

	if overlay != nil {
		// Add the overlays that go in the root ("index") for the enclosing package.
		for _, file := range overlay.DestFiles {
			modToken := tokens.NewModuleToken(g.pkg, indexMod)
			root := modules.ensureModule(modToken)
			root.addMember(&overlayFile{name: file})
		}

		// Now add all overlays that are modules.
		for name, modolay := range overlay.Modules {
			if len(modolay.Modules) > 0 {
				return nil,
					fmt.Errorf("overlay module %s is >1 level deep, which is not supported", name)
			}
			modToken := tokens.NewModuleToken(g.pkg, tokens.ModuleName(name))
			mod := modules.ensureModule(modToken)
			for _, file := range modolay.DestFiles {
				mod.addMember(&overlayFile{name: file})
			}
		}
	}

	return modules, nil
}

func (g *Generator) checkNoDocsError(err error) bool {
	var e GetRepoPathErr
	if !errors.As(err, &e) {
		// Not the right kind of error
		return false
	}

	// If we have already warned, we can just discard the message
	if !g.noDocsRepo {
		g.logMissingRepoPath(e)
	}
	g.noDocsRepo = true
	return true
}

func (g *Generator) logMissingRepoPath(err GetRepoPathErr) {
	msg := `Unable to find the upstream provider's documentation:
The upstream repository is expected to be at %q.
%s
The original error is: %s`

	var correction string
	if g.info.UpstreamRepoPath != "" {
		correction = fmt.Sprintf(`
The upstream repository path has been overridden, but the specified path is invalid.
You should check the value of:
tfbridge.ProviderInfo{
	UpstreamRepoPath: %q,
}`, g.info.UpstreamRepoPath)
	} else {
		correction = fmt.Sprintf(`
If the expected path is not correct, you should check the values of these fields (current values shown):
tfbridge.ProviderInfo{
	GitHubHost:              %q,
	GitHubOrg:               %q,
	Name:                    %q,
	TFProviderModuleVersion: %q,
}`, g.info.GetGitHubHost(), g.info.GetGitHubOrg(), g.info.Name, g.info.GetProviderModuleVersion())
	}

	g.sink.Warningf(&diag.Diag{Message: msg}, err.Expected, correction, err.Underlying)
}

// emitProjectMetadata emits the Pulumi.yaml project file into the package's root directory.
func (g *Generator) emitProjectMetadata(name tokens.Package, language Language) error {
	w, err := newGenWriter(tfgen, g.root, "Pulumi.yaml")
	if err != nil {
		return err
	}
	defer contract.IgnoreClose(w)
	w.Writefmtln("name: %s", name)
	w.Writefmtln("description: A Pulumi resource provider for %s.", name)
	w.Writefmtln("language: %s", language)
	return nil
}

// input checks whether the given property is supplied by the user (versus being always computed).
func input(sch shim.Schema, info *tfbridge.SchemaInfo) bool {
	return (sch.Optional() || sch.Required()) &&
		!(info != nil && info.MarkAsComputedOnly != nil && *info.MarkAsComputedOnly)
}

// propertyName translates a Terraform underscore_cased_property_name into a JavaScript camelCasedPropertyName.
// IDEA: ideally specific languages could override this, to ensure "idiomatic naming", however then the bridge
//
//	would need to understand how to unmarshal names in a language-idiomatic way (and specifically reverse the
//	name transformation process).  This isn't impossible, but certainly complicates matters.
func propertyName(key string, sch shim.SchemaMap, custom map[string]*tfbridge.SchemaInfo) string {
	// BUGBUG: work around issue in the Elastic Transcoder where a field has a trailing ":".
	key = strings.TrimSuffix(key, ":")
	return tfbridge.TerraformToPulumiNameV2(key, sch, custom)
}

// propertyVariable creates a new property, with the Pulumi name, out of the given components.
//
// key is the Terraform property name
//
// parentPath together with key uniquely locates the property in the Terraform schema.
func (g *Generator) propertyVariable(parentPath paths.TypePath, key string,
	schemaMap shim.SchemaMap, info map[string]*tfbridge.SchemaInfo,
	doc string, rawdoc string, out bool, entityDocs entityDocs,
) (*variable, error) {
	if name := propertyName(key, schemaMap, info); name != "" {
		propName := paths.PropertyName{Key: key, Name: tokens.Name(name)}
		typePath := paths.NewProperyPath(parentPath, propName)

		var shimSchema shim.Schema
		if schemaMap != nil {
			shimSchema = schemaMap.Get(key)
		}
		// Suppress write-only attributes via SchemaInfo.Omit
		// TODO[pulumi/pulumi-terraform-bridge#2938] remove when the bridge fully supports write-only fields.
		schemaWithWriteOnly, ok := shimSchema.(shim.SchemaWithWriteOnly)
		if ok {
			if schemaWithWriteOnly.WriteOnly() {
				if info == nil {
					info = make(map[string]*tfbridge.SchemaInfo)
				}
				if val, ok := info[key]; ok {
					val.Omit = true
				} else {
					info[key] = &tfbridge.SchemaInfo{
						Omit: true,
					}
				}
			}
		}

		var varInfo *tfbridge.SchemaInfo
		if info != nil {
			varInfo = info[key]
		}

		// If a variable is marked as omitted, omit it.
		//
		// Because the recursive traversal into the fields used by this type are
		// from g.makePropertyType below, this has the effect of omitting all
		// types generated by the omitted type, which is what we want.
		if varInfo != nil && varInfo.Omit {
			if !(isOptional(varInfo, shimSchema, false, false /* config */)) {
				err := fmt.Errorf("required property %q (@ %s) may not be omitted from binding generation",
					propName, typePath)
				return nil, err
			}
			return nil, nil
		}
		typ, err := g.makePropertyType(typePath, strings.ToLower(key), shimSchema, varInfo, out, entityDocs)
		if err != nil {
			return nil, err
		}

		return &variable{
			name:         name,
			out:          out,
			doc:          doc,
			rawdoc:       rawdoc,
			schema:       shimSchema,
			info:         varInfo,
			typ:          typ,
			parentPath:   parentPath,
			propertyName: propName,
		}, nil
	}
	return nil, nil
}

// dataSourceName translates a Terraform name into its Pulumi name equivalent.
func dataSourceName(provider string, rawname string,
	info *tfbridge.DataSourceInfo,
) (tokens.ModuleMemberName, tokens.ModuleName) {
	if info == nil || info.Tok == "" {
		// default transformations.
		name := withoutPackageName(provider, rawname) // strip off the pkg prefix.
		name = tfbridge.TerraformToPulumiNameV2(name, nil, nil)
		return tokens.ModuleMemberName(name), tokens.ModuleName(name)
	}
	// otherwise, a custom transformation exists; use it.
	return info.Tok.Name(), info.Tok.Module().Name()
}

// resourceName translates a Terraform name into its Pulumi name equivalent, plus a module name.
func resourceName(provider string, rawname string,
	info *tfbridge.ResourceInfo, isProvider bool,
) (tokens.TypeName, tokens.ModuleName) {
	if isProvider {
		return "Provider", indexMod
	}
	if info == nil || info.Tok == "" {
		// default transformations.
		name := withoutPackageName(provider, rawname)              // strip off the pkg prefix.
		camel := tfbridge.TerraformToPulumiNameV2(name, nil, nil)  // camelCase the module name.
		pascal := tfbridge.TerraformToPulumiNameV2(name, nil, nil) // PascalCase the resource name.
		if pascal != "" {
			pascal = string(unicode.ToUpper(rune(pascal[0]))) + pascal[1:]
		}

		modName := tokens.ModuleName(camel)
		return tokens.TypeName(pascal), modName
	}
	// otherwise, a custom transformation exists; use it.
	return info.Tok.Name(), info.Tok.Module().Name()
}

// withoutPackageName strips off the package prefix from a raw name.
func withoutPackageName(pkg string, rawname string) string {
	// Providers almost always have function and resource names prefixed with the package name,
	// but every rule has an exception! In HTTP provider the "http" datasource intentionally
	// does not do that, as noted in:
	//
	///nolint:lll
	// https://github.com/hashicorp/terraform-provider-http/blob/0eeb9818e8114631a3c7dc61e750f11180ca987b/internal/provider/data_source_http.go#L47
	//
	// Therefore the code trims the prefix if it finds it, but leaves as-is otherwise.
	return strings.TrimPrefix(rawname, pkg+"_")
}

func stableResources(resources shim.ResourceMap) []string {
	var rs []string
	resources.Range(func(r string, _ shim.Resource) bool {
		rs = append(rs, r)
		return true
	})
	sort.Strings(rs)
	return rs
}

func stableSchemas(schemas shim.SchemaMap) []string {
	var ss []string
	schemas.Range(func(s string, _ shim.Schema) bool {
		ss = append(ss, s)
		return true
	})
	sort.Strings(ss)
	return ss
}

// upperFirst returns the string with an upper-cased first character.
func upperFirst(s string) string {
	c, rest := utf8.DecodeRuneInString(s)
	return string(unicode.ToUpper(c)) + s[rest:]
}

func generateManifestDescription(info tfbridge.ProviderInfo) string {
	if info.TFProviderVersion == "" {
		return info.Description
	}

	return fmt.Sprintf("%s. Based on terraform-provider-%s: version v%s", info.Description, info.Name,
		info.TFProviderVersion)
}

func getLicenseTypeURL(license tfbridge.TFProviderLicense) string {
	switch license {
	case tfbridge.MITLicenseType:
		return "https://mit-license.org/"
	case tfbridge.MPL20LicenseType:
		return "https://www.mozilla.org/en-US/MPL/2.0/"
	case tfbridge.Apache20LicenseType:
		return "https://www.apache.org/licenses/LICENSE-2.0.html"
	case tfbridge.UnlicensedLicenseType:
		return ""
	default:
		contract.Failf("Unrecognized license: %v", license)
		return ""
	}
}

func getOverlayFilesImpl(overlay *tfbridge.OverlayInfo, extension string,
	fs afero.Fs, srcRoot, dir string, files map[string][]byte,
) error {
	for _, f := range overlay.DestFiles {
		if path.Ext(f) == extension {
			fp := path.Join(dir, f)
			contents, err := afero.ReadFile(fs, path.Join(srcRoot, fp))
			if err != nil {
				return err
			}
			// If we are in Python (and potentially Go) then we may need to strip the leading
			// folder extension from the fp. Otherwise, when we write the overlay back
			// it will write to a double nested structure
			// eg. sdk/python/pulumi_provider/pulumi_provider/file.py
			// We need to do this *after* we read the file so that we can assemble the package
			// correctly later
			if extension == ".py" {
				fp = path.Base(fp)
			}
			files[fp] = contents
		}
	}
	for k, v := range overlay.Modules {
		if err := getOverlayFilesImpl(v, extension, fs, srcRoot, path.Join(dir, k), files); err != nil {
			return err
		}
	}

	return nil
}

func getOverlayFiles(overlay *tfbridge.OverlayInfo, extension string, root afero.Fs) (map[string][]byte, error) {
	files := map[string][]byte{}
	if err := getOverlayFilesImpl(overlay, extension, root, "", "", files); err != nil {
		return nil, err
	}
	return files, nil
}

func emitFileIfChanged(vfs afero.Fs, relPath string, contents []byte) error {
	existing, err := vfs.Open(relPath)
	if errors.Is(err, fs.ErrNotExist) {
		return emitFile(vfs, relPath, contents)
	} else if err != nil {
		// We return if there was an un-expected error.
		return pkgerrors.Wrapf(err, "unable to detect if %q exists", relPath)
	}
	defer existing.Close()
	existingBytes, err := io.ReadAll(existing)
	if err != nil {
		return pkgerrors.Wrapf(err, "unable to read %q", relPath)
	}
	if bytes.Equal(existingBytes, contents) {
		return nil // No action needed
	}
	return emitFile(vfs, relPath, contents)
}

func emitFile(fs afero.Fs, relPath string, contents []byte) error {
	if err := fs.MkdirAll(path.Dir(relPath), 0o700); err != nil {
		return pkgerrors.Wrap(err, "creating directory")
	}

	f, err := fs.Create(relPath)
	if err != nil {
		return pkgerrors.Wrap(err, "creating file")
	}
	defer contract.IgnoreClose(f)

	_, err = f.Write(contents)
	return err
}

// getUniqueDocsDescriptions looks for any leaf path arguments and checks if the leaf key is unique in the argument
// docs map. If it is a unique leaf path, the function returns that argument doc's Description, else it returns "".
func getUniqueLeafDocsDescriptions(arguments map[docsPath]*argumentDocs, path docsPath) string {
	leaf := path.leaf()

	var leafDoc *argumentDocs
	// Counter for leaf fields with the same key
	occurrences := 0
	for argKey, argDoc := range arguments {
		if argKey.leaf() == leaf {
			// we found a leaf doc. It may or may not be unique.
			leafDoc = argDoc
			occurrences++
		}
		if occurrences > 1 {
			// if we have more than one key match to the leaf name, the key is not unique. Return "".
			return ""
		}
	}
	if leafDoc == nil {
		return ""
	}
	return leafDoc.description
}

// getDescriptionFromParsedDocs extracts the argument description for the given arg, or the
// attribute description if there is none.
// If the description is taken from an attribute, the second return value is true.
func getDescriptionFromParsedDocs(entityDocs entityDocs, arg string) (string, bool) {
	return getNestedDescriptionFromParsedDocs(entityDocs, docsPath(arg))
}

// getNestedDescriptionFromParsedDocs extracts the nested argument description for the given arg, or the
// top-level argument description or attribute description if there is none.
// If the description is taken from an attribute, the second return value is true.
func getNestedDescriptionFromParsedDocs(entityDocs entityDocs, path docsPath) (string, bool) {
	// Check if we have any path that matches, removing the root segment after each failed attempt.
	//
	// For example: ruleset.rules.type will check against:
	//
	// 1. ruleset.rules.type
	// 2. rules.type
	// 3. type

	for p := path; p != ""; {
		// See if we have an appropriately nested argument:
		v, ok := entityDocs.Arguments[p]
		if ok {
			return v.description, false
		}
		p = p.withOutRoot()
	}

	for attrPath := path; attrPath != ""; {
		// We return a description in the upstream attributes if none is found  in the upstream arguments. This condition
		// may be met for one of the following reasons:
		// 1. The upstream schema is incorrect and the item in question should not be an input (e.g. tags_all in AWS).
		// 2. The upstream schema is correct, but the docs are incorrect in that they have the item in question documented
		//    as an attribute, and this behavior is intentional (with the intent of being forgiving about mistakes in the
		//    upstream docs).
		//
		// (There may be other, unknown, reasons why this behavior exists.)
		//
		// Additionally, a lot of nested type descriptions are listed under the "Attributes Reference" section and as such
		// will have been parsed into entityDocs.Attributes. In the AWS provider, this behavior is responsible for many
		// type property descriptions.
		//
		// In case #1 above, we are generating an incorrect schema because the upstream schema is incorrect, and we would
		// arguably be better off not having any description in our docs. In case #2 above, this is fairly risky fallback
		// behavior with may result in incorrect docs, per pulumi-terraform-bridge#550.
		//
		// We should work to minimize the number of times this fallback behavior is triggered (and possibly eliminate it
		// altogether) due to the difficulty in determining whether the correct description is actually found.
		if description, ok := entityDocs.Attributes[string(attrPath)]; ok {
			return description, true
		}
		attrPath = attrPath.withOutRoot()
	}
	return "", false
}

// cleanDir removes all existing files from a directory except those in the exclusions list.
// Note: The exclusions currently don't function recursively, so you cannot exclude a single file
// in a subdirectory, only entire subdirectories. This function will need improvements to be able to
// target that use-case.
func cleanDir(fs afero.Fs, dirPath string, exclusions codegen.StringSet) error {
	if exclusions == nil {
		exclusions = codegen.NewStringSet()
	}
	subPaths, err := afero.ReadDir(fs, dirPath)
	if err != nil {
		return err
	}

	if len(subPaths) > 0 {
		for _, path := range subPaths {
			if !exclusions.Has(path.Name()) {
				err = fs.RemoveAll(filepath.Join(dirPath, path.Name()))
				if err != nil {
					return err
				}
			}
		}
	}

	return nil
}

func sliceContains[T comparable](slice []T, target T) bool {
	for _, v := range slice {
		if v == target {
			return true
		}
	}
	return false
}<|MERGE_RESOLUTION|>--- conflicted
+++ resolved
@@ -1042,12 +1042,8 @@
 			files[path] = code
 		}
 	default:
-<<<<<<< HEAD
-		pulumiPackage, diags, err := pschema.BindSpec(pulumiPackageSpec, nil, pschema.ValidationOptions{})
-=======
 		pulumiPackage, diags, err := pschema.BindSpec(
 			pulumiPackageSpec, nil, pschema.ValidationOptions{AllowDanglingReferences: true})
->>>>>>> ec999392
 		if err != nil {
 			return nil, pkgerrors.Wrapf(err, "failed to import Pulumi schema")
 		}
