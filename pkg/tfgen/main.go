// Copyright 2016-2023, Pulumi Corporation.
//
// Licensed under the Apache License, Version 2.0 (the "License");
// you may not use this file except in compliance with the License.
// You may obtain a copy of the License at
//
//     http://www.apache.org/licenses/LICENSE-2.0
//
// Unless required by applicable law or agreed to in writing, software
// distributed under the License is distributed on an "AS IS" BASIS,
// WITHOUT WARRANTIES OR CONDITIONS OF ANY KIND, either express or implied.
// See the License for the specific language governing permissions and
// limitations under the License.

package tfgen

import (
	"fmt"
	"log"
	"os"
	"path/filepath"
	"runtime"
	"runtime/pprof"
	"runtime/trace"

	"github.com/golang/glog"
	"github.com/pulumi/pulumi-terraform-bridge/v3/pkg/tfbridge"
	"github.com/pulumi/pulumi/sdk/v3/go/common/util/cmdutil"
	"github.com/pulumi/pulumi/sdk/v3/go/common/util/contract"
	"github.com/spf13/afero"
	"github.com/spf13/cobra"
)

// Main executes the TFGen process for the given package pkg and provider prov.
func Main(pkg string, version string, prov tfbridge.ProviderInfo) {
	MainWithCustomGenerate(pkg, version, prov, func(opts GeneratorOptions) error {
		// Create a generator with the specified settings.
		g, err := NewGenerator(opts)
		if err != nil {
			return err
		}

		// Let's generate some code!
		err = g.Generate()
		if err != nil {
			return err
		}

		return err
	})
}

// Like Main but allows to customize the generation logic past the parsing of cmd-line arguments.
func MainWithCustomGenerate(pkg string, version string, prov tfbridge.ProviderInfo,
	gen func(GeneratorOptions) error) {

	if err := newTFGenCmd(pkg, version, prov, gen).Execute(); err != nil {
		_, fmterr := fmt.Fprintf(os.Stderr, "An error occurred: %v\n", err)
		contract.IgnoreError(fmterr)
		os.Exit(-1)
	}
}

func newTFGenCmd(pkg string, version string, prov tfbridge.ProviderInfo,
	gen func(GeneratorOptions) error) *cobra.Command {

	var logToStderr bool
	var outDir string
	var overlaysDir string
	var quiet bool
	var verbose int
	var profile string
	var heapProfile string
	var tracePath string
	var debug bool
	var skipDocs bool
	var skipExamples bool
	cmd := &cobra.Command{
		Use:   os.Args[0] + " <LANGUAGE>",
		Args:  cmdutil.SpecificArgs([]string{"language"}),
		Short: "The Pulumi TFGen compiler generates Pulumi package metadata from a Terraform provider",
		Long: "The Pulumi TFGen compiler generates Pulumi package metadata from a Terraform provider.\n" +
			"\n" +
			"The tool will load the provider from your $PATH, inspect its contents dynamically,\n" +
			"and generate all of the Pulumi metadata necessary to consume the resources.\n" +
			"\n" +
			"<LANGUAGE> indicates which language/runtime to target; the current supported set of\n" +
			"languages is " + fmt.Sprintf("%v", AllLanguages) + ".\n" +
			"\n" +
			"Note that there is no custom Pulumi provider code required, because the generated\n" +
			"provider plugin is metadata-driven and thus works against all Terraform providers.\n",
		Run: cmdutil.RunFunc(func(cmd *cobra.Command, args []string) error {
			if profile != "" {
				f, err := os.Create(profile)
				if err != nil {
					return err
				}
				if err = pprof.StartCPUProfile(f); err != nil {
					return err
				}
				defer pprof.StopCPUProfile()
			}

			if heapProfile != "" {
				defer func() {
					f, err := os.Create(heapProfile)
					if err != nil {
						log.Printf("could not write heap profile: %v", err)
						return
					}
					runtime.GC() // get up-to-date statistics
					if err := pprof.WriteHeapProfile(f); err != nil {
						log.Printf("could not write heap profile: %v", err)
					}
				}()
			}

			if tracePath != "" {
				f, err := os.Create(tracePath)
				if err != nil {
					return err
				}
				if err = trace.Start(f); err != nil {
					return err
				}
				defer trace.Stop()
			}

			// Create the output directory.
			var root afero.Fs
			if outDir != "" {
				absOutDir, err := filepath.Abs(outDir)
				if err != nil {
					return err
				}
				if err = os.MkdirAll(absOutDir, 0700); err != nil {
					return err
				}
				root = afero.NewBasePathFs(afero.NewOsFs(), absOutDir)
			}

			// Creating an item to keep track of example coverage if the
			// COVERAGE_OUTPUT_DIR env is set
			var coverageTracker *CoverageTracker
			coverageOutputDir, coverageTrackingOutputEnabled := os.LookupEnv("COVERAGE_OUTPUT_DIR")
			coverageTracker = newCoverageTracker(prov.Name, prov.Version)

			opts := GeneratorOptions{
				Package:         pkg,
				Version:         version,
				Language:        Language(args[0]),
				ProviderInfo:    prov,
				Root:            root,
				Debug:           debug,
				SkipDocs:        skipDocs,
				SkipExamples:    skipExamples,
				CoverageTracker: coverageTracker,
			}

			err := gen(opts)
<<<<<<< HEAD
			if opts.Language.shouldConvertExamples() {
				// Exporting collected coverage data to the directory specified by COVERAGE_OUTPUT_DIR
				if coverageTrackingOutputEnabled {
					err = coverageTracker.exportResults(coverageOutputDir)
				} else {
					fmt.Println("Additional example conversion stats are available by setting COVERAGE_OUTPUT_DIR.")
				}
				fmt.Println(coverageTracker.getShortResultSummary())
			}
=======

			// Exporting collected coverage data to the directory specified by COVERAGE_OUTPUT_DIR
			if coverageTrackingOutputEnabled {
				err = coverageTracker.exportResults(coverageOutputDir)
			} else {
				fmt.Println("\nAdditional example conversion stats are available by setting COVERAGE_OUTPUT_DIR.")
			}
			fmt.Println(coverageTracker.getShortResultSummary())
			printDocStats()
>>>>>>> 7367b7f1

			return err
		}),
		PersistentPostRun: func(cmd *cobra.Command, args []string) {
			glog.Flush()
		},
	}

	cmd.PersistentFlags().BoolVar(
		&logToStderr, "logtostderr", false, "Log to stderr instead of to files")
	cmd.PersistentFlags().StringVarP(
		&outDir, "out", "o", "", "Emit the generated SDK to this directory")
	cmd.PersistentFlags().BoolVarP(
		&quiet, "quiet", "q", false, "Suppress non-error output progress messages")
	cmd.PersistentFlags().IntVarP(
		&verbose, "verbose", "v", 0, "Enable verbose logging (e.g., v=3); anything >3 is very verbose")
	cmd.PersistentFlags().StringVar(
		&profile, "profile", "", "Write a CPU profile to this file")
	cmd.PersistentFlags().StringVar(
		&heapProfile, "heap-profile", "", "Write a heap profile to this file")
	cmd.PersistentFlags().StringVar(
		&tracePath, "trace", "", "Write a Go runtime trace to this file")
	cmd.PersistentFlags().BoolVarP(
		&debug, "debug", "d", false, "Enable debug logging")
	cmd.PersistentFlags().BoolVar(
		&skipDocs, "skip-docs", false, "Do not convert docs from TF Markdown")
	cmd.PersistentFlags().BoolVar(
		&skipExamples, "skip-examples", false, "Do not convert examples from HCL")

	cmd.PersistentFlags().StringVar(
		&overlaysDir, "overlays", "",
		"Use the target directory for overlays rather than the default of overlays/ (unsupported)")
	err := cmd.PersistentFlags().MarkHidden("overlays")
	contract.AssertNoErrorf(err, "err != nil")

	return cmd
}<|MERGE_RESOLUTION|>--- conflicted
+++ resolved
@@ -158,27 +158,16 @@
 			}
 
 			err := gen(opts)
-<<<<<<< HEAD
 			if opts.Language.shouldConvertExamples() {
 				// Exporting collected coverage data to the directory specified by COVERAGE_OUTPUT_DIR
 				if coverageTrackingOutputEnabled {
 					err = coverageTracker.exportResults(coverageOutputDir)
 				} else {
-					fmt.Println("Additional example conversion stats are available by setting COVERAGE_OUTPUT_DIR.")
+					fmt.Println("\nAdditional example conversion stats are available by setting COVERAGE_OUTPUT_DIR.")
 				}
 				fmt.Println(coverageTracker.getShortResultSummary())
-			}
-=======
-
-			// Exporting collected coverage data to the directory specified by COVERAGE_OUTPUT_DIR
-			if coverageTrackingOutputEnabled {
-				err = coverageTracker.exportResults(coverageOutputDir)
-			} else {
-				fmt.Println("\nAdditional example conversion stats are available by setting COVERAGE_OUTPUT_DIR.")
-			}
-			fmt.Println(coverageTracker.getShortResultSummary())
-			printDocStats()
->>>>>>> 7367b7f1
+				printDocStats()
+			}
 
 			return err
 		}),
