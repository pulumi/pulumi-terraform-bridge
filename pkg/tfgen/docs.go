// Copyright 2016-2018, Pulumi Corporation.
//
// Licensed under the Apache License, Version 2.0 (the "License");
// you may not use this file except in compliance with the License.
// You may obtain a copy of the License at
//
//     http://www.apache.org/licenses/LICENSE-2.0
//
// Unless required by applicable law or agreed to in writing, software
// distributed under the License is distributed on an "AS IS" BASIS,
// WITHOUT WARRANTIES OR CONDITIONS OF ANY KIND, either express or implied.
// See the License for the specific language governing permissions and
// limitations under the License.

package tfgen

import (
	"bytes"
	"fmt"
	"io/ioutil"
	"os"
	"os/exec"
	"path"
	"path/filepath"
	"regexp"
	"sort"
	"strings"

	"github.com/pkg/errors"
	"github.com/pulumi/pulumi-terraform-bridge/v2/pkg/tfbridge"
	"github.com/pulumi/pulumi/sdk/v2/go/common/diag"
	"github.com/pulumi/pulumi/sdk/v2/go/common/util/cmdutil"
)

// argument the metadata for an argument of the resource.
type argument struct {
	// The description for this argument
	description string

	// (Optional) The names and descriptions for each argument of this argument.
	arguments map[string]string

	// Whether this argument was derived from a nested object. Used to determine
	// whether to append descriptions that have continued to the following line
	isNested bool
}

// parsedDoc represents the data parsed from TF markdown documentation
type parsedDoc struct {
	// Description is the description of the resource
	Description string

	// Arguments maps the name of each argument of the resource to its metadata.
	// Each argument has a description. Some arguments have their own arguments.
	//
	// For example, using a couple arguments from s3_bucket.html.markdown, we
	// expect to see a map like this, where "bucket" and "website" are top-level
	// arguments, and "index_document" is an argument of "website":
	//  - bucket
	//  	- description: "(Optional, Forces new resource) The name of the bucket.
	//  		If omitted, Terraform will assign a random, unique name."
	//  - website
	//  	- description: "(Optional) A website object (documented below)."
	//  	- arguments:
	//  		- index_document: "(Required, unless using `redirect_all_requests_to`)
	//				Amazon S3 returns this index document when requests are made to the
	//			 	root domain or any of the subfolders."
	//  - index_document
	//  	- description: "(Required, unless using `redirect_all_requests_to`)
	// 			Amazon S3 returns this index document when requests are made to the
	//			root domain or any of the subfolders."
	//  	- isNested: true
	// "index_document" is recorded like a top level argument since sometimes object names in
	// the TF markdown are inconsistent. For example, see `cors_rule` in s3_bucket.html.markdown.
	Arguments map[string]*argument

	// Attributes includes the names and descriptions for each attribute of the resource
	Attributes map[string]string

	// URL is the source documentation URL page
	URL string
}

// DocKind indicates what kind of entity's documentation is being requested.
type DocKind string

const (
	// ResourceDocs indicates documentation pertaining to resource entities.
	ResourceDocs DocKind = "r"
	// DataSourceDocs indicates documentation pertaining to data source entities.
	DataSourceDocs DocKind = "d"
)

func getRepoPath(org string, provider string) (string, error) {
	gomod, err := LoadGoMod()
	if err != nil {
		return "", err
	}

	calculatedImportPath := fmt.Sprintf("github.com/%s/terraform-provider-%s", org, provider)
	importPath, version, err := FindEffectiveModuleForImportPath(gomod, calculatedImportPath)
	if err != nil {
		return "", err
	}

	repo := GetModuleRoot(importPath, version)
	if fileInfo, err := os.Stat(repo); err != nil || !fileInfo.IsDir() {
		return "", err
	}

	return repo, nil
}

func getMarkdownDetails(g *generator, org string, provider string, resourcePrefix string, kind DocKind,
	rawname string, info tfbridge.ResourceOrDataSourceInfo) ([]byte, string, bool) {

	repoPath, err := getRepoPath(org, provider)
	if err != nil {
		return nil, "", false
	}

	possibleMarkdownNames := []string{
		// Most frequently, docs leave off the provider prefix
		withoutPackageName(resourcePrefix, rawname) + ".html.markdown",
		withoutPackageName(resourcePrefix, rawname) + ".markdown",
		withoutPackageName(resourcePrefix, rawname) + ".html.md",
		// But for some providers, the prefix is included in the name of the doc file
		rawname + ".html.markdown",
		rawname + ".markdown",
		rawname + ".html.md",
	}

	var docinfo *tfbridge.DocInfo
	if info != nil {
		docinfo = info.GetDocs()
	}

	if docinfo != nil && docinfo.Source != "" {
		possibleMarkdownNames = append(possibleMarkdownNames, docinfo.Source)
	}

	markdownBytes, markdownFileName, found := readMarkdown(repoPath, kind, possibleMarkdownNames)
	if !found {
		return nil, "", false
	}

	return markdownBytes, markdownFileName, true
}

// getDocsForProvider extracts documentation details for the given package from
// TF website documentation markdown content
func getDocsForProvider(g *generator, org string, provider string, resourcePrefix string, kind DocKind,
	rawname string, info tfbridge.ResourceOrDataSourceInfo) (parsedDoc, error) {

	markdownBytes, markdownFileName, found := getMarkdownDetails(g, org, provider, resourcePrefix, kind, rawname, info)
	if !found {
		cmdutil.Diag().Warningf(
			diag.Message("", "Could not find docs for resource %v; consider overriding doc source location"), rawname)
		return parsedDoc{}, nil
	}

	doc, err := parseTFMarkdown(g, info, kind, string(markdownBytes), markdownFileName, resourcePrefix, rawname)
	if err != nil {
		return parsedDoc{}, err
	}

	var docinfo *tfbridge.DocInfo
	if info != nil {
		docinfo = info.GetDocs()
	}
	if docinfo != nil {
		// Merge Attributes from source into target
		if err := mergeDocs(g, info, org, provider, resourcePrefix, kind, doc,
			docinfo.IncludeAttributesFrom, true, true); err != nil {
			return doc, err
		}

		// Merge Arguments from source into Attributes of target
		if err := mergeDocs(g, info, org, provider, resourcePrefix, kind, doc,
			docinfo.IncludeAttributesFromArguments, true, false); err != nil {
			return doc, err
		}

		// Merge Arguments from source into target
		if err := mergeDocs(g, info, org, provider, provider, kind, doc,
			docinfo.IncludeArgumentsFrom, false, false); err != nil {
			return doc, err
		}
	}

	return doc, nil
}

// readMarkdown searches all possible locations for the markdown content
func readMarkdown(repo string, kind DocKind, possibleLocations []string) ([]byte, string, bool) {
	for _, name := range possibleLocations {
		location := path.Join(repo, "website", "docs", string(kind), name)
		markdownBytes, err := ioutil.ReadFile(location)
		if err == nil {
			return markdownBytes, name, true
		}
	}
	return nil, "", false
}

// mergeDocs adds the docs specified by extractDoc from sourceFrom into the targetDocs
func mergeDocs(g *generator, info tfbridge.ResourceOrDataSourceInfo, org string, provider string,
	resourcePrefix string,
	kind DocKind, docs parsedDoc, sourceFrom string,
	useTargetAttributes bool, useSourceAttributes bool) error {

	if sourceFrom != "" {
		sourceDocs, err := getDocsForProvider(g, org, provider, resourcePrefix, kind, sourceFrom, nil)
		if err != nil {
			return err
		}

		if useTargetAttributes && useSourceAttributes {
			for k, v := range sourceDocs.Attributes {
				docs.Attributes[k] = v
			}
		} else if useTargetAttributes && !useSourceAttributes {
			for k, v := range sourceDocs.Arguments {
				docs.Attributes[k] = v.description
				for kk, vv := range v.arguments {
					docs.Attributes[kk] = vv
				}
			}
		} else if !useTargetAttributes && !useSourceAttributes {
			for k, v := range sourceDocs.Arguments { // string -> argument
				arguments := sourceDocs.Arguments[k].arguments
				docArguments := make(map[string]string)
				for kk, vv := range arguments {
					docArguments[kk] = vv
				}
				docs.Arguments[k] = &argument{
					description: v.description,
					arguments:   docArguments,
				}
			}
		}
	}
	return nil
}

// nolint:lll
var (
	// For example:
	// [1]: https://docs.aws.amazon.com/lambda/latest/dg/welcome.html
	linkFooterRegexp = regexp.MustCompile("^(\\[\\d+\\]):\\s(.*)")

	argumentBulletRegexp = regexp.MustCompile(
<<<<<<< HEAD
		"\\*\\s+`([a-zA-z0-9_]*)`\\s*(\\([a-zA-Z]*\\)\\s*)?[–-]?\\s+(\\([^\\)]*\\)\\s*)?(.*)")
=======
		"^\\s*\\*\\s+`([a-zA-z0-9_]*)`\\s*(\\([a-zA-Z]*\\)\\s*)?[–-]?\\s+(\\([^\\)]*\\)\\s*)?(.*)")
>>>>>>> 5ca98d76

	nestedObjectRegexps = []*regexp.Regexp{
		// For example:
		// s3_bucket.html.markdown: "The `website` object supports the following:"
		// ami.html.markdown: "When `virtualization_type` is "hvm" the following additional arguments apply:"
		regexp.MustCompile("`([a-z_]+)`.*following"),

		// For example:
		// athena_workgroup.html.markdown: "#### result_configuration Argument Reference"
		regexp.MustCompile("(?i)## ([a-z_]+).* argument reference"),
	}

	attributeBulletRegexp = regexp.MustCompile("\\*\\s+`([a-zA-z0-9_]*)`\\s+[–-]?\\s+(.*)")

	docsBaseURL    = "https://github.com/%s/terraform-provider-%s/blob/master/website/docs"
	docsDetailsURL = docsBaseURL + "/%s/%s"

	standardDocReadme = `> This provider is a derived work of the [Terraform Provider](https://github.com/%[3]s/terraform-provider-%[2]s)
> distributed under [%[4]s](%[5]s). If you encounter a bug or missing feature,
> first check the [` + "`pulumi/pulumi-%[1]s`" + ` repo](https://github.com/pulumi/pulumi-%[1]s/issues); however, if that doesn't turn up anything,
> please consult the source [` + "`%[3]s/terraform-provider-%[2]s`" + ` repo](https://github.com/%[3]s/terraform-provider-%[2]s/issues).`
	attributionFormatString = "This Pulumi package is based on the [`%[1]s` Terraform Provider](https://github.com/%[2]s/terraform-provider-%[1]s)."
)

// groupLines groups a collection of strings, a, by a given separator, sep.
func groupLines(lines []string, sep string) [][]string {
	var buffer []string
	var sections [][]string
	for _, line := range lines {
		if strings.Index(line, sep) == 0 {
			sections = append(sections, buffer)
			buffer = []string{}
		}
		buffer = append(buffer, line)
	}
	if len(buffer) > 0 {
		sections = append(sections, buffer)
	}
	return sections
}

// splitGroupLines splits and groups a string, s, by a given separator, sep.
func splitGroupLines(s, sep string) [][]string {
	return groupLines(strings.Split(s, "\n"), sep)
}

// getDocsBaseURL gets the base URL for a given provider's documentation source.
func getDocsBaseURL(org, p string) string {
	return fmt.Sprintf(docsBaseURL, org, p)
}

// getDocsDetailsURL gets the detailed resource or data source documentation source.
func getDocsDetailsURL(org, p, kind, markdownFileName string) string {
	return fmt.Sprintf(docsDetailsURL, org, p, kind, markdownFileName)
}

// getDocsIndexURL gets the given provider's documentation index page's source URL.
func getDocsIndexURL(org, p string) string {
	return getDocsBaseURL(org, p) + "/index.html.markdown"
}

// parseTFMarkdown takes a TF website markdown doc and extracts a structured representation for use in
// generating doc comments
func parseTFMarkdown(g *generator, info tfbridge.ResourceOrDataSourceInfo, kind DocKind,
	markdown, markdownFileName, resourcePrefix, rawname string) (parsedDoc, error) {

	ret := parsedDoc{
		Arguments:  make(map[string]*argument),
		Attributes: make(map[string]string),
		URL:        getDocsDetailsURL(g.info.GetGitHubOrg(), resourcePrefix, string(kind), markdownFileName),
	}

	// Replace any Windows-style newlines.
	markdown = strings.Replace(markdown, "\r\n", "\n", -1)

	// Split the sections by H2 topics in the MarkDown file.
	for _, section := range splitGroupLines(markdown, "## ") {
		// Extract the header name, since this will drive how we process the content.
		if len(section) == 0 {
			cmdutil.Diag().Warningf(diag.Message("",
				"Unparseable H2 doc section for %v; consider overriding doc source location"), rawname)
			continue
		}

		// Skip certain headers that we don't support.
		header := section[0]
		if strings.Index(header, "## ") == 0 {
			header = header[3:]
		}
		if header == "Import" || header == "Imports" || header == "Timeout" ||
			header == "Timeouts" || header == "User Project Overrides" || header == "User Project Override" {
			ignoredDocSections++
			ignoredDocHeaders[header]++
			continue
		}

		// Add shortcode around each examples block.
		var headerIsExampleUsage bool
		if header == "Example Usage" {
			headerIsExampleUsage = true
			ret.Description += "{{% examples %}}\n"
		}

		// Now split the sections by H3 topics. This is done because we'll ignore sub-sections with code
		// snippets that are unparseable (we don't want to ignore entire H2 sections).
		var wroteHeader bool
		for _, subsection := range groupLines(section[1:], "### ") {
			if len(subsection) == 0 {
				cmdutil.Diag().Warningf(diag.Message("",
					"Unparseable H3 doc section for %v; consider overriding doc source location"), rawname)
				continue
			}

			// Skip empty sections (they just add unnecessary padding and headers).
			var allEmpty bool
			for i, sub := range subsection {
				if !isBlank(sub) {
					break
				}
				if i == len(subsection)-1 {
					allEmpty = true
					break
				}
			}
			if allEmpty {
				continue
			}

			// Detect important section kinds.
			var headerIsArgsReference bool
			var headerIsAttributesReference bool
			var headerIsFrontMatter bool
			switch header {
			case "Arguments Reference", "Argument Reference", "Nested Blocks", "Nested blocks":
				headerIsArgsReference = true
			case "Attributes Reference", "Attribute Reference":
				headerIsAttributesReference = true
			case "---":
				headerIsFrontMatter = true
			}

			// Convert any code snippets, if there are any. If this yields a fatal error, we
			// bail out, but most errors are ignorable and just lead to us skipping one section.
			var skippableExamples bool
			var err error
			subsection, skippableExamples, err = parseExamples(g.language, subsection)
			if err != nil {
				return parsedDoc{}, err
			} else if skippableExamples && !headerIsArgsReference &&
				!headerIsAttributesReference && !headerIsFrontMatter {
				// Skip sections with failed examples, so long as they aren't "essential" blocks.
				continue
			}

			// Now process the content based on the H2 topic. These are mostly standard across TF's docs.
			switch {
			case headerIsArgsReference:
				processArgumentReferenceSection(subsection, &ret)
			case headerIsAttributesReference:
				var lastMatch string
				for _, line := range subsection {
					matches := attributeBulletRegexp.FindStringSubmatch(line)
					if len(matches) >= 2 {
						// found a property bullet, extract the name and description
						ret.Attributes[matches[1]] = matches[2]
						lastMatch = matches[1]
					} else if !isBlank(line) && lastMatch != "" {
						// this is a continuation of the previous bullet
						ret.Attributes[lastMatch] += "\n" + strings.TrimSpace(line)
					} else {
						// This is an empty line or there were no bullets yet - clear the lastMatch
						lastMatch = ""
					}
				}
			case headerIsFrontMatter:
				// The header of the MarkDown will have two "---"s paired up to delineate the header. Skip this.
				var foundEndHeader bool
				for len(subsection) > 0 {
					curr := subsection[0]
					subsection = subsection[1:]
					if curr == "---" {
						foundEndHeader = true
						break
					}
				}
				if !foundEndHeader {
					cmdutil.Diag().Warningf(
						diag.Message("", "Expected to pair --- begin/end for resource %v's Markdown header"), rawname)
				}

				// Now extract the description section. We assume here that the first H1 (line starting with #) is the name
				// of the resource, because we aren't detecting code fencing. Comments in HCL are prefixed with # (the
				// same as H1 in Markdown, so we treat further H1's in this section as part of the description. If there
				// are no matching H1s, we emit a warning for the resource as it is likely a problem with the documentation.
				lastBlank := true
				var foundH1Resource bool
				for _, line := range subsection {
					if strings.Index(line, "# ") == 0 {
						foundH1Resource = true
						lastBlank = true
					} else if !isBlank(line) || !lastBlank {
						ret.Description += line + "\n"
						lastBlank = false
					} else if isBlank(line) {
						lastBlank = true
					}
				}
				if !foundH1Resource {
					cmdutil.Diag().Warningf(diag.Message("", "Expected an H1 in markdown for resource %v"), rawname)
				}
			default:
				// For all other sections, append them to the description section.
				if !wroteHeader {
					ret.Description += fmt.Sprintf("## %s\n", header)
					wroteHeader = true
					if !isBlank(subsection[0]) {
						ret.Description += "\n"
					}
				}
				description := strings.Join(subsection, "\n") + "\n"
				if headerIsExampleUsage {
					// Wrap each example in shortcode.
					description = "{{% example %}}\n" + description + "{{% /example %}}\n"
				}
				ret.Description += description
			}
		}

		// Add the closing shortcode around the examples block.
		if headerIsExampleUsage {
			ret.Description += "{{% /examples %}}\n"
		}
	}

	// Get links.
	footerLinks := getFooterLinks(markdown)

	doc, elided := cleanupDoc(g, info, ret, footerLinks)
	if elided {
		cmdutil.Diag().Warningf(diag.Message("",
			"Resource %v contains an <elided> doc reference that needs updated"), rawname)
	}

	return doc, nil
}

<<<<<<< HEAD
func getFooterLinks(markdown string) map[string]string {
	links := make(map[string]string)
	lines := strings.Split(markdown, "\n")
	for _, line := range lines {
		matches := linkFooterRegexp.FindStringSubmatch(line)
		if len(matches) == 2 {
			links[matches[0]] = matches[1]
		}
	}
	return links
=======
func processArgumentReferenceSection(subsection []string, ret *parsedDoc) {
	var lastMatch, nested string
	for _, line := range subsection {
		matches := argumentBulletRegexp.FindStringSubmatch(line)
		if len(matches) >= 4 {
			// found a property bullet, extract the name and description
			if nested != "" {
				// We found this line within a nested field. We should record it as such.
				if ret.Arguments[nested] == nil {
					ret.Arguments[nested] = &argument{
						arguments: make(map[string]string),
					}
				} else if ret.Arguments[nested].arguments == nil {
					ret.Arguments[nested].arguments = make(map[string]string)
				}
				ret.Arguments[nested].arguments[matches[1]] = matches[4]

				// Also record this as a top-level argument just in case, since sometimes the recorded nested
				// argument doesn't match the resource's argument.
				// For example, see `cors_rule` in s3_bucket.html.markdown.
				if ret.Arguments[matches[1]] == nil {
					ret.Arguments[matches[1]] = &argument{
						description: matches[4],
						isNested:    true, // Mark that this argument comes from a nested field.
					}
				}
			} else {
				if !strings.HasSuffix(line, "supports the following:") {
					ret.Arguments[matches[1]] = &argument{description: matches[4]}
				}
			}
			lastMatch = matches[1]
		} else if !isBlank(line) && lastMatch != "" {
			// this is a continuation of the previous bullet
			if nested != "" {
				ret.Arguments[nested].arguments[lastMatch] += "\n" + strings.TrimSpace(line)

				// Also update the top-level argument if we took it from a nested field.
				if ret.Arguments[lastMatch].isNested {
					ret.Arguments[lastMatch].description += "\n" + strings.TrimSpace(line)
				}
			} else {
				ret.Arguments[lastMatch].description += "\n" + strings.TrimSpace(line)
			}
		} else {
			// This line might declare the beginning of a nested object.
			// If we do not find a "nested", then this is an empty line or there were no bullets yet.
			for _, match := range nestedObjectRegexps {
				matches := match.FindStringSubmatch(line)
				if len(matches) >= 2 {
					nested = strings.ToLower(matches[1])
					break
				}
			}

			// Clear the lastMatch.
			lastMatch = ""
		}
	}
>>>>>>> 5ca98d76
}

var (
	ignoredDocSections int
	ignoredDocHeaders  = make(map[string]int)
	hclBlocksSucceeded int
	hclBlocksFailed    int
	hclFailures        = make(map[string]bool)
)

// isBlank returns true if the line is all whitespace.
func isBlank(line string) bool {
	return strings.TrimSpace(line) == ""
}

// trimTrailingBlanks removes any blank lines from the end of an array.
func trimTrailingBlanks(lines []string) []string {
	for len(lines) > 0 && isBlank(lines[len(lines)-1]) {
		lines = lines[:len(lines)-1]
	}
	return lines
}

// printDocStats outputs warnings and, if flags are set, stdout diagnostics pertaining to documentation conversion.
func printDocStats(printIgnoreDetails, printHCLFailureDetails bool) {
	// These summaries are printed on each run, to help us keep an eye on success/failure rates.
	if ignoredDocSections > 0 {
		cmdutil.Diag().Warningf(
			diag.Message("", "%d documentation sections ignored"), ignoredDocSections)
	}
	if hclBlocksFailed > 0 {
		cmdutil.Diag().Warningf(
			diag.Message("", "%d/%d documentation code blocks failed to convert"),
			hclBlocksFailed, hclBlocksFailed+hclBlocksSucceeded)
	}

	// These more detailed outputs are suppressed by default, but can be enabled to track down failures.
	if printIgnoreDetails {
		fmt.Printf("---IGNORES---\n")
		var ignores []string
		for ignore := range ignoredDocHeaders {
			ignores = append(ignores, ignore)
		}
		sort.Strings(ignores)
		for _, ignore := range ignores {
			fmt.Printf("[%d] %s\n", ignoredDocHeaders[ignore], ignore)
		}
	}
	if printHCLFailureDetails {
		fmt.Printf("---HCL FAILURES---\n")
		var failures []string
		for failure := range hclFailures {
			failures = append(failures, failure)
		}
		sort.Strings(failures)
		for i, failure := range failures {
			fmt.Printf("%d: %s\n", i, failure)
		}
	}
}

// parseExamples converts an examples section into code comments, including converting any code snippets.
// If an error converting a code example occurs, the bool (skip) will be true. If a fatal error occurs, the
// error returned will be non-nil.
func parseExamples(language language, lines []string) ([]string, bool, error) {
	// Each `Example ...` section contains one or more examples written in HCL, optionally separated by
	// comments about the examples. We will attempt to convert them using our `tf2pulumi` tool, and append
	// them to the description. If we can't, we'll simply log a warning and keep moving along.
	var result []string
	var skippableExamples bool
	for i := 0; i < len(lines); i++ {
		line := lines[i]
		if strings.Index(line, "```") == 0 {
			// If we found a fenced block, parse out the code from it.
			if language == nodeJS || language == pulumiSchema {
				var hcl string
				for i = i + 1; i < len(lines); i++ {
					cline := lines[i]
					if strings.Index(cline, "```") == 0 {
						// We've got some code -- assume it's HCL and try to convert it.
						code, stderr, err := convertHCL(hcl)
						if err != nil {
							// If the conversion failed, there are two cases to consider. First, if tf2pulumi was
							// missing from the path, we want to error eagerly, as that means the user probably
							// forgot to add tf2pulumi to their path (and we don't want to simply silently delete
							// all docs). Second, for all other errors, record them and proceed silently.
							if err == errTF2PulumiMissing {
								return result, false, err
							}
							skippableExamples = true
							hclFailures[stderr] = true
							hclBlocksFailed++
						} else {
							// Add a fenced code-block with the resulting TypeScript code snippet.
							result = append(result, "```typescript")
							codeLines := strings.Split(code, "\n")
							codeLines = trimTrailingBlanks(codeLines)
							result = append(result, codeLines...)
							result = append(result, "```")
							hclBlocksSucceeded++
						}

						// Now set the index and break out of the inner loop, to consume the code string.
						hcl = ""
						break
					} else {
						hcl += cline + "\n"
					}
				}
				if hcl != "" {
					// If the HCL wasn't consumed, we had an unbalanced pair of ```s, this example is skippable.
					hcl = ""
					skippableExamples = true
				}
			} else {
				// TODO: support other languages.
				for i = i + 1; i < len(lines); i++ {
					if strings.Index(lines[i], "```") == 0 {
						break
					}
				}
				skippableExamples = true
			}
		} else if strings.Index(line, "<div") == 0 && strings.Contains(line, "oics-button") {
			// Strip "Open in Cloud Shell" buttons.
			for i = i + 1; i < len(lines); i++ {
				if strings.Index(lines[i], "</div>") == 0 {
					break
				}
			}
		} else {
			// Otherwise, record any text found before, in between, or after the code snippets, as-is.
			result = append(result, line)
		}
	}

	return result, skippableExamples, nil
}

// errTF2PulumiMissing is a singleton error used to convey and identify situations in which
// tf2pulumi isn't on the PATH and/or hasn't been installed.
var errTF2PulumiMissing = errors.New("tf2pulumi is missing, please install it and re-run")

// convertHCL converts an in-memory, simple HCL program to Pulumi, and returns it as a string. In the event
// of failure, the error returned will be non-nil, and the second string contains the stderr stream of details.
func convertHCL(hcl string) (string, string, error) {
	// First, see if tf2pulumi is on the PATH, or not.
	path, err := exec.LookPath("tf2pulumi")
	if err != nil {
		return "", "", errTF2PulumiMissing
	}

	// Now create a temp dir and spill the HCL into it. Terraform's module loader assumes code is in a file.
	dir, err := ioutil.TempDir("", "pt-hcl-")
	if err != nil {
		return "", "", errors.Wrap(err, "creating temp HCL dir")
	}
	defer os.RemoveAll(dir)

	// fixup the HCL as necessary.
	if fixed, ok := fixHcl(hcl); ok {
		hcl = fixed
	}

	file := filepath.Join(dir, "main.tf")
	if err = ioutil.WriteFile(file, []byte(hcl), 0644); err != nil {
		return "", "", errors.Wrap(err, "writing temp HCL file")
	}

	// Now run the tf2pulumi command, streaming the results into a string. This explicitly does not use
	// tf2pulumi in library form because it greatly complicates our modules/vendoring story.
	stdout := &bytes.Buffer{}
	stderr := &bytes.Buffer{}

	args := []string{"--allow-missing-variables", "--filter-auto-names"}

	tf2pulumi := exec.Command(path, args...)
	tf2pulumi.Dir = dir
	tf2pulumi.Stdout = stdout
	tf2pulumi.Stderr = stderr
	if err = tf2pulumi.Run(); err != nil {
		return "", stderr.String(), errors.Wrap(err, "converting HCL to Pulumi code")
	}

	result := stdout.String()
	if strings.Contains(result, "tf2pulumi error") {
		return "", "", errors.New("tf2pulumi error in generated code")
	}
	return result, "", nil
}

func cleanupDoc(g *generator, info tfbridge.ResourceOrDataSourceInfo, doc parsedDoc,
	footerLinks map[string]string) (parsedDoc, bool) {
	elidedDoc := false
	newargs := make(map[string]*argument, len(doc.Arguments))
	for k, v := range doc.Arguments {
		cleanedText, elided := cleanupText(g, info, v.description, footerLinks)
		if elided {
			elidedDoc = true
		}

		newargs[k] = &argument{
			description: cleanedText,
			arguments:   make(map[string]string, len(v.arguments)),
		}

		// Clean nested arguments (if any)
		for kk, vv := range v.arguments {
			cleanedText, elided := cleanupText(g, info, vv, footerLinks)
			if elided {
				elidedDoc = true
			}
			newargs[k].arguments[kk] = cleanedText
		}
	}
	newattrs := make(map[string]string, len(doc.Attributes))
	for k, v := range doc.Attributes {
		cleanupText, elided := cleanupText(g, info, v)
		if elided {
			elidedDoc = true
		}
		newattrs[k] = cleanupText
	}
	cleanupText, elided := cleanupText(g, info, doc.Description, footerLinks)
	if elided {
		elidedDoc = true
	}
	return parsedDoc{
		Description: cleanupText,
		Arguments:   newargs,
		Attributes:  newattrs,
		URL:         doc.URL,
	}, elidedDoc

}

// For example:
// [What is AWS Lambda?][1]
var linkWithFooterRefRegexp = regexp.MustCompile("\\[[a-zA-Z?.! ]+\\](\\[[0-9]+\\])")

var markdownLink = regexp.MustCompile(`\[([^\]]*)\]\(([^\)]*)\)`)
var codeLikeSingleWord = regexp.MustCompile("([\\s`\"\\[])(([0-9a-z]+_)+[0-9a-z]+)([\\s`\"\\]])")

// Regex for catching reference links, e.g. [1]: /docs/providers/aws/d/networ_interface.html
var markdownPageReferenceLink = regexp.MustCompile(`\[[1-9]+\]: /docs/providers(?:/[a-z1-9_]+)+\.[a-z]+`)

const elidedDocComment = "<elided>"

// cleanupText processes markdown strings from TF docs and cleans them for inclusion in Pulumi docs
func cleanupText(g *generator, info tfbridge.ResourceOrDataSourceInfo, text string,
	footerLinks map[string]string) (string, bool) {

	// Remove incorrect documentation that should have been cleaned up in our forks.
	// TODO: fail the build in the face of such text, once we have a processes in place.
	if strings.Contains(text, "Terraform") || strings.Contains(text, "terraform") {
		return "", true
	}

	// Replace occurrences of "->" or "~>" with just ">", to get a proper MarkDown note.
	text = strings.Replace(text, "-> ", "> ", -1)
	text = strings.Replace(text, "~> ", "> ", -1)

	// Find markdown Terraform docs site reference links.
	text = markdownPageReferenceLink.ReplaceAllStringFunc(text, func(referenceLink string) string {
		parts := strings.Split(referenceLink, " ")
		// Add Terraform domain to avoid broken links.
		return fmt.Sprintf("%s https://www.terraform.io%s", parts[0], parts[1])
	})

	// Find links from the footer links. TODO-ECK
	text = linkWithFooterRefRegexp.ReplaceAllStringFunc(text, func(link string)string {

	})

	// Find URLs and re-write local links
	text = markdownLink.ReplaceAllStringFunc(text, func(link string) string {
		parts := markdownLink.FindStringSubmatch(link)
		url := parts[2]
		if strings.HasPrefix(url, "http") {
			// Absolute URL, return as-is
			return link
		} else if strings.HasPrefix(url, "/") {
			// Relative URL to the root of the Terraform docs site, rewrite to absolute
			return fmt.Sprintf("[%s](https://www.terraform.io%s)", parts[1], url)
		} else if strings.HasPrefix(url, "#") {
			// Anchor in current page,  can't be resolved currently so remove the link.
			// Note: This throws away potentially valuable information in the name of not having broken links.
			return parts[1]
		}
		// Relative URL to the current page, can't be resolved currently so remove the link.
		// Note: This throws away potentially valuable information in the name of not having broken links.
		return parts[1]
	})

	// Fixup resource and property name references
	text = codeLikeSingleWord.ReplaceAllStringFunc(text, func(match string) string {
		parts := codeLikeSingleWord.FindStringSubmatch(match)
		name := parts[2]
		if resInfo, hasResourceInfo := g.info.Resources[name]; hasResourceInfo {
			// This is a resource name
			resname, mod := resourceName(g.info.GetResourcePrefix(), name, resInfo, false)
			modname := extractModuleName(mod)
			switch g.language {
			case golang, python:
				// Use `ec2.Instance` format
				return parts[1] + modname + "." + resname + parts[4]
			default:
				// Use `aws.ec2.Instance` format
				return parts[1] + g.pkg + "." + modname + "." + resname + parts[4]
			}
		} else if dataInfo, hasDatasourceInfo := g.info.DataSources[name]; hasDatasourceInfo {
			// This is a data source name
			getname, mod := dataSourceName(g.info.GetResourcePrefix(), name, dataInfo)
			modname := extractModuleName(mod)
			switch g.language {
			case golang, python:
				// Use `ec2.getAmi` format
				return parts[1] + modname + "." + getname + parts[4]
			default:
				// Use `aws.ec2.getAmi` format
				return parts[1] + g.pkg + "." + modname + "." + getname + parts[4]
			}
		}
		// Else just treat as a property name
		switch g.language {
		case nodeJS, golang:
			// Use `camelCase` format
			pname := propertyName(name, nil, nil)
			return parts[1] + pname + parts[4]
		default:
			return match
		}
	})

	// Finally, trim any trailing blank lines and return the result.
	lines := strings.Split(text, "\n")
	lines = trimTrailingBlanks(lines)
	return strings.Join(lines, "\n"), false
}<|MERGE_RESOLUTION|>--- conflicted
+++ resolved
@@ -250,11 +250,7 @@
 	linkFooterRegexp = regexp.MustCompile("^(\\[\\d+\\]):\\s(.*)")
 
 	argumentBulletRegexp = regexp.MustCompile(
-<<<<<<< HEAD
-		"\\*\\s+`([a-zA-z0-9_]*)`\\s*(\\([a-zA-Z]*\\)\\s*)?[–-]?\\s+(\\([^\\)]*\\)\\s*)?(.*)")
-=======
 		"^\\s*\\*\\s+`([a-zA-z0-9_]*)`\\s*(\\([a-zA-Z]*\\)\\s*)?[–-]?\\s+(\\([^\\)]*\\)\\s*)?(.*)")
->>>>>>> 5ca98d76
 
 	nestedObjectRegexps = []*regexp.Regexp{
 		// For example:
@@ -501,7 +497,6 @@
 	return doc, nil
 }
 
-<<<<<<< HEAD
 func getFooterLinks(markdown string) map[string]string {
 	links := make(map[string]string)
 	lines := strings.Split(markdown, "\n")
@@ -512,7 +507,8 @@
 		}
 	}
 	return links
-=======
+}
+
 func processArgumentReferenceSection(subsection []string, ret *parsedDoc) {
 	var lastMatch, nested string
 	for _, line := range subsection {
@@ -572,7 +568,6 @@
 			lastMatch = ""
 		}
 	}
->>>>>>> 5ca98d76
 }
 
 var (
@@ -790,7 +785,7 @@
 	}
 	newattrs := make(map[string]string, len(doc.Attributes))
 	for k, v := range doc.Attributes {
-		cleanupText, elided := cleanupText(g, info, v)
+		cleanupText, elided := cleanupText(g, info, v, footerLinks)
 		if elided {
 			elidedDoc = true
 		}
@@ -843,9 +838,9 @@
 	})
 
 	// Find links from the footer links. TODO-ECK
-	text = linkWithFooterRefRegexp.ReplaceAllStringFunc(text, func(link string)string {
-
-	})
+	// text = linkWithFooterRefRegexp.ReplaceAllStringFunc(text, func(link string) string {
+
+	// })
 
 	// Find URLs and re-write local links
 	text = markdownLink.ReplaceAllStringFunc(text, func(link string) string {
