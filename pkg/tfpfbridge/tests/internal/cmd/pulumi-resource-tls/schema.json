--- conflicted
+++ resolved
@@ -49,13 +49,6 @@
             }
         }
     },
-<<<<<<< HEAD
-    "config": {},
-    "types": {
-        "tls:index/getCertificateCertificate:getCertificateCertificate": {
-            "properties": {
-                "certPem": {
-=======
     "config": {
         "variables": {
             "proxy": {
@@ -94,18 +87,13 @@
         "tls:index/CertRequestSubject:CertRequestSubject": {
             "properties": {
                 "commonName": {
->>>>>>> 63da8e6e
-                    "type": "string",
-                    "language": {
-                        "python": {
-                            "mapCase": false
-                        }
-                    }
-                },
-<<<<<<< HEAD
-                "isCa": {
-                    "type": "boolean",
-=======
+                    "type": "string",
+                    "language": {
+                        "python": {
+                            "mapCase": false
+                        }
+                    }
+                },
                 "country": {
                     "type": "string",
                     "language": {
@@ -116,54 +104,37 @@
                 },
                 "locality": {
                     "type": "string",
->>>>>>> 63da8e6e
-                    "language": {
-                        "python": {
-                            "mapCase": false
-                        }
-                    }
-                },
-<<<<<<< HEAD
-                "issuer": {
-=======
+                    "language": {
+                        "python": {
+                            "mapCase": false
+                        }
+                    }
+                },
                 "organization": {
->>>>>>> 63da8e6e
-                    "type": "string",
-                    "language": {
-                        "python": {
-                            "mapCase": false
-                        }
-                    }
-                },
-<<<<<<< HEAD
-                "notAfter": {
-=======
+                    "type": "string",
+                    "language": {
+                        "python": {
+                            "mapCase": false
+                        }
+                    }
+                },
                 "organizationalUnit": {
->>>>>>> 63da8e6e
-                    "type": "string",
-                    "language": {
-                        "python": {
-                            "mapCase": false
-                        }
-                    }
-                },
-<<<<<<< HEAD
-                "notBefore": {
-=======
+                    "type": "string",
+                    "language": {
+                        "python": {
+                            "mapCase": false
+                        }
+                    }
+                },
                 "postalCode": {
->>>>>>> 63da8e6e
-                    "type": "string",
-                    "language": {
-                        "python": {
-                            "mapCase": false
-                        }
-                    }
-                },
-<<<<<<< HEAD
-                "publicKeyAlgorithm": {
-=======
+                    "type": "string",
+                    "language": {
+                        "python": {
+                            "mapCase": false
+                        }
+                    }
+                },
                 "province": {
->>>>>>> 63da8e6e
                     "type": "string",
                     "language": {
                         "python": {
@@ -179,9 +150,6 @@
                         }
                     }
                 },
-<<<<<<< HEAD
-                "sha1Fingerprint": {
-=======
                 "streetAddresses": {
                     "type": "array",
                     "items": {
@@ -269,42 +237,29 @@
                     }
                 },
                 "organizationalUnit": {
->>>>>>> 63da8e6e
-                    "type": "string",
-                    "language": {
-                        "python": {
-                            "mapCase": false
-                        }
-                    }
-                },
-<<<<<<< HEAD
-                "signatureAlgorithm": {
-=======
+                    "type": "string",
+                    "language": {
+                        "python": {
+                            "mapCase": false
+                        }
+                    }
+                },
                 "postalCode": {
->>>>>>> 63da8e6e
-                    "type": "string",
-                    "language": {
-                        "python": {
-                            "mapCase": false
-                        }
-                    }
-                },
-<<<<<<< HEAD
-                "subject": {
-=======
+                    "type": "string",
+                    "language": {
+                        "python": {
+                            "mapCase": false
+                        }
+                    }
+                },
                 "province": {
->>>>>>> 63da8e6e
-                    "type": "string",
-                    "language": {
-                        "python": {
-                            "mapCase": false
-                        }
-                    }
-                },
-<<<<<<< HEAD
-                "version": {
-                    "type": "integer",
-=======
+                    "type": "string",
+                    "language": {
+                        "python": {
+                            "mapCase": false
+                        }
+                    }
+                },
                 "serialNumber": {
                     "type": "string",
                     "language": {
@@ -318,37 +273,14 @@
                     "items": {
                         "type": "string"
                     },
->>>>>>> 63da8e6e
-                    "language": {
-                        "python": {
-                            "mapCase": false
-                        }
-                    }
-                }
-            },
-<<<<<<< HEAD
-            "type": "object",
-            "required": [
-                "certPem",
-                "isCa",
-                "issuer",
-                "notAfter",
-                "notBefore",
-                "publicKeyAlgorithm",
-                "serialNumber",
-                "sha1Fingerprint",
-                "signatureAlgorithm",
-                "subject",
-                "version"
-            ],
-            "language": {
-                "nodejs": {
-                    "requiredInputs": []
-                }
-            }
-=======
+                    "language": {
+                        "python": {
+                            "mapCase": false
+                        }
+                    }
+                }
+            },
             "type": "object"
->>>>>>> 63da8e6e
         }
     },
     "provider": {
@@ -1042,108 +974,5 @@
                 "type": "object"
             }
         }
-    },
-    "functions": {
-        "tls:index/getCertificate:getCertificate": {
-            "inputs": {
-                "description": "A collection of arguments for invoking getCertificate.\n",
-                "properties": {
-                    "content": {
-                        "type": "string"
-                    },
-                    "url": {
-                        "type": "string"
-                    },
-                    "verifyChain": {
-                        "type": "boolean"
-                    }
-                },
-                "type": "object"
-            },
-            "outputs": {
-                "description": "A collection of values returned by getCertificate.\n",
-                "properties": {
-                    "certificates": {
-                        "type": "array",
-                        "items": {
-                            "$ref": "#/types/tls:index/getCertificateCertificate:getCertificateCertificate"
-                        }
-                    },
-                    "content": {
-                        "type": "string"
-                    },
-                    "id": {
-                        "type": "string"
-                    },
-                    "url": {
-                        "type": "string"
-                    },
-                    "verifyChain": {
-                        "type": "boolean"
-                    }
-                },
-                "type": "object",
-                "required": [
-                    "certificates",
-                    "id"
-                ]
-            }
-        },
-        "tls:index/getPublicKey:getPublicKey": {
-            "inputs": {
-                "description": "A collection of arguments for invoking getPublicKey.\n",
-                "properties": {
-                    "privateKeyOpenssh": {
-                        "type": "string",
-                        "secret": true
-                    },
-                    "privateKeyPem": {
-                        "type": "string",
-                        "secret": true
-                    }
-                },
-                "type": "object"
-            },
-            "outputs": {
-                "description": "A collection of values returned by getPublicKey.\n",
-                "properties": {
-                    "algorithm": {
-                        "type": "string"
-                    },
-                    "id": {
-                        "type": "string"
-                    },
-                    "privateKeyOpenssh": {
-                        "type": "string",
-                        "secret": true
-                    },
-                    "privateKeyPem": {
-                        "type": "string",
-                        "secret": true
-                    },
-                    "publicKeyFingerprintMd5": {
-                        "type": "string"
-                    },
-                    "publicKeyFingerprintSha256": {
-                        "type": "string"
-                    },
-                    "publicKeyOpenssh": {
-                        "type": "string"
-                    },
-                    "publicKeyPem": {
-                        "type": "string"
-                    }
-                },
-                "type": "object",
-                "required": [
-                    "algorithm",
-                    "id",
-                    "publicKeyFingerprintMd5",
-                    "publicKeyFingerprintSha256",
-                    "publicKeyOpenssh",
-                    "publicKeyPem"
-                ]
-            }
-        }
     }
 }