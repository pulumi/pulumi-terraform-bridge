// Copyright 2016-2023, Pulumi Corporation.
//
// Licensed under the Apache License, Version 2.0 (the "License");
// you may not use this file except in compliance with the License.
// You may obtain a copy of the License at
//
//     http://www.apache.org/licenses/LICENSE-2.0
//
// Unless required by applicable law or agreed to in writing, software
// distributed under the License is distributed on an "AS IS" BASIS,
// WITHOUT WARRANTIES OR CONDITIONS OF ANY KIND, either express or implied.
// See the License for the specific language governing permissions and
// limitations under the License.

package tfbridge

import (
	"context"
	"fmt"
	"sort"
	"testing"

	"github.com/hashicorp/terraform-plugin-sdk/v2/diag"
	"github.com/hashicorp/terraform-plugin-sdk/v2/helper/schema"
	"github.com/stretchr/testify/assert"
	"github.com/stretchr/testify/require"
	"google.golang.org/protobuf/types/known/structpb"

	hostclient "github.com/pulumi/pulumi/pkg/v3/resource/provider"
	"github.com/pulumi/pulumi/sdk/v3/go/common/resource"
	"github.com/pulumi/pulumi/sdk/v3/go/common/resource/plugin"
	"github.com/pulumi/pulumi/sdk/v3/go/common/tokens"
	pulumirpc "github.com/pulumi/pulumi/sdk/v3/proto/go"

	testutils "github.com/pulumi/pulumi-terraform-bridge/testing/x"
	"github.com/pulumi/pulumi-terraform-bridge/v3/internal/testprovider"
	shim "github.com/pulumi/pulumi-terraform-bridge/v3/pkg/tfshim"
	shimv1 "github.com/pulumi/pulumi-terraform-bridge/v3/pkg/tfshim/sdk-v1"
	shimv2 "github.com/pulumi/pulumi-terraform-bridge/v3/pkg/tfshim/sdk-v2"
)

func TestConvertStringToPropertyValue(t *testing.T) {
	type testcase struct {
		str      string
		typ      shim.ValueType
		expected interface{}
	}

	cases := []testcase{
		{
			typ:      shim.TypeBool,
			expected: false,
		},
		{
			str:      "false",
			typ:      shim.TypeBool,
			expected: false,
		},
		{
			str:      "true",
			typ:      shim.TypeBool,
			expected: true,
		},
		{
			str: "root",
			typ: shim.TypeBool,
		},

		{
			typ:      shim.TypeString,
			expected: "",
		},
		{
			str:      "stringP",
			typ:      shim.TypeString,
			expected: "stringP",
		},

		{
			typ:      shim.TypeInt,
			expected: 0,
		},
		{
			str:      "42",
			typ:      shim.TypeInt,
			expected: 42,
		},
		{
			str: "root",
			typ: shim.TypeInt,
		},

		{
			typ:      shim.TypeFloat,
			expected: 0,
		},
		{
			str:      "42",
			typ:      shim.TypeFloat,
			expected: 42,
		},
		{
			str: "root",
			typ: shim.TypeFloat,
		},

		{
			typ:      shim.TypeList,
			expected: []interface{}{},
		},
		{
			str:      "[ \"foo\", \"bar\" ]",
			typ:      shim.TypeList,
			expected: []interface{}{"foo", "bar"},
		},

		{
			typ:      shim.TypeSet,
			expected: []interface{}{},
		},
		{
			str:      "[ \"foo\", \"bar\" ]",
			typ:      shim.TypeSet,
			expected: []interface{}{"foo", "bar"},
		},

		{
			typ:      shim.TypeMap,
			expected: map[string]interface{}{},
		},
		{
			str: "{ \"foo\": { \"bar\": 42 }, \"baz\": [ true ] }",
			typ: shim.TypeMap,
			expected: map[string]interface{}{
				"foo": map[string]interface{}{
					"bar": 42,
				},
				"baz": []interface{}{
					true,
				},
			},
		},
	}

	for _, c := range cases {
		enc := &ConfigEncoding{}
		v, err := enc.convertStringToPropertyValue(c.str, c.typ)
		assert.Equal(t, resource.NewPropertyValue(c.expected), v)
		if c.expected == nil {
			assert.Error(t, err)
		}
	}
}

func TestCamelPascalPulumiName(t *testing.T) {
	p := Provider{
		info: ProviderInfo{
			Name:           "name",
			ResourcePrefix: "resource_prefix",
		},
	}

	t.Run("Produces correct names", func(t *testing.T) {
		camel, pascal := p.camelPascalPulumiName("resource_prefix_some_resource")

		assert.Equal(t, "someResource", camel)
		assert.Equal(t, "SomeResource", pascal)
	})

	t.Run("Panics if the prefix is incorrect", func(t *testing.T) {
		assert.Panics(t, func() {
			p.camelPascalPulumiName("not_resource_prefix_some_resource")
		})
	})

}

func TestDiffConfig(t *testing.T) {
	t.Skip("Temporarily skipped")
	provider := &Provider{
		tf:     shimv1.NewProvider(testTFProvider),
		config: shimv1.NewSchemaMap(testTFProvider.Schema),
	}

	oldConfig := resource.PropertyMap{"configValue": resource.NewStringProperty("foo")}
	newConfig := resource.PropertyMap{"configValue": resource.NewStringProperty("bar")}

	olds, err := plugin.MarshalProperties(oldConfig, plugin.MarshalOptions{KeepUnknowns: true})
	assert.NoError(t, err)
	news, err := plugin.MarshalProperties(newConfig, plugin.MarshalOptions{KeepUnknowns: true})
	assert.NoError(t, err)

	req := &pulumirpc.DiffRequest{
		Id:   "provider",
		Urn:  "provider",
		Olds: olds,
		News: news,
	}

	resp, err := provider.DiffConfig(context.Background(), req)
	assert.NoError(t, err)
	assert.True(t, resp.HasDetailedDiff)
	assert.Len(t, resp.DetailedDiff, 1)
}

func TestBuildConfig(t *testing.T) {
	provider := &Provider{
		tf:     shimv1.NewProvider(testTFProvider),
		config: shimv1.NewSchemaMap(testTFProvider.Schema),
	}

	configIn := resource.PropertyMap{
		"configValue": resource.NewStringProperty("foo"),
		"version":     resource.NewStringProperty("0.0.1"),
	}
	configOut, err := buildTerraformConfig(provider, configIn)
	assert.NoError(t, err)

	expected := provider.tf.NewResourceConfig(map[string]interface{}{
		"config_value": "foo",
	})
	assert.Equal(t, expected, configOut)
}

func testIgnoreChanges(t *testing.T, provider *Provider) {
	urn := resource.NewURN("stack", "project", "", "ExampleResource", "name")

	// Step 1: create and check an input bag.
	pulumiIns, err := plugin.MarshalProperties(resource.PropertyMap{
		"stringPropertyValue": resource.NewStringProperty("foo"),
		"setPropertyValues":   resource.NewArrayProperty([]resource.PropertyValue{resource.NewStringProperty("foo")}),
	}, plugin.MarshalOptions{KeepUnknowns: true})
	assert.NoError(t, err)
	checkResp, err := provider.Check(context.Background(), &pulumirpc.CheckRequest{
		Urn:  string(urn),
		News: pulumiIns,
	})
	assert.NoError(t, err)

	// Step 2a: preview the creation of a resource using the checked input bag.
	createResp, err := provider.Create(context.Background(), &pulumirpc.CreateRequest{
		Urn:        string(urn),
		Properties: checkResp.GetInputs(),
		Preview:    true,
	})
	assert.NoError(t, err)

	outs, err := plugin.UnmarshalProperties(createResp.GetProperties(), plugin.MarshalOptions{KeepUnknowns: true})
	assert.NoError(t, err)
	assert.True(t, resource.PropertyMap{
		"id":                  resource.NewStringProperty(""),
		"stringPropertyValue": resource.NewStringProperty("foo"),
		"setPropertyValues":   resource.NewArrayProperty([]resource.PropertyValue{resource.NewStringProperty("foo")}),
	}.DeepEquals(outs))

	// Step 2b: actually create the resource.
	pulumiIns, err = plugin.MarshalProperties(resource.NewPropertyMapFromMap(map[string]interface{}{
		"stringPropertyValue": "foo",
		"setPropertyValues":   []interface{}{"foo"},
	}), plugin.MarshalOptions{})
	assert.NoError(t, err)
	checkResp, err = provider.Check(context.Background(), &pulumirpc.CheckRequest{
		Urn:  string(urn),
		News: pulumiIns,
	})
	assert.NoError(t, err)
	createResp, err = provider.Create(context.Background(), &pulumirpc.CreateRequest{
		Urn:        string(urn),
		Properties: checkResp.GetInputs(),
	})
	assert.NoError(t, err)

	// Step 3: preview an update to the resource we just created.
	pulumiIns, err = plugin.MarshalProperties(resource.PropertyMap{
		"stringPropertyValue": resource.NewStringProperty("bar"),
		"setPropertyValues": resource.NewArrayProperty([]resource.PropertyValue{
			resource.NewStringProperty("foo"),
			resource.NewStringProperty("bar"),
		}),
	}, plugin.MarshalOptions{KeepUnknowns: true})
	assert.NoError(t, err)
	checkResp, err = provider.Check(context.Background(), &pulumirpc.CheckRequest{
		Urn:  string(urn),
		News: pulumiIns,
		Olds: createResp.GetProperties(),
	})
	assert.NoError(t, err)

	updateResp, err := provider.Update(context.Background(), &pulumirpc.UpdateRequest{
		Id:            "MyID",
		Urn:           string(urn),
		Olds:          createResp.GetProperties(),
		News:          checkResp.GetInputs(),
		IgnoreChanges: []string{"setPropertyValues"},
		Preview:       true,
	})
	assert.NoError(t, err)

	outs, err = plugin.UnmarshalProperties(updateResp.GetProperties(), plugin.MarshalOptions{KeepUnknowns: true})
	assert.NoError(t, err)
	assert.Equal(t, resource.NewStringProperty("bar"), outs["stringPropertyValue"])
	assert.True(t, resource.NewArrayProperty([]resource.PropertyValue{
		resource.NewStringProperty("foo"),
	}).DeepEquals(outs["setPropertyValues"]))
}

func TestIgnoreChanges(t *testing.T) {
	provider := &Provider{
		tf:     shimv1.NewProvider(testTFProvider),
		config: shimv1.NewSchemaMap(testTFProvider.Schema),
	}
	provider.resources = map[tokens.Type]Resource{
		"ExampleResource": {
			TF:     shimv1.NewResource(testTFProvider.ResourcesMap["example_resource"]),
			TFName: "example_resource",
			Schema: &ResourceInfo{Tok: "ExampleResource"},
		},
	}
	testIgnoreChanges(t, provider)
}

func TestIgnoreChangesV2(t *testing.T) {
	provider := &Provider{
		tf:     shimv2.NewProvider(testTFProviderV2),
		config: shimv2.NewSchemaMap(testTFProviderV2.Schema),
	}
	provider.resources = map[tokens.Type]Resource{
		"ExampleResource": {
			TF:     shimv2.NewResource(testTFProviderV2.ResourcesMap["example_resource"]),
			TFName: "example_resource",
			Schema: &ResourceInfo{Tok: "ExampleResource"},
		},
	}
	testIgnoreChanges(t, provider)
}

func testProviderPreview(t *testing.T, provider *Provider) {
	urn := resource.NewURN("stack", "project", "", "ExampleResource", "name")

	unknown := resource.MakeComputed(resource.NewStringProperty(""))

	// Step 1: create and check an input bag.
	pulumiIns, err := plugin.MarshalProperties(resource.PropertyMap{
		"stringPropertyValue": resource.NewStringProperty("foo"),
		"setPropertyValues":   resource.NewArrayProperty([]resource.PropertyValue{resource.NewStringProperty("foo")}),
		"nestedResources": resource.NewObjectProperty(resource.PropertyMap{
			"kind": unknown,
			"configuration": resource.NewObjectProperty(resource.PropertyMap{
				"name": resource.NewStringProperty("foo"),
			}),
		}),
	}, plugin.MarshalOptions{KeepUnknowns: true})
	assert.NoError(t, err)
	checkResp, err := provider.Check(context.Background(), &pulumirpc.CheckRequest{
		Urn:  string(urn),
		News: pulumiIns,
	})
	assert.NoError(t, err)

	// Step 2a: preview the creation of a resource using the checked input bag.
	createResp, err := provider.Create(context.Background(), &pulumirpc.CreateRequest{
		Urn:        string(urn),
		Properties: checkResp.GetInputs(),
		Preview:    true,
	})
	assert.NoError(t, err)

	outs, err := plugin.UnmarshalProperties(createResp.GetProperties(), plugin.MarshalOptions{KeepUnknowns: true})
	assert.NoError(t, err)
	assert.True(t, resource.PropertyMap{
		"id":                  resource.NewStringProperty(""),
		"stringPropertyValue": resource.NewStringProperty("foo"),
		"setPropertyValues":   resource.NewArrayProperty([]resource.PropertyValue{resource.NewStringProperty("foo")}),
		"nestedResources": resource.NewObjectProperty(resource.PropertyMap{
			"kind": unknown,
			"configuration": resource.NewObjectProperty(resource.PropertyMap{
				"name": resource.NewStringProperty("foo"),
			}),
			"optBool": resource.NewBoolProperty(false),
		}),
	}.DeepEquals(outs))

	// Step 2b: actually create the resource.
	pulumiIns, err = plugin.MarshalProperties(resource.NewPropertyMapFromMap(map[string]interface{}{
		"stringPropertyValue": "foo",
		"setPropertyValues":   []interface{}{"foo"},
		"nestedResources": map[string]interface{}{
			"kind": "foo",
			"configuration": map[string]interface{}{
				"name": "foo",
			},
		},
	}), plugin.MarshalOptions{})
	assert.NoError(t, err)
	checkResp, err = provider.Check(context.Background(), &pulumirpc.CheckRequest{
		Urn:  string(urn),
		News: pulumiIns,
	})
	assert.NoError(t, err)
	createResp, err = provider.Create(context.Background(), &pulumirpc.CreateRequest{
		Urn:        string(urn),
		Properties: checkResp.GetInputs(),
	})
	assert.NoError(t, err)

	// Step 3: preview an update to the resource we just created.
	pulumiIns, err = plugin.MarshalProperties(resource.PropertyMap{
		"stringPropertyValue": resource.NewStringProperty("bar"),
		"setPropertyValues":   resource.NewArrayProperty([]resource.PropertyValue{resource.NewStringProperty("foo")}),
		"nestedResources": resource.NewObjectProperty(resource.PropertyMap{
			"kind": unknown,
			"configuration": resource.NewObjectProperty(resource.PropertyMap{
				"name": resource.NewStringProperty("foo"),
			}),
		}),
	}, plugin.MarshalOptions{KeepUnknowns: true})
	assert.NoError(t, err)
	checkResp, err = provider.Check(context.Background(), &pulumirpc.CheckRequest{
		Urn:  string(urn),
		News: pulumiIns,
		Olds: createResp.GetProperties(),
	})
	assert.NoError(t, err)

	updateResp, err := provider.Update(context.Background(), &pulumirpc.UpdateRequest{
		Id:      "MyID",
		Urn:     string(urn),
		Olds:    createResp.GetProperties(),
		News:    checkResp.GetInputs(),
		Preview: true,
	})
	assert.NoError(t, err)

	outs, err = plugin.UnmarshalProperties(updateResp.GetProperties(), plugin.MarshalOptions{KeepUnknowns: true})
	assert.NoError(t, err)
	assert.Equal(t, resource.NewStringProperty("bar"), outs["stringPropertyValue"])
	assert.True(t, resource.NewObjectProperty(resource.PropertyMap{
		"kind": unknown,
		"configuration": resource.NewObjectProperty(resource.PropertyMap{
			"name": resource.NewStringProperty("foo"),
		}),
		"optBool": resource.NewBoolProperty(false),
	}).DeepEquals(outs["nestedResources"]))
}

func TestProviderPreview(t *testing.T) {
	provider := &Provider{
		tf:     shimv1.NewProvider(testTFProvider),
		config: shimv1.NewSchemaMap(testTFProvider.Schema),
	}
	provider.resources = map[tokens.Type]Resource{
		"ExampleResource": {
			TF:     shimv1.NewResource(testTFProvider.ResourcesMap["example_resource"]),
			TFName: "example_resource",
			Schema: &ResourceInfo{Tok: "ExampleResource"},
		},
	}
	testProviderPreview(t, provider)
}

func TestProviderPreviewV2(t *testing.T) {
	provider := &Provider{
		tf:     shimv2.NewProvider(testTFProviderV2),
		config: shimv2.NewSchemaMap(testTFProviderV2.Schema),
	}
	provider.resources = map[tokens.Type]Resource{
		"ExampleResource": {
			TF:     shimv2.NewResource(testTFProviderV2.ResourcesMap["example_resource"]),
			TFName: "example_resource",
			Schema: &ResourceInfo{Tok: "ExampleResource"},
		},
	}
	testProviderPreview(t, provider)
}

func testCheckFailures(t *testing.T, provider *Provider, typeName tokens.Type) []*pulumirpc.CheckFailure {
	urn := resource.NewURN("stack", "project", "", typeName, "name")
	unknown := resource.MakeComputed(resource.NewStringProperty(""))

	pulumiIns, err := plugin.MarshalProperties(resource.PropertyMap{
		"stringPropertyValue": resource.NewStringProperty("foo"),
		"setPropertyValues":   resource.NewArrayProperty([]resource.PropertyValue{resource.NewStringProperty("foo")}),
		"nestedResources": resource.NewObjectProperty(resource.PropertyMap{
			"kind": unknown,
			"configuration": resource.NewObjectProperty(resource.PropertyMap{
				"name": resource.NewStringProperty("foo"),
			}),
		}),
		"conflictingProperty":  resource.NewStringProperty("foo"),
		"conflictingProperty2": resource.NewStringProperty("foo"),
	}, plugin.MarshalOptions{KeepUnknowns: true})
	assert.NoError(t, err)
	checkResp, err := provider.Check(context.Background(), &pulumirpc.CheckRequest{
		Urn:  string(urn),
		News: pulumiIns,
	})
	assert.NoError(t, err)
	return checkResp.Failures
}

func testCheckFailuresV1(t *testing.T, failures []*pulumirpc.CheckFailure) {
	assert.Equal(t, "\"conflicting_property\": conflicts with conflicting_property2."+
		" Examine values at 'name.conflictingProperty'.", failures[0].Reason)
	assert.Equal(t, "", failures[0].Property)
	assert.Equal(t, "\"conflicting_property2\": conflicts with conflicting_property."+
		" Examine values at 'name.conflictingProperty2'.", failures[1].Reason)
	assert.Equal(t, "", failures[1].Property)
	assert.Equal(t, "Missing required property 'arrayPropertyValues'", failures[2].Reason)
	assert.Equal(t, "", failures[2].Property)
}

func testCheckFailuresV2(t *testing.T, failures []*pulumirpc.CheckFailure) {
	assert.Equal(t, "Conflicting configuration arguments: \"conflicting_property\": conflicts with "+
		"conflicting_property2. Examine values at 'name.conflictingProperty'.", failures[0].Reason)
	assert.Equal(t, "", failures[0].Property)
	assert.Equal(t, "Conflicting configuration arguments: \"conflicting_property2\": conflicts with "+
		"conflicting_property. Examine values at 'name.conflictingProperty2'.", failures[1].Reason)
	assert.Equal(t, "", failures[1].Property)
	assert.Equal(t, "Missing required argument. The argument \"array_property_value\" is required"+
		", but no definition was found.. Examine values at 'name.arrayPropertyValues'.", failures[2].Reason)
	assert.Equal(t, "", failures[2].Property)
}

<<<<<<< HEAD
func TestProviderCheck(t *testing.T) {
	testFailures := map[string]func(*testing.T, []*pulumirpc.CheckFailure){
		"v1": testCheckFailuresV1,
		"v2": testCheckFailuresV2,
	}

	testCheck := func(t *testing.T, provider *Provider) {
		callback := func(_ context.Context, config, _ resource.PropertyMap) (resource.PropertyMap, error) {
			delete(config, "conflictingProperty2")
			config["arrayPropertyValues"] = resource.NewArrayProperty([]resource.PropertyValue{
				resource.NewStringProperty("v1"),
				resource.NewStringProperty("v2"),
			})
			return config, nil
		}
		provider.resources["SecondResource"].Schema.PreCheckCallback = callback

		failures := testCheckFailures(t, provider, "SecondResource")
		assert.Len(t, failures, 0)
	}

	for _, f := range factories {
		if f.SDKVersion() == "v2" {
			continue
		}
		provider := &Provider{
			tf:     f.NewTestProvider(),
			config: f.NewTestProvider().Schema(),
		}

		provider.resources = map[tokens.Type]Resource{
			"SecondResource": {
				TF:     provider.tf.ResourcesMap().Get("second_resource"),
				TFName: "second_resource",
				Schema: &ResourceInfo{Tok: "SecondResource"},
			},
		}

		t.Run(f.SDKVersion(), func(t *testing.T) {
			t.Run("failures", func(t *testing.T) {
				failures := testCheckFailures(t, provider, "SecondResource")
				assert.Len(t, failures, 3)
				sort.SliceStable(failures, func(i, j int) bool { return failures[i].Reason < failures[j].Reason })
				testFailures[f.SDKVersion()](t, failures)
			})
			t.Run("preCheckCallback", func(t *testing.T) { testCheck(t, provider) })
		})
	}
}

func testProviderRead(t *testing.T, provider *Provider, typeName tokens.Type) {
=======
func testProviderRead(t *testing.T, provider *Provider, typeName tokens.Type, checkRawConfig bool) {
>>>>>>> 07d387a5
	urn := resource.NewURN("stack", "project", "", typeName, "name")
	props, err := structpb.NewStruct(map[string]interface{}{
		"rawConfigValue": "fromRawConfig",
	})
	require.NoError(t, err)
	readResp, err := provider.Read(context.Background(), &pulumirpc.ReadRequest{
		Id:         string("resource-id"),
		Urn:        string(urn),
		Properties: nil,
		Inputs:     props,
	})
	require.NoError(t, err)

	assert.NotNil(t, readResp.GetInputs())
	assert.NotNil(t, readResp.GetProperties())

	ins, err := plugin.UnmarshalProperties(readResp.GetInputs(), plugin.MarshalOptions{KeepUnknowns: true})
	assert.NoError(t, err)
	// Check all the expected inputs were read
	assert.NotContains(t, ins, "boolPropertyValue") // This was "false" from Read, but it's default is false
	assert.Equal(t, resource.NewNumberProperty(42), ins["numberPropertyValue"])
	assert.Equal(t, resource.NewNumberProperty(99.6767932), ins["floatPropertyValue"])
	assert.Equal(t, resource.NewStringProperty("ognirts"), ins["stringPropertyValue"])
	assert.Equal(t, resource.NewArrayProperty(
		[]resource.PropertyValue{resource.NewStringProperty("an array")}), ins["arrayPropertyValues"])
	assert.Equal(t, resource.NewObjectProperty(resource.PropertyMap{
		"__defaults": resource.NewArrayProperty([]resource.PropertyValue{}),
		"property_a": resource.NewStringProperty("a"),
		"property_b": resource.NewStringProperty("true"),
		"property.c": resource.NewStringProperty("some.value"),
	}), ins["objectPropertyValue"])
	assert.Equal(t, resource.NewObjectProperty(resource.PropertyMap{
		"__defaults": resource.NewArrayProperty([]resource.PropertyValue{}),
		"configuration": resource.NewObjectProperty(resource.PropertyMap{
			"__defaults":         resource.NewArrayProperty([]resource.PropertyValue{}),
			"configurationValue": resource.NewStringProperty("true"),
		}),
	}), ins["nestedResources"])
	assert.Equal(t, resource.NewArrayProperty(
		[]resource.PropertyValue{
			resource.NewStringProperty("set member 2"),
			resource.NewStringProperty("set member 1"),
		}), ins["setPropertyValues"])
	assert.Equal(t, resource.NewStringProperty("some ${interpolated:value} with syntax errors"),
		ins["stringWithBadInterpolation"])

	if checkRawConfig {
		readResp, err := provider.Read(context.Background(), &pulumirpc.ReadRequest{
			Id:     string("set-raw-config-id"),
			Urn:    string(urn),
			Inputs: props,
		})
		require.NoError(t, err)
		outs, err := plugin.UnmarshalProperties(readResp.GetProperties(),
			plugin.MarshalOptions{KeepUnknowns: true})
		require.NoError(t, err)
		assert.Equal(t, "fromRawConfig", outs["stringPropertyValue"].StringValue())
	}

	// Read again with the ID that results in all the optinal fields not being set
	readResp, err = provider.Read(context.Background(), &pulumirpc.ReadRequest{
		Id:         string("empty-resource-id"),
		Urn:        string(urn),
		Properties: nil,
	})
	assert.NoError(t, err)

	assert.NotNil(t, readResp.GetInputs())
	assert.NotNil(t, readResp.GetProperties())

	ins, err = plugin.UnmarshalProperties(readResp.GetInputs(), plugin.MarshalOptions{KeepUnknowns: true})
	assert.NoError(t, err)
	// Check all the expected inputs were read
	assert.NotContains(t, ins, "boolPropertyValue")
	assert.NotContains(t, ins, "numberPropertyValue")
	assert.NotContains(t, ins, "floatPropertyValue")
	assert.NotContains(t, ins, "stringPropertyValue")
	assert.Equal(t, resource.NewArrayProperty(
		[]resource.PropertyValue{resource.NewStringProperty("an array")}), ins["arrayPropertyValues"])
	assert.NotContains(t, ins, "objectPropertyValue")
	assert.NotContains(t, ins, "nestedResources")
	assert.NotContains(t, ins, "setPropertyValues")
	assert.NotContains(t, ins, "stringWithBadInterpolation")
}

func TestProviderReadV1(t *testing.T) {
	provider := &Provider{
		tf:     shimv1.NewProvider(testTFProvider),
		config: shimv1.NewSchemaMap(testTFProvider.Schema),
	}

	provider.resources = map[tokens.Type]Resource{
		"ExampleResource": {
			TF:     shimv1.NewResource(testTFProvider.ResourcesMap["example_resource"]),
			TFName: "example_resource",
			Schema: &ResourceInfo{Tok: "ExampleResource"},
		},
	}

	testProviderRead(t, provider, "ExampleResource", false /* CheckRawConfig */)
}

func TestProviderReadV2(t *testing.T) {
	provider := &Provider{
		tf:     shimv2.NewProvider(testTFProviderV2),
		config: shimv2.NewSchemaMap(testTFProviderV2.Schema),
	}
	provider.resources = map[tokens.Type]Resource{
		"ExampleResource": {
			TF:     shimv2.NewResource(testTFProviderV2.ResourcesMap["example_resource"]),
			TFName: "example_resource",
			Schema: &ResourceInfo{Tok: "ExampleResource"},
		},
	}

	testProviderRead(t, provider, "ExampleResource", true /* CheckRawConfig */)
}

func testProviderReadNestedSecret(t *testing.T, provider *Provider, typeName tokens.Type) {
	urn := resource.NewURN("stack", "project", "", typeName, "name")

	// Configure that we support secrets
	_, _ = provider.Configure(context.Background(), &pulumirpc.ConfigureRequest{
		AcceptSecrets:   true,
		AcceptResources: true,
	})

	// Check that if we create the resource the secret property comes back as a secret
	createResp, err := provider.Create(context.Background(), &pulumirpc.CreateRequest{
		Urn:        string(urn),
		Properties: nil,
	})
	assert.NoError(t, err)

	assert.NotNil(t, createResp.GetProperties())
	props, err := plugin.UnmarshalProperties(createResp.GetProperties(),
		plugin.MarshalOptions{KeepUnknowns: true, KeepSecrets: true})
	assert.NoError(t, err)

	assert.Equal(t, resource.NewObjectProperty(resource.PropertyMap{
		"aSecret": resource.MakeSecret(resource.NewStringProperty("password")),
	}), props["nested"])

	// Check that read is also a secret
	readResp, err := provider.Read(context.Background(), &pulumirpc.ReadRequest{
		Id:         string("0"),
		Urn:        string(urn),
		Properties: nil,
	})
	assert.NoError(t, err)

	assert.NotNil(t, readResp.GetProperties())
	props, err = plugin.UnmarshalProperties(readResp.GetProperties(),
		plugin.MarshalOptions{KeepUnknowns: true, KeepSecrets: true})
	assert.NoError(t, err)

	assert.Equal(t, resource.NewObjectProperty(resource.PropertyMap{
		"aSecret": resource.MakeSecret(resource.NewStringProperty("password")),
	}), props["nested"])
}

func TestProviderReadNestedSecretV1(t *testing.T) {
	provider := &Provider{
		tf:     shimv1.NewProvider(testTFProvider),
		config: shimv1.NewSchemaMap(testTFProvider.Schema),
	}

	provider.resources = map[tokens.Type]Resource{
		"NestedSecretResource": {
			TF:     shimv1.NewResource(testTFProvider.ResourcesMap["nested_secret_resource"]),
			TFName: "nested_secret_resource",
			Schema: &ResourceInfo{Tok: "NestedSecretResource"},
		},
	}

	testProviderReadNestedSecret(t, provider, "NestedSecretResource")
}

func TestProviderReadNestedSecretV2(t *testing.T) {
	provider := &Provider{
		tf:     shimv2.NewProvider(testTFProviderV2),
		config: shimv2.NewSchemaMap(testTFProviderV2.Schema),
	}
	provider.resources = map[tokens.Type]Resource{
		"NestedSecretResource": {
			TF:     shimv2.NewResource(testTFProviderV2.ResourcesMap["nested_secret_resource"]),
			TFName: "nested_secret_resource",
			Schema: &ResourceInfo{Tok: "NestedSecretResource"},
		},
	}

	testProviderReadNestedSecret(t, provider, "NestedSecretResource")
}

func TestCheckConfig(t *testing.T) {
	t.Run("minimal", func(t *testing.T) {
		// Ensure the method is minimally implemented. Pulumi will be passing a provider version. Make sure it
		// is mirrored back.
		provider := &Provider{
			tf:     shimv2.NewProvider(testTFProviderV2),
			config: shimv2.NewSchemaMap(testTFProviderV2.Schema),
		}
		testutils.Replay(t, provider, `
		{
		  "method": "/pulumirpc.ResourceProvider/CheckConfig",
		  "request": {
		    "urn": "urn:pulumi:dev::teststack::pulumi:providers:testprovider::test",
		    "olds": {},
		    "news": {
		      "version": "6.54.0"
		    }
		  },
		  "response": {
		    "inputs": {
		      "version": "6.54.0"
		    }
		  }
		}`)
	})

	t.Run("config_value", func(t *testing.T) {
		provider := &Provider{
			tf:     shimv2.NewProvider(testTFProviderV2),
			config: shimv2.NewSchemaMap(testTFProviderV2.Schema),
		}
		// Ensure Pulumi can configure config_value in the testprovider.
		testutils.Replay(t, provider, `
		{
		  "method": "/pulumirpc.ResourceProvider/CheckConfig",
		  "request": {
		    "urn": "urn:pulumi:dev::teststack::pulumi:providers:testprovider::test",
		    "olds": {},
		    "news": {
                      "config_value": "foo",
		      "version": "6.54.0"
		    }
		  },
		  "response": {
		    "inputs": {
                      "config_value": "foo",
		      "version": "6.54.0"
		    }
		  }
		}`)
	})

	t.Run("unknown_config_value", func(t *testing.T) {
		// Currently if a top-level config property is a Computed value, or it's a composite value with any
		// Computed values inside, the engine sends a sentinel string. Ensure that CheckConfig propagates the
		// same sentinel string back to the engine.

		p := testprovider.ProviderV2()

		p.Schema["scopes"] = &schema.Schema{
			Type:     schema.TypeList,
			Required: true,
			Elem: &schema.Schema{
				Type: schema.TypeString,
			},
		}

		provider := &Provider{
			tf:     shimv2.NewProvider(p),
			config: shimv2.NewSchemaMap(p.Schema),
		}

		assert.Equal(t, "04da6b54-80e4-46f7-96ec-b56ff0331ba9", plugin.UnknownStringValue)

		testutils.Replay(t, provider, `
		{
		  "method": "/pulumirpc.ResourceProvider/CheckConfig",
		  "request": {
		    "urn": "urn:pulumi:dev::teststack::pulumi:providers:testprovider::test",
		    "olds": {},
		    "news": {
                      "configValue": "04da6b54-80e4-46f7-96ec-b56ff0331ba9",
                      "scopes": "04da6b54-80e4-46f7-96ec-b56ff0331ba9",
		      "version": "6.54.0"
		    }
		  },
		  "response": {
		    "inputs": {
                      "configValue": "04da6b54-80e4-46f7-96ec-b56ff0331ba9",
                      "scopes": "04da6b54-80e4-46f7-96ec-b56ff0331ba9",
		      "version": "6.54.0"
		    }
		  }
		}`)
	})

	t.Run("config_changed", func(t *testing.T) {
		provider := &Provider{
			tf:     shimv2.NewProvider(testTFProviderV2),
			config: shimv2.NewSchemaMap(testTFProviderV2.Schema),
		}
		// In this scenario Pulumi plans an update plan when a config has changed on an existing stack.
		testutils.Replay(t, provider, `
		{
		  "method": "/pulumirpc.ResourceProvider/CheckConfig",
		  "request": {
		    "urn": "urn:pulumi:dev::teststack::pulumi:providers:testprovider::test",
		    "olds": {
                      "config_value": "foo",
		      "version": "6.54.0"
                    },
		    "news": {
                      "config_value": "bar",
		      "version": "6.54.0"
		    }
		  },
		  "response": {
		    "inputs": {
                      "config_value": "bar",
		      "version": "6.54.0"
		    }
		  }
		}`)
	})

	t.Run("invalid_config_value", func(t *testing.T) {
		p := testprovider.ProviderV2()
		provider := &Provider{
			tf:     shimv2.NewProvider(p),
			config: shimv2.NewSchemaMap(p.Schema),
			module: "cloudflare",
		}
		ctx := context.Background()
		args, err := structpb.NewStruct(map[string]interface{}{
			"requiredprop": "baz",
		})
		require.NoError(t, err)
		// Default provider.
		resp, err := provider.CheckConfig(ctx, &pulumirpc.CheckRequest{
			Urn:  "urn:pulumi:r::cloudflare-record-ts::pulumi:providers:cloudflare::default_5_2_1",
			News: args,
		})
		require.NoError(t, err)
		require.Equal(t, 1, len(resp.Failures))
		require.Equal(t, "could not validate provider configuration: "+
			"Invalid or unknown key. Check `pulumi config get cloudflare:requiredprop`.",
			resp.Failures[0].Reason)
		// Explicit provider.
		resp, err = provider.CheckConfig(ctx, &pulumirpc.CheckRequest{
			Urn:  "urn:pulumi:r::cloudflare-record-ts::pulumi:providers:cloudflare::explicitprovider",
			News: args,
		})
		require.NoError(t, err)
		require.Equal(t, 1, len(resp.Failures))
		require.Equal(t, "could not validate provider configuration: "+
			"Invalid or unknown key. Examine values at 'explicitprovider.requiredprop'.",
			resp.Failures[0].Reason)
	})

	t.Run("levenshtein_correction", func(t *testing.T) {
		p := testprovider.ProviderV2()
		provider := &Provider{
			tf:     shimv2.NewProvider(p),
			config: shimv2.NewSchemaMap(p.Schema),
			module: "testprovider",
		}
		ctx := context.Background()
		args, err := structpb.NewStruct(map[string]interface{}{
			"cofnigValue": "baz",
		})
		require.NoError(t, err)
		resp, err := provider.CheckConfig(ctx, &pulumirpc.CheckRequest{
			Urn:  "urn:pulumi:r::cloudflare-record-ts::pulumi:providers:cloudflare::default_5_2_1",
			News: args,
		})
		require.NoError(t, err)
		require.NoError(t, err)
		require.Equal(t, 1, len(resp.Failures))
		require.Equal(t, "could not validate provider configuration: "+
			"Invalid or unknown key. Check `pulumi config get testprovider:cofnigValue`. "+
			"Did you mean `testprovider:configValue`?",
			resp.Failures[0].Reason)

	})

	t.Run("missing_required_config_value_explicit_provider", func(t *testing.T) {
		p := testprovider.ProviderV2()
		p.Schema["req_prop"] = &schema.Schema{
			Type:        schema.TypeString,
			Required:    true,
			Description: "A very important required attribute",
		}
		provider := &Provider{
			tf:     shimv2.NewProvider(p),
			config: shimv2.NewSchemaMap(p.Schema),
			module: "testprovider",
		}
		testutils.Replay(t, provider, `
		{
		  "method": "/pulumirpc.ResourceProvider/CheckConfig",
		  "request": {
		    "urn": "urn:pulumi:test1::example::pulumi:providers:prov::explicitprovider",
		    "olds": {},
		    "news": {
		      "version": "6.54.0"
		    }
		  },
		  "response": {
	            "failures": [{
	               "reason": "Missing required property 'reqProp': A very important required attribute"
	            }]
	          }
		}`)
	})

	t.Run("missing_required_config_value_default_provider", func(t *testing.T) {
		p := testprovider.ProviderV2()
		p.Schema["req_prop"] = &schema.Schema{
			Type:        schema.TypeString,
			Required:    true,
			Description: "A very important required attribute",
		}
		provider := &Provider{
			tf:     shimv2.NewProvider(p),
			config: shimv2.NewSchemaMap(p.Schema),
			module: "testprovider",
		}
		testutils.Replay(t, provider, fmt.Sprintf(`
		{
		  "method": "/pulumirpc.ResourceProvider/CheckConfig",
		  "request": {
		    "urn": "urn:pulumi:test1::example::pulumi:providers:prov::default_1_1_42",
		    "olds": {},
		    "news": {
		      "version": "6.54.0"
		    }
		  },
		  "response": {
	            "failures": [{
                       "reason": "Provider is missing a required configuration key, try %s: %s"
	            }]
	          }
		}`, "`pulumi config set testprovider:reqProp`",
			"A very important required attribute"))
	})

	t.Run("flattened_compound_values", func(t *testing.T) {
		// Providers may have nested objects or arrays in their configuration space. As of Pulumi v3.63.0 these
		// may be coming over the wire under a flattened JSON-in-protobuf encoding. This test makes sure they
		// are recognized correctly.

		p := testprovider.ProviderV2()

		// Examples here are taken from pulumi-gcp, scopes is a list and batching is a nested object.
		p.Schema["scopes"] = &schema.Schema{
			Type:     schema.TypeList,
			Optional: true,
			Elem:     &schema.Schema{Type: schema.TypeString},
		}

		p.Schema["batching"] = &schema.Schema{
			Type:     schema.TypeList,
			Optional: true,
			MaxItems: 1,
			Elem: &schema.Resource{
				Schema: map[string]*schema.Schema{
					"send_after": {
						Type:     schema.TypeString,
						Optional: true,
					},
					"enable_batching": {
						Type:     schema.TypeBool,
						Optional: true,
					},
				},
			},
		}

		provider := &Provider{
			tf:     shimv2.NewProvider(p),
			config: shimv2.NewSchemaMap(p.Schema),
		}

		testutils.Replay(t, provider, `
		{
		  "method": "/pulumirpc.ResourceProvider/CheckConfig",
		  "request": {
		    "urn": "urn:pulumi:dev::testcfg::pulumi:providers:gcp::test",
		    "olds": {},
		    "news": {
		      "batching": "{\"enableBatching\":true,\"sendAfter\":\"1s\"}",
		      "scopes": "[\"a\",\"b\"]",
		      "version": "6.54.0"
		    }
		  },
		  "response": {
                    "inputs": {
		      "batching": "{\"enableBatching\":true,\"sendAfter\":\"1s\"}",
		      "scopes": "[\"a\",\"b\"]",
		      "version": "6.54.0"
                    }
                  }
		}`)
	})

	t.Run("enforce_schema_secrets", func(t *testing.T) {
		// If the schema marks a config property as sensitive, enforce the secret bit on that property.
		p := testprovider.ProviderV2()

		p.Schema["mysecret"] = &schema.Schema{
			Type:      schema.TypeString,
			Optional:  true,
			Sensitive: true,
		}

		provider := &Provider{
			tf:     shimv2.NewProvider(p),
			config: shimv2.NewSchemaMap(p.Schema),
		}

		testutils.Replay(t, provider, `
		{
		  "method": "/pulumirpc.ResourceProvider/CheckConfig",
		  "request": {
		    "urn": "urn:pulumi:dev::teststack::pulumi:providers:testprovider::test",
		    "olds": {},
		    "news": {
                      "mysecret": "foo",
		      "version": "6.54.0"
		    }
		  },
		  "response": {
		    "inputs": {
                      "mysecret": {
			"4dabf18193072939515e22adb298388d": "1b47061264138c4ac30d75fd1eb44270",
                        "value": "foo"
                      },
		      "version": "6.54.0"
		    }
		  }
		}`)
	})

	t.Run("enforce_schema_nested_secrets", func(t *testing.T) {
		// Flattened compound values may encode that some nested properties are sensitive. There is currently no
		// way to preserve the secret-ness accurately in the JSON-in-proto encoding. Instead of this, bridged
		// providers approximate and mark the entire property as secret when any of the components are
		// sensitive.
		p := testprovider.ProviderV2()

		p.Schema["scopes"] = &schema.Schema{
			Type:     schema.TypeList,
			Optional: true,
			Elem:     &schema.Schema{Type: schema.TypeString},
		}

		p.Schema["batching"] = &schema.Schema{
			Type:     schema.TypeList,
			Optional: true,
			MaxItems: 1,
			Elem: &schema.Resource{
				Schema: map[string]*schema.Schema{
					"send_after": {
						Type:      schema.TypeString,
						Sensitive: true,
						Optional:  true,
					},
					"enable_batching": {
						Type:     schema.TypeBool,
						Optional: true,
					},
				},
			},
		}

		provider := &Provider{
			tf:     shimv2.NewProvider(p),
			config: shimv2.NewSchemaMap(p.Schema),
		}

		testutils.Replay(t, provider, `
                {
                  "method": "/pulumirpc.ResourceProvider/CheckConfig",
                  "request": {
                    "urn": "urn:pulumi:dev::testcfg::pulumi:providers:gcp::test",
                    "olds": {},
                    "news": {
                      "batching": "{\"enableBatching\":true,\"sendAfter\":\"1s\"}",
                      "scopes": "[\"a\",\"b\"]",
                      "version": "6.54.0"
                    }
                  },
                  "response": {
                    "inputs": {
                      "batching": {
                        "4dabf18193072939515e22adb298388d": "1b47061264138c4ac30d75fd1eb44270",
                        "value": "{\"enableBatching\":true,\"sendAfter\":\"1s\"}"
                      },
                      "scopes": "[\"a\",\"b\"]",
                      "version": "6.54.0"
                    }
                  }
                }`)
	})
}

func TestConfigure(t *testing.T) {
	t.Run("handle_secret_nested_objects", func(t *testing.T) {
		p := testprovider.ProviderV2()

		p.ConfigureContextFunc = func(_ context.Context, d *schema.ResourceData) (interface{}, diag.Diagnostics) {
			batching, ok := d.GetOk("batching")
			require.Truef(t, ok, "Configure expected to receive batching data but did not")
			batchingList, ok := batching.([]any)
			require.Truef(t, ok, "Configure expected to receive batching as a slice but got #%T", batching)
			assert.Equalf(t, 1, len(batchingList), "len(batchingList)==1")
			b0 := batchingList[0]
			bm, ok := b0.(map[string]any)
			require.Truef(t, ok, "Configure expected to receive batching slice elements as maps but got #%T", bm)
			assert.Equal(t, true, bm["enable_batching"])
			assert.Equal(t, "5s", bm["send_after"])
			return nil, nil
		}

		p.Schema["scopes"] = &schema.Schema{
			Type:     schema.TypeList,
			Optional: true,
			Elem:     &schema.Schema{Type: schema.TypeString},
		}

		p.Schema["batching"] = &schema.Schema{
			Type:     schema.TypeList,
			Optional: true,
			MaxItems: 1,
			Elem: &schema.Resource{
				Schema: map[string]*schema.Schema{
					"send_after": {
						Type:      schema.TypeString,
						Sensitive: true,
						Optional:  true,
					},
					"enable_batching": {
						Type:     schema.TypeBool,
						Optional: true,
					},
				},
			},
		}

		provider := &Provider{
			tf:     shimv2.NewProvider(p),
			config: shimv2.NewSchemaMap(p.Schema),
		}

		testutils.Replay(t, provider, `
			{
			  "method": "/pulumirpc.ResourceProvider/Configure",
			  "request": {
			    "variables": {
			      "gcp:config:batching": "{\"enableBatching\":true,\"sendAfter\":\"5s\"}"
			    },
			    "args": {
				"batching": {
				  "4dabf18193072939515e22adb298388d": "1b47061264138c4ac30d75fd1eb44270",
				  "value": "{\"enableBatching\":true,\"sendAfter\":\"5s\"}"
				}
			    },
			    "acceptSecrets": true,
			    "acceptResources": true
			  },
			  "response": {
			    "supportsPreview": true
			  }
			}`)
	})
}

func TestPreConfigureCallback(t *testing.T) {
	t.Run("PreConfigureCallback called by CheckConfig", func(t *testing.T) {
		callCounter := 0
		provider := &Provider{
			tf:     shimv2.NewProvider(testTFProviderV2),
			config: shimv2.NewSchemaMap(testTFProviderV2.Schema),
			info: ProviderInfo{
				PreConfigureCallback: func(vars resource.PropertyMap, config shim.ResourceConfig) error {
					require.Equal(t, "bar", vars["config_value"].StringValue())
					require.Truef(t, config.IsSet("config_value"), "config_value should be set")
					require.Falsef(t, config.IsSet("unknown_prop"), "unknown_prop should not be set")
					callCounter++
					return nil
				},
			},
		}
		testutils.Replay(t, provider, `
		{
		  "method": "/pulumirpc.ResourceProvider/CheckConfig",
		  "request": {
		    "urn": "urn:pulumi:dev::teststack::pulumi:providers:testprovider::test",
		    "olds": {},
		    "news": {
                      "config_value": "bar",
		      "version": "6.54.0"
		    }
		  },
		  "response": {
		    "inputs": {
                      "config_value": "bar",
		      "version": "6.54.0"
		    }
		  }
		}`)
		require.Equalf(t, 1, callCounter, "PreConfigureCallback should be called once")
	})
	t.Run("PreConfigureCallbackWithLoggger called by CheckConfig", func(t *testing.T) {
		callCounter := 0
		provider := &Provider{
			tf:     shimv2.NewProvider(testTFProviderV2),
			config: shimv2.NewSchemaMap(testTFProviderV2.Schema),
			info: ProviderInfo{
				PreConfigureCallbackWithLogger: func(
					ctx context.Context,
					host *hostclient.HostClient,
					vars resource.PropertyMap,
					config shim.ResourceConfig,
				) error {
					require.Equal(t, "bar", vars["config_value"].StringValue())
					require.Truef(t, config.IsSet("config_value"), "config_value should be set")
					require.Falsef(t, config.IsSet("unknown_prop"), "unknown_prop should not be set")
					callCounter++
					return nil
				},
			},
		}
		testutils.Replay(t, provider, `
		{
		  "method": "/pulumirpc.ResourceProvider/CheckConfig",
		  "request": {
		    "urn": "urn:pulumi:dev::teststack::pulumi:providers:testprovider::test",
		    "olds": {},
		    "news": {
                      "config_value": "bar",
		      "version": "6.54.0"
		    }
		  },
		  "response": {
		    "inputs": {
                      "config_value": "bar",
		      "version": "6.54.0"
		    }
		  }
		}`)
		require.Equalf(t, 1, callCounter, "PreConfigureCallbackWithLogger should be called once")
	})
	t.Run("PreConfigureCallback can modify config values", func(t *testing.T) {
		provider := &Provider{
			tf:     shimv2.NewProvider(testTFProviderV2),
			config: shimv2.NewSchemaMap(testTFProviderV2.Schema),
			info: ProviderInfo{
				PreConfigureCallback: func(vars resource.PropertyMap, config shim.ResourceConfig) error {
					vars["config_value"] = resource.NewStringProperty("updated")
					return nil
				},
			},
		}
		testutils.Replay(t, provider, `
		{
		  "method": "/pulumirpc.ResourceProvider/CheckConfig",
		  "request": {
		    "urn": "urn:pulumi:dev::teststack::pulumi:providers:testprovider::test",
		    "olds": {},
		    "news": {
		      "version": "6.54.0"
		    }
		  },
		  "response": {
		    "inputs": {
                      "config_value": "updated",
		      "version": "6.54.0"
		    }
		  }
		}`)
	})
	t.Run("PreConfigureCallbackWithLogger can modify config values", func(t *testing.T) {
		provider := &Provider{
			tf:     shimv2.NewProvider(testTFProviderV2),
			config: shimv2.NewSchemaMap(testTFProviderV2.Schema),
			info: ProviderInfo{
				PreConfigureCallbackWithLogger: func(
					ctx context.Context,
					host *hostclient.HostClient,
					vars resource.PropertyMap,
					config shim.ResourceConfig,
				) error {
					vars["config_value"] = resource.NewStringProperty("updated")
					return nil
				},
			},
		}
		testutils.Replay(t, provider, `
		{
		  "method": "/pulumirpc.ResourceProvider/CheckConfig",
		  "request": {
		    "urn": "urn:pulumi:dev::teststack::pulumi:providers:testprovider::test",
		    "olds": {},
		    "news": {
		      "version": "6.54.0"
		    }
		  },
		  "response": {
		    "inputs": {
                      "config_value": "updated",
		      "version": "6.54.0"
		    }
		  }
		}`)
	})
	t.Run("PreConfigureCallback not called at preview with unknown values", func(t *testing.T) {
		provider := &Provider{
			tf:     shimv2.NewProvider(testTFProviderV2),
			config: shimv2.NewSchemaMap(testTFProviderV2.Schema),
			info: ProviderInfo{
				PreConfigureCallbackWithLogger: func(
					ctx context.Context,
					host *hostclient.HostClient,
					vars resource.PropertyMap,
					config shim.ResourceConfig,
				) error {
					if cv, ok := vars["configValue"]; ok {
						// This used to panic when cv is a resource.Computed.
						cv.StringValue()
					}
					// PreConfigureCallback should not even be called.
					t.FailNow()
					return nil
				},
			},
		}
		testutils.Replay(t, provider, `
		{
		  "method": "/pulumirpc.ResourceProvider/CheckConfig",
		  "request": {
		    "urn": "urn:pulumi:dev::teststack::pulumi:providers:testprovider::test",
		    "olds": {},
		    "news": {
		      "version": "6.54.0",
                      "configValue": "04da6b54-80e4-46f7-96ec-b56ff0331ba9"
		    }
		  },
		  "response": {
		    "inputs": {
		      "version": "6.54.0",
                      "configValue": "04da6b54-80e4-46f7-96ec-b56ff0331ba9"
		    }
		  }
		}`)
	})
}

func TestInvoke(t *testing.T) {

	t.Run("preserve_program_secrets", func(t *testing.T) {
		// Currently the provider is unable to preserve secret-ness of values marked as secrets. Returning
		// secrets makes SDKs unable to consume the provider. Therefore currently the secrets are stripped.
		//
		// See also https://github.com/pulumi/pulumi/issues/12710

		p := testprovider.ProviderV2()

		dsName := "example_resource"
		ds := p.DataSourcesMap[dsName]

		prop := ds.Schema["string_property_value"]
		prop.Sensitive = true
		prop.Computed = true
		prop.Optional = true

		provider := &Provider{
			tf:     shimv2.NewProvider(testTFProviderV2),
			config: shimv2.NewSchemaMap(testTFProviderV2.Schema),

			dataSources: map[tokens.ModuleMember]DataSource{
				"tprov:index/ExampleFn:ExampleFn": {
					TF:     shimv2.NewResource(ds),
					TFName: dsName,
					Schema: &DataSourceInfo{
						Tok: "tprov:index/ExampleFn:ExampleFn",
					},
				},
			},
		}

		// Note that Invoke receives a secret "foo" but returns an un-secret "foo".
		testutils.Replay(t, provider, `
		{
		  "method": "/pulumirpc.ResourceProvider/Invoke",
		  "request": {
		    "tok": "tprov:index/ExampleFn:ExampleFn",
		    "args": {
                      "string_property_value": {
			"4dabf18193072939515e22adb298388d": "1b47061264138c4ac30d75fd1eb44270",
                        "value": "foo"
                      },
		      "array_property_value": []
		    }
		  },
		  "response": {
		    "return": {
		      "stringPropertyValue": "foo",
		      "__meta": "*",
		      "arrayPropertyValues": "*",
		      "boolPropertyValue": "*",
		      "floatPropertyValue": "*",
		      "id": "*",
		      "nestedResources": "*",
		      "numberPropertyValue": "*",
		      "objectPropertyValue": "*",
		      "setPropertyValues": "*",
		      "stringWithBadInterpolation": "*"
		    }
		  }
		}`)
	})
}<|MERGE_RESOLUTION|>--- conflicted
+++ resolved
@@ -521,7 +521,6 @@
 	assert.Equal(t, "", failures[2].Property)
 }
 
-<<<<<<< HEAD
 func TestProviderCheck(t *testing.T) {
 	testFailures := map[string]func(*testing.T, []*pulumirpc.CheckFailure){
 		"v1": testCheckFailuresV1,
@@ -572,10 +571,7 @@
 	}
 }
 
-func testProviderRead(t *testing.T, provider *Provider, typeName tokens.Type) {
-=======
 func testProviderRead(t *testing.T, provider *Provider, typeName tokens.Type, checkRawConfig bool) {
->>>>>>> 07d387a5
 	urn := resource.NewURN("stack", "project", "", typeName, "name")
 	props, err := structpb.NewStruct(map[string]interface{}{
 		"rawConfigValue": "fromRawConfig",
