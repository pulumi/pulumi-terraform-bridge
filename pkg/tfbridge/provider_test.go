// Copyright 2016-2023, Pulumi Corporation.
//
// Licensed under the Apache License, Version 2.0 (the "License");
// you may not use this file except in compliance with the License.
// You may obtain a copy of the License at
//
//     http://www.apache.org/licenses/LICENSE-2.0
//
// Unless required by applicable law or agreed to in writing, software
// distributed under the License is distributed on an "AS IS" BASIS,
// WITHOUT WARRANTIES OR CONDITIONS OF ANY KIND, either express or implied.
// See the License for the specific language governing permissions and
// limitations under the License.

package tfbridge

import (
	"bytes"
	"context"
	"fmt"
	"sort"
	"strings"
	"testing"
	"time"

	"github.com/hashicorp/go-cty/cty"
	"github.com/hashicorp/terraform-plugin-sdk/v2/diag"
	"github.com/hashicorp/terraform-plugin-sdk/v2/helper/schema"
	"github.com/hexops/autogold/v2"
	pschema "github.com/pulumi/pulumi/pkg/v3/codegen/schema"
	pdiag "github.com/pulumi/pulumi/sdk/v3/go/common/diag"
	"github.com/stretchr/testify/assert"
	"github.com/stretchr/testify/require"
	"google.golang.org/protobuf/types/known/structpb"

	schemav2 "github.com/hashicorp/terraform-plugin-sdk/v2/helper/schema"
	"github.com/pulumi/pulumi/pkg/v3/resource/provider"
	hostclient "github.com/pulumi/pulumi/pkg/v3/resource/provider"
	"github.com/pulumi/pulumi/sdk/v3/go/common/resource"
	"github.com/pulumi/pulumi/sdk/v3/go/common/resource/plugin"
	"github.com/pulumi/pulumi/sdk/v3/go/common/tokens"
	pulumirpc "github.com/pulumi/pulumi/sdk/v3/proto/go"

	testutils "github.com/pulumi/providertest/replay"
	"github.com/pulumi/pulumi-terraform-bridge/v3/internal/testprovider"
	shim "github.com/pulumi/pulumi-terraform-bridge/v3/pkg/tfshim"
	shimv1 "github.com/pulumi/pulumi-terraform-bridge/v3/pkg/tfshim/sdk-v1"
	shimv2 "github.com/pulumi/pulumi-terraform-bridge/v3/pkg/tfshim/sdk-v2"
	"github.com/pulumi/pulumi-terraform-bridge/v3/unstable/logging"
)

func TestConvertStringToPropertyValue(t *testing.T) {
	type testcase struct {
		str      string
		typ      shim.ValueType
		expected interface{}
	}

	cases := []testcase{
		{
			typ:      shim.TypeBool,
			expected: false,
		},
		{
			str:      "false",
			typ:      shim.TypeBool,
			expected: false,
		},
		{
			str:      "true",
			typ:      shim.TypeBool,
			expected: true,
		},
		{
			str: "root",
			typ: shim.TypeBool,
		},

		{
			typ:      shim.TypeString,
			expected: "",
		},
		{
			str:      "stringP",
			typ:      shim.TypeString,
			expected: "stringP",
		},

		{
			typ:      shim.TypeInt,
			expected: 0,
		},
		{
			str:      "42",
			typ:      shim.TypeInt,
			expected: 42,
		},
		{
			str: "root",
			typ: shim.TypeInt,
		},

		{
			typ:      shim.TypeFloat,
			expected: 0,
		},
		{
			str:      "42",
			typ:      shim.TypeFloat,
			expected: 42,
		},
		{
			str: "root",
			typ: shim.TypeFloat,
		},

		{
			typ:      shim.TypeList,
			expected: []interface{}{},
		},
		{
			str:      "[ \"foo\", \"bar\" ]",
			typ:      shim.TypeList,
			expected: []interface{}{"foo", "bar"},
		},

		{
			typ:      shim.TypeSet,
			expected: []interface{}{},
		},
		{
			str:      "[ \"foo\", \"bar\" ]",
			typ:      shim.TypeSet,
			expected: []interface{}{"foo", "bar"},
		},

		{
			typ:      shim.TypeMap,
			expected: map[string]interface{}{},
		},
		{
			str: "{ \"foo\": { \"bar\": 42 }, \"baz\": [ true ] }",
			typ: shim.TypeMap,
			expected: map[string]interface{}{
				"foo": map[string]interface{}{
					"bar": 42,
				},
				"baz": []interface{}{
					true,
				},
			},
		},
	}

	for _, c := range cases {
		enc := &ConfigEncoding{}
		v, err := enc.convertStringToPropertyValue(c.str, c.typ)
		assert.Equal(t, resource.NewPropertyValue(c.expected), v)
		if c.expected == nil {
			assert.Error(t, err)
		}
	}
}

func TestCamelPascalPulumiName(t *testing.T) {
	p := Provider{
		info: ProviderInfo{
			Name:           "name",
			ResourcePrefix: "resource_prefix",
		},
	}

	t.Run("Produces correct names", func(t *testing.T) {
		camel, pascal := p.camelPascalPulumiName("resource_prefix_some_resource")

		assert.Equal(t, "someResource", camel)
		assert.Equal(t, "SomeResource", pascal)
	})

	t.Run("Panics if the prefix is incorrect", func(t *testing.T) {
		assert.Panics(t, func() {
			p.camelPascalPulumiName("not_resource_prefix_some_resource")
		})
	})
}

func TestDiffConfig(t *testing.T) {
	yes := true
	tfProvider := shimv2.NewProvider(&schema.Provider{
		Schema: map[string]*schema.Schema{
			"access_key": {
				Type:     schema.TypeString,
				Optional: true,
			},
			"region": {
				Type:     schema.TypeString,
				Optional: true,
			},
		},
	})
	provider := &Provider{
		tf:     tfProvider,
		config: tfProvider.Schema(),
		info: ProviderInfo{
			Config: map[string]*SchemaInfo{
				"region": {
					ForcesProviderReplace: &yes,
				},
			},
		},
	}

	t.Run("no changes", func(t *testing.T) {
		testutils.Replay(t, provider, `
		{
		  "method": "/pulumirpc.ResourceProvider/DiffConfig",
		  "request": {
		    "urn": "urn:pulumi:dev2::bridge-244::pulumi:providers:aws::name1",
		    "olds": {
		      "region": "us-east-1",
		      "version": "6.22.0"
		    },
		    "news": {
		      "region": "us-east-1",
		      "version": "6.22.0"
		    },
		    "oldInputs": {
		      "region": "us-east-1",
		      "version": "6.22.0"
		    }
		  },
		  "response": {}
		}`)
	})

	t.Run("changing access key results in an in-place update", func(t *testing.T) {
		testutils.Replay(t, provider, `
		{
		  "method": "/pulumirpc.ResourceProvider/DiffConfig",
		  "request": {
		    "urn": "urn:pulumi:dev2::bridge-244::pulumi:providers:aws::name1",
		    "olds": {
		      "version": "6.22.0"
		    },
		    "news": {
		      "accessKey": "ak1",
		      "version": "6.22.0"
		    },
		    "oldInputs": {
		      "version": "6.22.0"
		    }
		  },
		  "response": {
                    "diffs": ["accessKey"],
		    "changes": "DIFF_SOME",
                    "detailedDiff": {
                      "accessKey": {"inputDiff": true}
                    }
		  }
		}`)
	})

	t.Run("changing access key can be ignored", func(t *testing.T) {
		testutils.Replay(t, provider, `
		{
		  "method": "/pulumirpc.ResourceProvider/DiffConfig",
		  "request": {
		    "urn": "urn:pulumi:dev2::bridge-244::pulumi:providers:aws::name1",
		    "olds": {
		      "version": "6.22.0"
		    },
		    "news": {
		      "accessKey": "ak1",
		      "version": "6.22.0"
		    },
		    "oldInputs": {
		      "version": "6.22.0"
		    },
                    "ignoreChanges": ["accessKey"]
		  },
		  "response": {}
		}`)
	})

	t.Run("changing region forces a cascading replace", func(t *testing.T) {
		testutils.Replay(t, provider, `
		{
		  "method": "/pulumirpc.ResourceProvider/DiffConfig",
		  "request": {
		    "urn": "urn:pulumi:dev2::bridge-244::pulumi:providers:aws::name1",
		    "olds": {
		      "region": "us-east-1",
		      "version": "6.22.0"
		    },
		    "news": {
		      "region": "us-west-1",
		      "version": "6.22.0"
		    },
		    "oldInputs": {
		      "region": "us-east-1",
		      "version": "6.22.0"
		    }
		  },
		  "response": {
                    "diffs": ["region"],
		    "replaces": ["region"],
		    "changes": "DIFF_SOME",
                    "detailedDiff": {
                      "region": {"inputDiff": true, "kind": "UPDATE_REPLACE"}
                    }
		  }
		}`)
	})

	t.Run("changing region from empty does not result in a cascading replace", func(t *testing.T) {
		testutils.Replay(t, provider, `
		{
		  "method": "/pulumirpc.ResourceProvider/DiffConfig",
		  "request": {
		    "urn": "urn:pulumi:dev2::bridge-244::pulumi:providers:aws::name1",
		    "olds": {
		      "version": "6.22.0"
		    },
		    "news": {
		      "region": "us-west-1",
		      "version": "6.22.0"
		    },
		    "oldInputs": {
		      "version": "6.22.0"
		    }
		  },
		  "response": {
                    "diffs": ["region"],
		    "changes": "DIFF_SOME",
                    "detailedDiff": {
                      "region": {"inputDiff": true}
                    }
		  }
		}`)
	})

	t.Run("changing region can be ignored", func(t *testing.T) {
		testutils.Replay(t, provider, `
		{
		  "method": "/pulumirpc.ResourceProvider/DiffConfig",
		  "request": {
		    "urn": "urn:pulumi:dev2::bridge-244::pulumi:providers:aws::name1",
                    "ignoreChanges": ["region"],
		    "olds": {
		      "region": "us-east-1",
		      "version": "6.22.0"
		    },
		    "news": {
		      "region": "us-west-1",
		      "version": "6.22.0"
		    },
		    "oldInputs": {
		      "region": "us-east-1",
		      "version": "6.22.0"
		    }
		  },
		  "response": {}
		}`)
	})

	// It is sub-optimal that this shows as no-change where it actually might be a change,
	// but Pulumi CLI emits this warning, so it is not so bad:
	//
	// The provider for this resource has inputs that are not known during preview.
	// This preview may not correctly represent the changes that will be applied during an update.
	//
	// This seems to be a better trade-off than indicating that a replace is needed, where it
	// actually will not be needed if the unknown resolves to the same region as the one prior.
	t.Run("unknown region ignored in planning", func(t *testing.T) {
		testutils.Replay(t, provider, `
		{
		  "method": "/pulumirpc.ResourceProvider/DiffConfig",
		  "request": {
		    "urn": "urn:pulumi:dev2::bridge-244::pulumi:providers:aws::name1",
		    "olds": {
		      "region": "us-east-1",
		      "version": "6.22.0"
		    },
		    "news": {
		      "region": "04da6b54-80e4-46f7-96ec-b56ff0331ba9",
		      "version": "6.22.0"
		    },
		    "oldInputs": {
		      "region": "us-east-1",
		      "version": "6.22.0"
		    }
		  },
		  "response": {}
		}`)
	})
}

func TestBuildConfig(t *testing.T) {
	provider := &Provider{
		tf:     shimv1.NewProvider(testTFProvider),
		config: shimv1.NewSchemaMap(testTFProvider.Schema),
	}

	configIn := resource.PropertyMap{
		"configValue": resource.NewStringProperty("foo"),
		"version":     resource.NewStringProperty("0.0.1"),
	}
	ctx := context.Background()
	configOut, err := buildTerraformConfig(ctx, provider, configIn)
	assert.NoError(t, err)

	expected := provider.tf.NewResourceConfig(ctx, map[string]interface{}{
		"config_value": "foo",
	})
	assert.Equal(t, expected, configOut)
}

func testIgnoreChanges(t *testing.T, provider *Provider) {
	urn := resource.NewURN("stack", "project", "", "ExampleResource", "name")

	// Step 1: create and check an input bag.
	pulumiIns, err := plugin.MarshalProperties(resource.PropertyMap{
		"stringPropertyValue": resource.NewStringProperty("foo"),
		"setPropertyValues":   resource.NewArrayProperty([]resource.PropertyValue{resource.NewStringProperty("foo")}),
	}, plugin.MarshalOptions{KeepUnknowns: true})
	assert.NoError(t, err)
	checkResp, err := provider.Check(context.Background(), &pulumirpc.CheckRequest{
		Urn:  string(urn),
		News: pulumiIns,
	})
	assert.NoError(t, err)

	// Step 2a: preview the creation of a resource using the checked input bag.
	createResp, err := provider.Create(context.Background(), &pulumirpc.CreateRequest{
		Urn:        string(urn),
		Properties: checkResp.GetInputs(),
		Preview:    true,
	})
	assert.NoError(t, err)

	outs, err := plugin.UnmarshalProperties(createResp.GetProperties(), plugin.MarshalOptions{
		KeepUnknowns: true,
		SkipNulls:    true,
	})
	assert.NoError(t, err)

	assert.Equal(t, outs["stringPropertyValue"], resource.NewStringProperty("foo"))

	expectSetPV := resource.NewArrayProperty([]resource.PropertyValue{resource.NewStringProperty("foo")})
	assert.Equal(t, outs["setPropertyValues"], expectSetPV)

	// Step 2b: actually create the resource.
	pulumiIns, err = plugin.MarshalProperties(resource.NewPropertyMapFromMap(map[string]interface{}{
		"stringPropertyValue": "foo",
		"setPropertyValues":   []interface{}{"foo"},
	}), plugin.MarshalOptions{})
	assert.NoError(t, err)
	checkResp, err = provider.Check(context.Background(), &pulumirpc.CheckRequest{
		Urn:  string(urn),
		News: pulumiIns,
	})
	assert.NoError(t, err)
	createResp, err = provider.Create(context.Background(), &pulumirpc.CreateRequest{
		Urn:        string(urn),
		Properties: checkResp.GetInputs(),
	})
	assert.NoError(t, err)

	// Step 3: preview an update to the resource we just created.
	pulumiIns, err = plugin.MarshalProperties(resource.PropertyMap{
		"stringPropertyValue": resource.NewStringProperty("bar"),
		"setPropertyValues": resource.NewArrayProperty([]resource.PropertyValue{
			resource.NewStringProperty("foo"),
			resource.NewStringProperty("bar"),
		}),
	}, plugin.MarshalOptions{KeepUnknowns: true})
	assert.NoError(t, err)
	checkResp, err = provider.Check(context.Background(), &pulumirpc.CheckRequest{
		Urn:  string(urn),
		News: pulumiIns,
		Olds: createResp.GetProperties(),
	})
	assert.NoError(t, err)

	updateResp, err := provider.Update(context.Background(), &pulumirpc.UpdateRequest{
		Id:            "MyID",
		Urn:           string(urn),
		Olds:          createResp.GetProperties(),
		News:          checkResp.GetInputs(),
		IgnoreChanges: []string{"setPropertyValues"},
		Preview:       true,
	})
	assert.NoError(t, err)

	outs, err = plugin.UnmarshalProperties(updateResp.GetProperties(), plugin.MarshalOptions{KeepUnknowns: true})
	assert.NoError(t, err)
	assert.Equal(t, resource.NewStringProperty("bar"), outs["stringPropertyValue"])
	assert.True(t, resource.NewArrayProperty([]resource.PropertyValue{
		resource.NewStringProperty("foo"),
	}).DeepEquals(outs["setPropertyValues"]))
}

func TestIgnoreChanges(t *testing.T) {
	provider := &Provider{
		tf:     shimv1.NewProvider(testTFProvider),
		config: shimv1.NewSchemaMap(testTFProvider.Schema),
	}
	provider.resources = map[tokens.Type]Resource{
		"ExampleResource": {
			TF:     shimv1.NewResource(testTFProvider.ResourcesMap["example_resource"]),
			TFName: "example_resource",
			Schema: &ResourceInfo{Tok: "ExampleResource"},
		},
	}
	testIgnoreChanges(t, provider)
}

func TestIgnoreChangesV2(t *testing.T) {
	testIgnoreChangesV2(t, shimv2.NewProvider(testTFProviderV2))
}

func TestIgnoreChangesV2WithPlanResourceChange(t *testing.T) {
	opt := shimv2.WithPlanResourceChange(func(string) bool { return true })
	testIgnoreChangesV2(t, shimv2.NewProvider(testTFProviderV2, opt))
}

func testIgnoreChangesV2(t *testing.T, prov shim.Provider) {
	provider := &Provider{
		tf:     prov,
		config: shimv2.NewSchemaMap(testTFProviderV2.Schema),
		info: ProviderInfo{
			ResourcePrefix: "example",
			Resources: map[string]*ResourceInfo{
				"example_resource":       {Tok: "ExampleResource"},
				"second_resource":        {Tok: "SecondResource"},
				"nested_secret_resource": {Tok: "NestedSecretResource"},
			},
		},
	}
	provider.initResourceMaps()
	testIgnoreChanges(t, provider)
}

func testProviderPreview(t *testing.T, provider *Provider) {
	urn := resource.NewURN("stack", "project", "", "ExampleResource", "name")

	unknown := resource.MakeComputed(resource.NewStringProperty(""))

	// Step 1: create and check an input bag.
	pulumiIns, err := plugin.MarshalProperties(resource.PropertyMap{
		"stringPropertyValue": resource.NewStringProperty("foo"),
		"setPropertyValues":   resource.NewArrayProperty([]resource.PropertyValue{resource.NewStringProperty("foo")}),
		"nestedResources": resource.NewObjectProperty(resource.PropertyMap{
			"kind": unknown,
			"configuration": resource.NewObjectProperty(resource.PropertyMap{
				"name": resource.NewStringProperty("foo"),
			}),
		}),
	}, plugin.MarshalOptions{KeepUnknowns: true})
	assert.NoError(t, err)
	checkResp, err := provider.Check(context.Background(), &pulumirpc.CheckRequest{
		Urn:  string(urn),
		News: pulumiIns,
	})
	assert.NoError(t, err)

	// Step 2a: preview the creation of a resource using the checked input bag.
	createResp, err := provider.Create(context.Background(), &pulumirpc.CreateRequest{
		Urn:        string(urn),
		Properties: checkResp.GetInputs(),
		Preview:    true,
	})
	assert.NoError(t, err)

	outs, err := plugin.UnmarshalProperties(createResp.GetProperties(), plugin.MarshalOptions{KeepUnknowns: true})
	assert.NoError(t, err)
	assert.True(t, resource.PropertyMap{
		"id":                  resource.NewStringProperty(""),
		"stringPropertyValue": resource.NewStringProperty("foo"),
		"setPropertyValues":   resource.NewArrayProperty([]resource.PropertyValue{resource.NewStringProperty("foo")}),
		"nestedResources": resource.NewObjectProperty(resource.PropertyMap{
			"kind": unknown,
			"configuration": resource.NewObjectProperty(resource.PropertyMap{
				"name": resource.NewStringProperty("foo"),
			}),
			"optBool": resource.NewBoolProperty(false),
		}),
	}.DeepEquals(outs))

	// Step 2b: actually create the resource.
	pulumiIns, err = plugin.MarshalProperties(resource.NewPropertyMapFromMap(map[string]interface{}{
		"stringPropertyValue": "foo",
		"setPropertyValues":   []interface{}{"foo"},
		"nestedResources": map[string]interface{}{
			"kind": "foo",
			"configuration": map[string]interface{}{
				"name": "foo",
			},
		},
	}), plugin.MarshalOptions{})
	assert.NoError(t, err)
	checkResp, err = provider.Check(context.Background(), &pulumirpc.CheckRequest{
		Urn:  string(urn),
		News: pulumiIns,
	})
	assert.NoError(t, err)
	createResp, err = provider.Create(context.Background(), &pulumirpc.CreateRequest{
		Urn:        string(urn),
		Properties: checkResp.GetInputs(),
	})
	assert.NoError(t, err)

	// Step 3: preview an update to the resource we just created.
	pulumiIns, err = plugin.MarshalProperties(resource.PropertyMap{
		"stringPropertyValue": resource.NewStringProperty("bar"),
		"setPropertyValues":   resource.NewArrayProperty([]resource.PropertyValue{resource.NewStringProperty("foo")}),
		"nestedResources": resource.NewObjectProperty(resource.PropertyMap{
			"kind": unknown,
			"configuration": resource.NewObjectProperty(resource.PropertyMap{
				"name": resource.NewStringProperty("foo"),
			}),
		}),
	}, plugin.MarshalOptions{KeepUnknowns: true})
	assert.NoError(t, err)
	checkResp, err = provider.Check(context.Background(), &pulumirpc.CheckRequest{
		Urn:  string(urn),
		News: pulumiIns,
		Olds: createResp.GetProperties(),
	})
	assert.NoError(t, err)

	updateResp, err := provider.Update(context.Background(), &pulumirpc.UpdateRequest{
		Id:      "MyID",
		Urn:     string(urn),
		Olds:    createResp.GetProperties(),
		News:    checkResp.GetInputs(),
		Preview: true,
	})
	assert.NoError(t, err)

	outs, err = plugin.UnmarshalProperties(updateResp.GetProperties(), plugin.MarshalOptions{KeepUnknowns: true})
	assert.NoError(t, err)
	assert.Equal(t, resource.NewStringProperty("bar"), outs["stringPropertyValue"])
	assert.True(t, resource.NewObjectProperty(resource.PropertyMap{
		"kind": unknown,
		"configuration": resource.NewObjectProperty(resource.PropertyMap{
			"name": resource.NewStringProperty("foo"),
		}),
		"optBool": resource.NewBoolProperty(false),
	}).DeepEquals(outs["nestedResources"]))
}

func TestProviderPreview(t *testing.T) {
	provider := &Provider{
		tf:     shimv1.NewProvider(testTFProvider),
		config: shimv1.NewSchemaMap(testTFProvider.Schema),
	}
	provider.resources = map[tokens.Type]Resource{
		"ExampleResource": {
			TF:     shimv1.NewResource(testTFProvider.ResourcesMap["example_resource"]),
			TFName: "example_resource",
			Schema: &ResourceInfo{Tok: "ExampleResource"},
		},
	}
	testProviderPreview(t, provider)
}

func TestProviderPreviewV2(t *testing.T) {
	provider := &Provider{
		tf:     shimv2.NewProvider(testTFProviderV2),
		config: shimv2.NewSchemaMap(testTFProviderV2.Schema),
	}
	provider.resources = map[tokens.Type]Resource{
		"ExampleResource": {
			TF:     shimv2.NewResource(testTFProviderV2.ResourcesMap["example_resource"]),
			TFName: "example_resource",
			Schema: &ResourceInfo{Tok: "ExampleResource"},
		},
	}
	testProviderPreview(t, provider)
}

func testCheckFailures(t *testing.T, provider *Provider, typeName tokens.Type) []*pulumirpc.CheckFailure {
	urn := resource.NewURN("stack", "project", "", typeName, "name")
	unknown := resource.MakeComputed(resource.NewStringProperty(""))

	pulumiIns, err := plugin.MarshalProperties(resource.PropertyMap{
		"stringPropertyValue": resource.NewStringProperty("foo"),
		"setPropertyValues":   resource.NewArrayProperty([]resource.PropertyValue{resource.NewStringProperty("foo")}),
		"nestedResources": resource.NewObjectProperty(resource.PropertyMap{
			"kind": unknown,
			"configuration": resource.NewObjectProperty(resource.PropertyMap{
				"name": resource.NewStringProperty("foo"),
			}),
		}),
		"conflictingProperty":  resource.NewStringProperty("foo"),
		"conflictingProperty2": resource.NewStringProperty("foo"),
	}, plugin.MarshalOptions{KeepUnknowns: true})
	assert.NoError(t, err)
	checkResp, err := provider.Check(context.Background(), &pulumirpc.CheckRequest{
		Urn:  string(urn),
		News: pulumiIns,
	})
	assert.NoError(t, err)
	return checkResp.Failures
}

func testCheckFailuresV1(t *testing.T, failures []*pulumirpc.CheckFailure) {
	assert.Equal(t, "\"conflicting_property\": conflicts with conflicting_property2."+
		" Examine values at 'name.conflictingProperty'.", failures[0].Reason)
	assert.Equal(t, "", failures[0].Property)
	assert.Equal(t, "\"conflicting_property2\": conflicts with conflicting_property."+
		" Examine values at 'name.conflictingProperty2'.", failures[1].Reason)
	assert.Equal(t, "", failures[1].Property)
	assert.Equal(t, "Missing required property 'arrayPropertyValues'", failures[2].Reason)
	assert.Equal(t, "", failures[2].Property)
}

func testCheckFailuresV2(t *testing.T, failures []*pulumirpc.CheckFailure) {
	assert.Equal(t, "Conflicting configuration arguments. \"conflicting_property\": conflicts with "+
		"conflicting_property2. Examine values at 'name.conflictingProperty'.", failures[0].Reason)
	assert.Equal(t, "", failures[0].Property)
	assert.Equal(t, "Conflicting configuration arguments. \"conflicting_property2\": conflicts with "+
		"conflicting_property. Examine values at 'name.conflictingProperty2'.", failures[1].Reason)
	assert.Equal(t, "", failures[1].Property)
	assert.Equal(t, "Missing required argument. The argument \"array_property_value\" is required"+
		", but no definition was found.. Examine values at 'name.arrayPropertyValues'.", failures[2].Reason)
	assert.Equal(t, "", failures[2].Property)
}

func TestProviderCheck(t *testing.T) {
	testFailures := map[string]func(*testing.T, []*pulumirpc.CheckFailure){
		"v1": testCheckFailuresV1,
		"v2": testCheckFailuresV2,
	}
	for _, f := range factories {
		provider := &Provider{
			tf:     f.NewTestProvider(),
			config: f.NewTestProvider().Schema(),
		}

		provider.resources = map[tokens.Type]Resource{
			"SecondResource": {
				TF:     provider.tf.ResourcesMap().Get("second_resource"),
				TFName: "second_resource",
				Schema: &ResourceInfo{Tok: "SecondResource"},
			},
		}

		t.Run(f.SDKVersion(), func(t *testing.T) {
			t.Run("failures", func(t *testing.T) {
				failures := testCheckFailures(t, provider, "SecondResource")
				assert.Len(t, failures, 3)
				sort.SliceStable(failures, func(i, j int) bool {
					return failures[i].Reason < failures[j].Reason
				})
				testFailures[f.SDKVersion()](t, failures)
			})
		})
	}
}

func TestCheckCallback(t *testing.T) {
	t.Parallel()
	test := func(t *testing.T, p *Provider) {
		testutils.ReplaySequence(t, p, `
			[
			  {
			    "method": "/pulumirpc.ResourceProvider/Configure",
			    "request": {
			      "args": {
				"prop": "global"
			      },
			      "variables": {
				"prop": "global"
			      }
			    },
			    "response": {
			      "supportsPreview": true
			    }
			  },
			  {
			    "method": "/pulumirpc.ResourceProvider/Check",
			    "request": {
			      "urn": "urn:pulumi:st::pg::testprovider:index/res:Res::r",
			      "olds": {},
			      "news": {},
			      "randomSeed": "wqZZaHWVfsS1ozo3bdauTfZmjslvWcZpUjn7BzpS79c="
			    },
			    "response": {
			      "inputs": {
				"__defaults": [],
				"arrayPropertyValues": ["global"]
			      }
			    }
			  }
			]`)
	}

	callback := func(
		ctx context.Context, config, meta resource.PropertyMap,
	) (resource.PropertyMap, error) {
		// We test that we have access to the logger in this callback.
		GetLogger(ctx).Status().Info("Did not panic")

		urn := GetUrn(ctx)
		assert.Equal(t, urn, resource.URN("urn:pulumi:st::pg::testprovider:index/res:Res::r"))

		config["arrayPropertyValues"] = resource.NewArrayProperty(
			[]resource.PropertyValue{meta["prop"]},
		)
		return config, nil
	}

	for _, f := range factories {
		f := f
		t.Run(f.SDKVersion(), func(t *testing.T) {
			t.Parallel()
			p := &Provider{
				tf:     f.NewTestProvider(),
				config: f.NewTestProvider().Schema(),
			}
			p.resources = map[tokens.Type]Resource{
				"testprovider:index/res:Res": {
					TF:     p.tf.ResourcesMap().Get("example_resource"),
					TFName: "example_resource",
					Schema: &ResourceInfo{
						Tok:              "testprovider:index/res:Res",
						PreCheckCallback: callback,
					},
				},
			}
			test(t, p)
		})
	}
}

func testProviderRead(t *testing.T, provider *Provider, typeName tokens.Type, checkRawConfig bool) {
	urn := resource.NewURN("stack", "project", "", typeName, "name")
	props, err := structpb.NewStruct(map[string]interface{}{
		"rawConfigValue": "fromRawConfig",
	})
	require.NoError(t, err)
	readResp, err := provider.Read(context.Background(), &pulumirpc.ReadRequest{
		Id:         string("resource-id"),
		Urn:        string(urn),
		Properties: nil,
		Inputs:     props,
	})
	require.NoError(t, err)

	assert.NotNil(t, readResp.GetInputs())
	assert.NotNil(t, readResp.GetProperties())

	ins, err := plugin.UnmarshalProperties(readResp.GetInputs(), plugin.MarshalOptions{KeepUnknowns: true})
	assert.NoError(t, err)
	// Check all the expected inputs were read
	assert.NotContains(t, ins, "boolPropertyValue") // This was "false" from Read, but it's default is false
	assert.Equal(t, resource.NewNumberProperty(42), ins["numberPropertyValue"])
	assert.Equal(t, resource.NewNumberProperty(99.6767932), ins["floatPropertyValue"])
	assert.Equal(t, resource.NewStringProperty("ognirts"), ins["stringPropertyValue"])
	assert.Equal(t, resource.NewArrayProperty(
		[]resource.PropertyValue{resource.NewStringProperty("an array")}), ins["arrayPropertyValues"])
	assert.Equal(t, resource.NewObjectProperty(resource.PropertyMap{
		"__defaults": resource.NewArrayProperty([]resource.PropertyValue{}),
		"property_a": resource.NewStringProperty("a"),
		"property_b": resource.NewStringProperty("true"),
		"property.c": resource.NewStringProperty("some.value"),
	}), ins["objectPropertyValue"])
	assert.Equal(t, resource.NewObjectProperty(resource.PropertyMap{
		"__defaults": resource.NewArrayProperty([]resource.PropertyValue{}),
		"configuration": resource.NewObjectProperty(resource.PropertyMap{
			"__defaults":         resource.NewArrayProperty([]resource.PropertyValue{}),
			"configurationValue": resource.NewStringProperty("true"),
		}),
	}), ins["nestedResources"])
	assert.Equal(t, resource.NewArrayProperty(
		[]resource.PropertyValue{
			resource.NewStringProperty("set member 2"),
			resource.NewStringProperty("set member 1"),
		}), ins["setPropertyValues"])
	assert.Equal(t, resource.NewStringProperty("some ${interpolated:value} with syntax errors"),
		ins["stringWithBadInterpolation"])

	if checkRawConfig {
		readResp, err := provider.Read(context.Background(), &pulumirpc.ReadRequest{
			Id:     string("set-raw-config-id"),
			Urn:    string(urn),
			Inputs: props,
		})
		require.NoError(t, err)
		outs, err := plugin.UnmarshalProperties(readResp.GetProperties(),
			plugin.MarshalOptions{KeepUnknowns: true})
		require.NoError(t, err)
		assert.Equal(t, "fromRawConfig", outs["stringPropertyValue"].StringValue())
	}

	// Read again with the ID that results in all the optinal fields not being set
	readResp, err = provider.Read(context.Background(), &pulumirpc.ReadRequest{
		Id:         string("empty-resource-id"),
		Urn:        string(urn),
		Properties: nil,
	})
	assert.NoError(t, err)

	assert.NotNil(t, readResp.GetInputs())
	assert.NotNil(t, readResp.GetProperties())

	ins, err = plugin.UnmarshalProperties(readResp.GetInputs(), plugin.MarshalOptions{KeepUnknowns: true})
	assert.NoError(t, err)
	// Check all the expected inputs were read
	assert.NotContains(t, ins, "boolPropertyValue")
	assert.NotContains(t, ins, "numberPropertyValue")
	assert.NotContains(t, ins, "floatPropertyValue")
	assert.NotContains(t, ins, "stringPropertyValue")
	assert.Equal(t, resource.NewArrayProperty(
		[]resource.PropertyValue{resource.NewStringProperty("an array")}), ins["arrayPropertyValues"])
	assert.NotContains(t, ins, "objectPropertyValue")
	assert.NotContains(t, ins, "nestedResources")
	assert.NotContains(t, ins, "setPropertyValues")
	assert.NotContains(t, ins, "stringWithBadInterpolation")
}

func TestProviderReadV1(t *testing.T) {
	provider := &Provider{
		tf:     shimv1.NewProvider(testTFProvider),
		config: shimv1.NewSchemaMap(testTFProvider.Schema),
	}

	provider.resources = map[tokens.Type]Resource{
		"ExampleResource": {
			TF:     shimv1.NewResource(testTFProvider.ResourcesMap["example_resource"]),
			TFName: "example_resource",
			Schema: &ResourceInfo{Tok: "ExampleResource"},
		},
	}

	testProviderRead(t, provider, "ExampleResource", false /* CheckRawConfig */)
}

func TestProviderReadV2(t *testing.T) {
	provider := &Provider{
		tf:     shimv2.NewProvider(testTFProviderV2),
		config: shimv2.NewSchemaMap(testTFProviderV2.Schema),
	}
	provider.resources = map[tokens.Type]Resource{
		"ExampleResource": {
			TF:     shimv2.NewResource(testTFProviderV2.ResourcesMap["example_resource"]),
			TFName: "example_resource",
			Schema: &ResourceInfo{Tok: "ExampleResource"},
		},
	}

	// TODO[pulumi/pulumi-terraform-bridge#1977] currently un-schematized fields do not propagate to RawConfig which
	// causes the test to panic as written.
	checkRawConfig := false

	testProviderRead(t, provider, "ExampleResource", checkRawConfig)
}

func testProviderReadNestedSecret(t *testing.T, provider *Provider, typeName tokens.Type) {
	urn := resource.NewURN("stack", "project", "", typeName, "name")

	// Configure that we support secrets
	_, _ = provider.Configure(context.Background(), &pulumirpc.ConfigureRequest{
		AcceptSecrets:   true,
		AcceptResources: true,
	})

	// Check that if we create the resource the secret property comes back as a secret
	createResp, err := provider.Create(context.Background(), &pulumirpc.CreateRequest{
		Urn:        string(urn),
		Properties: nil,
	})
	assert.NoError(t, err)

	assert.NotNil(t, createResp.GetProperties())
	props, err := plugin.UnmarshalProperties(createResp.GetProperties(),
		plugin.MarshalOptions{KeepUnknowns: true, KeepSecrets: true})
	assert.NoError(t, err)

	assert.Equal(t, resource.NewObjectProperty(resource.PropertyMap{
		"aSecret": resource.MakeSecret(resource.NewStringProperty("password")),
	}), props["nested"])

	// Check that read is also a secret
	readResp, err := provider.Read(context.Background(), &pulumirpc.ReadRequest{
		Id:         string("0"),
		Urn:        string(urn),
		Properties: nil,
	})
	assert.NoError(t, err)

	assert.NotNil(t, readResp.GetProperties())
	props, err = plugin.UnmarshalProperties(readResp.GetProperties(),
		plugin.MarshalOptions{KeepUnknowns: true, KeepSecrets: true})
	assert.NoError(t, err)

	assert.Equal(t, resource.NewObjectProperty(resource.PropertyMap{
		"aSecret": resource.MakeSecret(resource.NewStringProperty("password")),
	}), props["nested"])
}

func TestProviderReadNestedSecretV1(t *testing.T) {
	provider := &Provider{
		tf:     shimv1.NewProvider(testTFProvider),
		config: shimv1.NewSchemaMap(testTFProvider.Schema),
	}

	provider.resources = map[tokens.Type]Resource{
		"NestedSecretResource": {
			TF:     shimv1.NewResource(testTFProvider.ResourcesMap["nested_secret_resource"]),
			TFName: "nested_secret_resource",
			Schema: &ResourceInfo{Tok: "NestedSecretResource"},
		},
	}

	testProviderReadNestedSecret(t, provider, "NestedSecretResource")
}

func TestProviderReadNestedSecretV2(t *testing.T) {
	provider := &Provider{
		tf:     shimv2.NewProvider(testTFProviderV2),
		config: shimv2.NewSchemaMap(testTFProviderV2.Schema),
	}
	provider.resources = map[tokens.Type]Resource{
		"NestedSecretResource": {
			TF:     shimv2.NewResource(testTFProviderV2.ResourcesMap["nested_secret_resource"]),
			TFName: "nested_secret_resource",
			Schema: &ResourceInfo{Tok: "NestedSecretResource"},
		},
	}

	testProviderReadNestedSecret(t, provider, "NestedSecretResource")
}

func TestCheck(t *testing.T) {
	t.Run("Default application can consult prior state in Check", func(t *testing.T) {
		provider := &Provider{
			tf:     shimv2.NewProvider(testTFProviderV2),
			config: shimv2.NewSchemaMap(testTFProviderV2.Schema),
		}
		computeStringDefault := func(ctx context.Context, opts ComputeDefaultOptions) (interface{}, error) {
			// We check that we have access to the logger when computing a default value.
			GetLogger(ctx).Status().Info("Did not panic")

			if v, ok := opts.PriorState["stringPropertyValue"]; ok {
				require.Equal(t, resource.NewStringProperty("oldString"), opts.PriorValue)
				return v.StringValue() + "!", nil
			}
			return nil, nil
		}
		provider.resources = map[tokens.Type]Resource{
			"ExampleResource": {
				TF:     shimv2.NewResource(testTFProviderV2.ResourcesMap["example_resource"]),
				TFName: "example_resource",
				Schema: &ResourceInfo{
					Tok: "ExampleResource",
					Fields: map[string]*SchemaInfo{
						"string_property_value": {
							Default: &DefaultInfo{
								ComputeDefault: computeStringDefault,
							},
						},
					},
				},
			},
		}
		testutils.Replay(t, provider, `
		{
		  "method": "/pulumirpc.ResourceProvider/Check",
		  "request": {
		    "urn": "urn:pulumi:dev::teststack::ExampleResource::exres",
		    "randomSeed": "ZCiVOcvG/CT5jx4XriguWgj2iMpQEb8P3ZLqU/AS2yg=",
		    "olds": {
                      "__defaults": [],
		      "stringPropertyValue": "oldString"
		    },
		    "news": {
		      "arrayPropertyValues": []
		    }
		  },
		  "response": {
		    "inputs": {
                      "__defaults": ["stringPropertyValue"],
		      "arrayPropertyValues": [],
		      "stringPropertyValue": "oldString!"
		    }
		  }
		}
                `)
		// If old value is missing it is ignored.
		testutils.Replay(t, provider, `
		{
		  "method": "/pulumirpc.ResourceProvider/Check",
		  "request": {
		    "urn": "urn:pulumi:dev::teststack::ExampleResource::exres",
		    "randomSeed": "ZCiVOcvG/CT5jx4XriguWgj2iMpQEb8P3ZLqU/AS2yg=",
		    "olds": {
		      "__defaults": []
		    },
		    "news": {
		      "arrayPropertyValues": []
		    }
		  },
		  "response": {
		    "inputs": {
		      "__defaults": [],
		      "arrayPropertyValues": []
		    }
		  }
		}
		`)
	})

	t.Run("respect schema secrets", func(t *testing.T) {
		p2 := testprovider.ProviderV2()
		p2.ResourcesMap["example_resource"].Schema["string_property_value"].Sensitive = true

		provider := &Provider{
			tf:     shimv2.NewProvider(p2),
			config: shimv2.NewSchemaMap(p2.Schema),
		}

		provider.resources = map[tokens.Type]Resource{
			"ExampleResource": {
				TF:     shimv2.NewResource(p2.ResourcesMap["example_resource"]),
				TFName: "example_resource",
				Schema: &ResourceInfo{
					Tok: "ExampleResource",
				},
			},
		}

		testutils.Replay(t, provider, `
		{
		  "method": "/pulumirpc.ResourceProvider/Check",
		  "request": {
		    "urn": "urn:pulumi:dev::teststack::ExampleResource::exres",
		    "randomSeed": "ZCiVOcvG/CT5jx4XriguWgj2iMpQEb8P3ZLqU/AS2yg=",
		    "olds": {
		      "stringPropertyValue": "oldString"
		    },
		    "news": {
		      "arrayPropertyValues": [],
		      "stringPropertyValue": "newString"
		    }
		  },
		  "response": {
		    "inputs": {
                      "__defaults": [],
		      "arrayPropertyValues": [],
		      "stringPropertyValue": {
                        "4dabf18193072939515e22adb298388d": "1b47061264138c4ac30d75fd1eb44270",
                        "value": "newString"
                      }
		    }
		  }
		}
                `)
	})
}

func TestCheckWarnings(t *testing.T) {
	ctx := context.Background()
	var logs bytes.Buffer
	ctx = logging.InitLogging(ctx, logging.LogOptions{
		LogSink: &testWarnLogSink{&logs},
	})
	p := &schemav2.Provider{
		Schema: map[string]*schemav2.Schema{},
		ResourcesMap: map[string]*schemav2.Resource{
			"example_resource": {
				Schema: map[string]*schema.Schema{
					"network_configuration": {
						Type:     schema.TypeList,
						Optional: true,
						MaxItems: 1,
						Elem: &schema.Resource{
							Schema: map[string]*schema.Schema{
								"assign_public_ip": {
									Type:     schema.TypeBool,
									Optional: true,
									Default:  false,
								},
								"security_groups": {
									Type:     schema.TypeSet,
									Optional: true,
									Elem:     &schema.Schema{Type: schema.TypeString},
								},
								"subnets": {
									Type:     schema.TypeSet,
									Required: true,
									Elem:     &schema.Schema{Type: schema.TypeString},
								},
							},
						},
					},
				},
			},
		},
	}

	// we need the pschema for type checking
	pulumiSchemaSpec := &pschema.PackageSpec{
		Resources: map[string]pschema.ResourceSpec{
			"ExampleResource": {
				StateInputs: &pschema.ObjectTypeSpec{
					Properties: map[string]pschema.PropertySpec{
						"networkConfiguration": {
							TypeSpec: pschema.TypeSpec{
								Ref: "#/types/testprov:ExampleResourceNetworkConfiguration",
							},
						},
					},
				},
				InputProperties: map[string]pschema.PropertySpec{
					"networkConfiguration": {
						TypeSpec: pschema.TypeSpec{
							Ref: "#/types/testprov:ExampleResourceNetworkConfiguration",
						},
					},
				},
				ObjectTypeSpec: pschema.ObjectTypeSpec{
					Properties: map[string]pschema.PropertySpec{
						"networkConfiguration": {
							TypeSpec: pschema.TypeSpec{
								Ref: "#/types/testprov:ExampleResourceNetworkConfiguration",
							},
						},
					},
				},
			},
		},
		Types: map[string]pschema.ComplexTypeSpec{
			"testprov:ExampleResourceNetworkConfiguration": {
				ObjectTypeSpec: pschema.ObjectTypeSpec{
					Properties: map[string]pschema.PropertySpec{
						"securityGroups": {
							TypeSpec: pschema.TypeSpec{
								Type: "array",
								Items: &pschema.TypeSpec{
									Type: "string",
								},
							},
						},
						"subnets": {
							TypeSpec: pschema.TypeSpec{
								Type: "array",
								Items: &pschema.TypeSpec{
									Type: "string",
								},
							},
						},
					},
				},
			},
		},
	}

	provider := &Provider{
		tf:               shimv2.NewProvider(p, shimv2.WithDiffStrategy(shimv2.PlanState)),
		module:           "testprov",
		config:           shimv2.NewSchemaMap(p.Schema),
		pulumiSchema:     []byte("hello"), // we only check whether this is nil in type checking
		pulumiSchemaSpec: pulumiSchemaSpec,
		hasTypeErrors:    make(map[resource.URN]struct{}),
		resources: map[tokens.Type]Resource{
			"ExampleResource": {
				TF:     shimv2.NewResource(p.ResourcesMap["example_resource"]),
				TFName: "example_resource",
				Schema: &ResourceInfo{
					Tok: "ExampleResource",
				},
			},
		},
	}

	args, err := structpb.NewStruct(map[string]interface{}{
		"networkConfiguration": []interface{}{
			map[string]interface{}{
				"securityGroups": []interface{}{
					"04da6b54-80e4-46f7-96ec-b56ff0331ba9",
				},
				"subnets": "[\"first\",\"second\"]", // this is a type error
			},
		},
	})
	require.NoError(t, err)
	_, err = provider.Check(ctx, &pulumirpc.CheckRequest{
		Urn:  "urn:pulumi:dev::teststack::ExampleResource::exres",
		Olds: &structpb.Struct{},
		News: args,
	})
	require.NoError(t, err)

	// run 'go test  -run=TestCheckWarnings -v ./pkg/tfbridge/ -update' to update
	autogold.Expect(`warning: Type checking failed:
warning: Unexpected type at field "networkConfiguration":
           expected object type, got [] type
warning: Type checking is still experimental. If you believe that a warning is incorrect,
please let us know by creating an issue at https://github.com/pulumi/pulumi-terraform-bridge/issues.
This will become a hard error in the future.
`).Equal(t, logs.String())
}

func TestCheckConfig(t *testing.T) {
	t.Run("minimal", func(t *testing.T) {
		// Ensure the method is minimally implemented. Pulumi will be passing a provider version. Make sure it
		// is mirrored back.
		provider := &Provider{
			tf:     shimv2.NewProvider(testTFProviderV2),
			config: shimv2.NewSchemaMap(testTFProviderV2.Schema),
		}
		testutils.Replay(t, provider, `
		{
		  "method": "/pulumirpc.ResourceProvider/CheckConfig",
		  "request": {
		    "urn": "urn:pulumi:dev::teststack::pulumi:providers:testprovider::test",
		    "olds": {},
		    "news": {
		      "version": "6.54.0"
		    }
		  },
		  "response": {
		    "inputs": {
		      "version": "6.54.0"
		    }
		  }
		}`)
	})

	t.Run("config_value", func(t *testing.T) {
		provider := &Provider{
			tf:     shimv2.NewProvider(testTFProviderV2),
			config: shimv2.NewSchemaMap(testTFProviderV2.Schema),
		}
		// Ensure Pulumi can configure config_value in the testprovider.
		testutils.Replay(t, provider, `
		{
		  "method": "/pulumirpc.ResourceProvider/CheckConfig",
		  "request": {
		    "urn": "urn:pulumi:dev::teststack::pulumi:providers:testprovider::test",
		    "olds": {},
		    "news": {
                      "config_value": "foo",
		      "version": "6.54.0"
		    }
		  },
		  "response": {
		    "inputs": {
                      "config_value": "foo",
		      "version": "6.54.0"
		    }
		  }
		}`)
	})

	t.Run("unknown_config_value", func(t *testing.T) {
		// Currently if a top-level config property is a Computed value, or it's a composite value with any
		// Computed values inside, the engine sends a sentinel string. Ensure that CheckConfig propagates the
		// same sentinel string back to the engine.

		p := testprovider.ProviderV2()

		p.Schema["scopes"] = &schema.Schema{
			Type:     schema.TypeList,
			Required: true,
			Elem: &schema.Schema{
				Type: schema.TypeString,
			},
		}

		provider := &Provider{
			tf:     shimv2.NewProvider(p),
			config: shimv2.NewSchemaMap(p.Schema),
		}

		assert.Equal(t, "04da6b54-80e4-46f7-96ec-b56ff0331ba9", plugin.UnknownStringValue)

		testutils.Replay(t, provider, `
		{
		  "method": "/pulumirpc.ResourceProvider/CheckConfig",
		  "request": {
		    "urn": "urn:pulumi:dev::teststack::pulumi:providers:testprovider::test",
		    "olds": {},
		    "news": {
                      "configValue": "04da6b54-80e4-46f7-96ec-b56ff0331ba9",
                      "scopes": "04da6b54-80e4-46f7-96ec-b56ff0331ba9",
		      "version": "6.54.0"
		    }
		  },
		  "response": {
		    "inputs": {
                      "configValue": "04da6b54-80e4-46f7-96ec-b56ff0331ba9",
                      "scopes": "04da6b54-80e4-46f7-96ec-b56ff0331ba9",
		      "version": "6.54.0"
		    }
		  }
		}`)
	})

	t.Run("config_changed", func(t *testing.T) {
		provider := &Provider{
			tf:     shimv2.NewProvider(testTFProviderV2),
			config: shimv2.NewSchemaMap(testTFProviderV2.Schema),
		}
		// In this scenario Pulumi plans an update plan when a config has changed on an existing stack.
		testutils.Replay(t, provider, `
		{
		  "method": "/pulumirpc.ResourceProvider/CheckConfig",
		  "request": {
		    "urn": "urn:pulumi:dev::teststack::pulumi:providers:testprovider::test",
		    "olds": {
                      "config_value": "foo",
		      "version": "6.54.0"
                    },
		    "news": {
                      "config_value": "bar",
		      "version": "6.54.0"
		    }
		  },
		  "response": {
		    "inputs": {
                      "config_value": "bar",
		      "version": "6.54.0"
		    }
		  }
		}`)
	})

	t.Run("invalid_config_value", func(t *testing.T) {
		p := testprovider.ProviderV2()
		p.Schema["assume_role"] = &schema.Schema{
			Type:     schema.TypeList,
			Optional: true,
			MaxItems: 1,
			Elem: &schema.Resource{
				Schema: map[string]*schema.Schema{
					"role_arn": {
						Type:     schema.TypeString,
						Optional: true,
					},
				},
			},
		}
		provider := &Provider{
			tf:     shimv2.NewProvider(p),
			config: shimv2.NewSchemaMap(p.Schema),
			module: "cloudflare",
		}
		ctx := context.Background()
		args, err := structpb.NewStruct(map[string]interface{}{
			"requiredprop": "baz",
		})
		require.NoError(t, err)
		// Default provider.
		resp, err := provider.CheckConfig(ctx, &pulumirpc.CheckRequest{
			Urn:  "urn:pulumi:r::cloudflare-record-ts::pulumi:providers:cloudflare::default_5_2_1",
			News: args,
		})
		require.NoError(t, err)
		require.Equal(t, 1, len(resp.Failures))
		//nolint:lll
		autogold.Expect("`cloudflare:requiredprop` is not a valid configuration key for the cloudflare provider. If the referenced key is not intended for the provider, please choose a different namespace from `cloudflare:`.").Equal(t, resp.Failures[0].Reason)
		// Default provider nested config property case.
		deepArgs, err := structpb.NewStruct(
			map[string]interface{}{
				"assumeRole": map[string]interface{}{
					"roleAnr": "someRoleARN",
				},
			},
		)
		require.NoError(t, err)
		resp, err = provider.CheckConfig(ctx, &pulumirpc.CheckRequest{
			Urn:  "urn:pulumi:r::cloudflare-record-ts::pulumi:providers:aws::default_5_2_1",
			News: deepArgs,
		})
		require.NoError(t, err)
		require.Equal(t, 1, len(resp.Failures))
		//nolint:lll
		autogold.Expect("`cloudflare:assumeRole.roleAnr` is not a valid configuration key for the cloudflare provider. If the referenced key is not intended for the provider, please choose a different namespace from `cloudflare:`.").Equal(t, resp.Failures[0].Reason)
		// Explicit provider.
		resp, err = provider.CheckConfig(ctx, &pulumirpc.CheckRequest{
			Urn:  "urn:pulumi:r::cloudflare-record-ts::pulumi:providers:cloudflare::explicitprovider",
			News: args,
		})
		require.NoError(t, err)
		require.Equal(t, 1, len(resp.Failures))
		require.Equal(t, "could not validate provider configuration: Invalid or unknown key. "+
			"Examine values at 'explicitprovider.requiredprop'.",
			resp.Failures[0].Reason)
	})

	t.Run("levenshtein_correction", func(t *testing.T) {
		p := testprovider.ProviderV2()
		provider := &Provider{
			tf:     shimv2.NewProvider(p),
			config: shimv2.NewSchemaMap(p.Schema),
			module: "testprovider",
		}
		ctx := context.Background()
		args, err := structpb.NewStruct(map[string]interface{}{
			"cofnigValue": "baz",
		})
		require.NoError(t, err)
		resp, err := provider.CheckConfig(ctx, &pulumirpc.CheckRequest{
			Urn:  "urn:pulumi:r::cloudflare-record-ts::pulumi:providers:cloudflare::default_5_2_1",
			News: args,
		})
		require.NoError(t, err)
		require.NoError(t, err)
		require.Equal(t, 1, len(resp.Failures))
		//nolint:lll
		autogold.Expect("`testprovider:cofnigValue` is not a valid configuration key for the testprovider provider. Did you mean `testprovider:configValue`? If the referenced key is not intended for the provider, please choose a different namespace from `testprovider:`.").Equal(t, resp.Failures[0].Reason)
	})

	t.Run("missing_required_config_value_explicit_provider", func(t *testing.T) {
		p := testprovider.ProviderV2()
		p.Schema["req_prop"] = &schema.Schema{
			Type:        schema.TypeString,
			Required:    true,
			Description: "A very important required attribute",
		}
		provider := &Provider{
			tf:     shimv2.NewProvider(p),
			config: shimv2.NewSchemaMap(p.Schema),
			module: "testprovider",
		}
		testutils.Replay(t, provider, `
		{
		  "method": "/pulumirpc.ResourceProvider/CheckConfig",
		  "request": {
		    "urn": "urn:pulumi:test1::example::pulumi:providers:prov::explicitprovider",
		    "olds": {},
		    "news": {
		      "version": "6.54.0"
		    }
		  },
		  "response": {
	            "failures": [{
	               "reason": "Missing required property 'reqProp': A very important required attribute"
	            }]
	          }
		}`)
	})

	t.Run("missing_required_config_value_default_provider", func(t *testing.T) {
		p := testprovider.ProviderV2()
		p.Schema["req_prop"] = &schema.Schema{
			Type:        schema.TypeString,
			Required:    true,
			Description: "A very important required attribute",
		}
		provider := &Provider{
			tf:     shimv2.NewProvider(p),
			config: shimv2.NewSchemaMap(p.Schema),
			module: "testprovider",
		}
		testutils.Replay(t, provider, fmt.Sprintf(`
		{
		  "method": "/pulumirpc.ResourceProvider/CheckConfig",
		  "request": {
		    "urn": "urn:pulumi:test1::example::pulumi:providers:prov::default_1_1_42",
		    "olds": {},
		    "news": {
		      "version": "6.54.0"
		    }
		  },
		  "response": {
	            "failures": [{
                       "reason": "Provider is missing a required configuration key, try %s: %s"
	            }]
	          }
		}`, "`pulumi config set testprovider:reqProp`",
			"A very important required attribute"))
	})

	t.Run("flattened_compound_values", func(t *testing.T) {
		// Providers may have nested objects or arrays in their configuration space. As of Pulumi v3.63.0 these
		// may be coming over the wire under a flattened JSON-in-protobuf encoding. This test makes sure they
		// are recognized correctly.

		p := testprovider.ProviderV2()

		// Examples here are taken from pulumi-gcp, scopes is a list and batching is a nested object.
		p.Schema["scopes"] = &schema.Schema{
			Type:     schema.TypeList,
			Optional: true,
			Elem:     &schema.Schema{Type: schema.TypeString},
		}

		p.Schema["batching"] = &schema.Schema{
			Type:     schema.TypeList,
			Optional: true,
			MaxItems: 1,
			Elem: &schema.Resource{
				Schema: map[string]*schema.Schema{
					"send_after": {
						Type:     schema.TypeString,
						Optional: true,
					},
					"enable_batching": {
						Type:     schema.TypeBool,
						Optional: true,
					},
				},
			},
		}

		provider := &Provider{
			tf:     shimv2.NewProvider(p),
			config: shimv2.NewSchemaMap(p.Schema),
		}

		testutils.Replay(t, provider, `
		{
		  "method": "/pulumirpc.ResourceProvider/CheckConfig",
		  "request": {
		    "urn": "urn:pulumi:dev::testcfg::pulumi:providers:gcp::test",
		    "olds": {},
		    "news": {
		      "batching": "{\"enableBatching\":true,\"sendAfter\":\"1s\"}",
		      "scopes": "[\"a\",\"b\"]",
		      "version": "6.54.0"
		    }
		  },
		  "response": {
                    "inputs": {
		      "batching": "{\"enableBatching\":true,\"sendAfter\":\"1s\"}",
		      "scopes": "[\"a\",\"b\"]",
		      "version": "6.54.0"
                    }
                  }
		}`)
	})

	t.Run("enforce_schema_secrets", func(t *testing.T) {
		// If the schema marks a config property as sensitive, enforce the secret bit on that property.
		p := testprovider.ProviderV2()

		p.Schema["mysecret"] = &schema.Schema{
			Type:      schema.TypeString,
			Optional:  true,
			Sensitive: true,
		}

		provider := &Provider{
			tf:     shimv2.NewProvider(p),
			config: shimv2.NewSchemaMap(p.Schema),
		}

		testutils.Replay(t, provider, `
		{
		  "method": "/pulumirpc.ResourceProvider/CheckConfig",
		  "request": {
		    "urn": "urn:pulumi:dev::teststack::pulumi:providers:testprovider::test",
		    "olds": {},
		    "news": {
                      "mysecret": "foo",
		      "version": "6.54.0"
		    }
		  },
		  "response": {
		    "inputs": {
                      "mysecret": {
			"4dabf18193072939515e22adb298388d": "1b47061264138c4ac30d75fd1eb44270",
                        "value": "foo"
                      },
		      "version": "6.54.0"
		    }
		  }
		}`)
	})

	t.Run("enforce_schema_nested_secrets", func(t *testing.T) {
		// Flattened compound values may encode that some nested properties are sensitive. There is currently no
		// way to preserve the secret-ness accurately in the JSON-in-proto encoding. Instead of this, bridged
		// providers approximate and mark the entire property as secret when any of the components are
		// sensitive.
		p := testprovider.ProviderV2()

		p.Schema["scopes"] = &schema.Schema{
			Type:     schema.TypeList,
			Optional: true,
			Elem:     &schema.Schema{Type: schema.TypeString},
		}

		p.Schema["batching"] = &schema.Schema{
			Type:     schema.TypeList,
			Optional: true,
			MaxItems: 1,
			Elem: &schema.Resource{
				Schema: map[string]*schema.Schema{
					"send_after": {
						Type:      schema.TypeString,
						Sensitive: true,
						Optional:  true,
					},
					"enable_batching": {
						Type:     schema.TypeBool,
						Optional: true,
					},
				},
			},
		}

		provider := &Provider{
			tf:     shimv2.NewProvider(p),
			config: shimv2.NewSchemaMap(p.Schema),
		}

		testutils.Replay(t, provider, `
                {
                  "method": "/pulumirpc.ResourceProvider/CheckConfig",
                  "request": {
                    "urn": "urn:pulumi:dev::testcfg::pulumi:providers:gcp::test",
                    "olds": {},
                    "news": {
                      "batching": "{\"enableBatching\":true,\"sendAfter\":\"1s\"}",
                      "scopes": "[\"a\",\"b\"]",
                      "version": "6.54.0"
                    }
                  },
                  "response": {
                    "inputs": {
                      "batching": {
                        "4dabf18193072939515e22adb298388d": "1b47061264138c4ac30d75fd1eb44270",
                        "value": "{\"enableBatching\":true,\"sendAfter\":\"1s\"}"
                      },
                      "scopes": "[\"a\",\"b\"]",
                      "version": "6.54.0"
                    }
                  }
                }`)
	})
}

func TestConfigure(t *testing.T) {
	t.Run("handle_secret_nested_objects", func(t *testing.T) {
		p := testprovider.ProviderV2()

		p.ConfigureContextFunc = func(_ context.Context, d *schema.ResourceData) (interface{}, diag.Diagnostics) {
			batching, ok := d.GetOk("batching")
			require.Truef(t, ok, "Configure expected to receive batching data but did not")
			batchingList, ok := batching.([]any)
			require.Truef(t, ok, "Configure expected to receive batching as a slice but got #%T", batching)
			assert.Equalf(t, 1, len(batchingList), "len(batchingList)==1")
			b0 := batchingList[0]
			bm, ok := b0.(map[string]any)
			require.Truef(t, ok, "Configure expected to receive batching slice elements as maps but got #%T", bm)
			assert.Equal(t, true, bm["enable_batching"])
			assert.Equal(t, "5s", bm["send_after"])
			return nil, nil
		}

		p.Schema["scopes"] = &schema.Schema{
			Type:     schema.TypeList,
			Optional: true,
			Elem:     &schema.Schema{Type: schema.TypeString},
		}

		p.Schema["batching"] = &schema.Schema{
			Type:     schema.TypeList,
			Optional: true,
			MaxItems: 1,
			Elem: &schema.Resource{
				Schema: map[string]*schema.Schema{
					"send_after": {
						Type:      schema.TypeString,
						Sensitive: true,
						Optional:  true,
					},
					"enable_batching": {
						Type:     schema.TypeBool,
						Optional: true,
					},
				},
			},
		}

		provider := &Provider{
			tf:     shimv2.NewProvider(p),
			config: shimv2.NewSchemaMap(p.Schema),
		}

		testutils.Replay(t, provider, `
			{
			  "method": "/pulumirpc.ResourceProvider/Configure",
			  "request": {
			    "variables": {
			      "gcp:config:batching": "{\"enableBatching\":true,\"sendAfter\":\"5s\"}"
			    },
			    "args": {
				"batching": {
				  "4dabf18193072939515e22adb298388d": "1b47061264138c4ac30d75fd1eb44270",
				  "value": "{\"enableBatching\":true,\"sendAfter\":\"5s\"}"
				}
			    },
			    "acceptSecrets": true,
			    "acceptResources": true
			  },
			  "response": {
			    "supportsPreview": true
			  }
			}`)
	})
}

func TestConfigureErrorReplacement(t *testing.T) {
	t.Run("replace_config_properties", func(t *testing.T) {
		p := testprovider.ProviderV2()
		p.ConfigureContextFunc = func(_ context.Context, d *schema.ResourceData) (interface{}, diag.Diagnostics) {
			return nil, diag.Errorf(`some error with "config_property" and "config" but not config`)
		}
		p.Schema["config_property"] = &schema.Schema{Type: schema.TypeString}
		p.Schema["config"] = &schema.Schema{Type: schema.TypeString}

		shimProv := shimv2.NewProvider(p)
		provider := &Provider{
			tf:     shimProv,
			config: shimv2.NewSchemaMap(p.Schema),
			info: ProviderInfo{
				P: shimProv,
				Config: map[string]*SchemaInfo{
					"config_property": {Name: "configProperty"},
					"config":          {Name: "CONFIG!"},
				},
			},
		}

		testutils.Replay(t, provider, `
			{
			  "method": "/pulumirpc.ResourceProvider/Configure",
			  "request": {"acceptResources": true},
			  "errors": ["1 error occurred:\n\t* some error with \"configProperty\" and \"CONFIG!\" but not config\n\n"]
			}`)
	})
}

// Legacy providers like gcp hold onto the Context object passed to Configure to use it in various
// clients. To mitigate this, Configure in terraform-plugin-sdk injects a ctxHack context, as can be
// seen under "see TODO: remove global stop context hack":
//
// https://github.com/hashicorp/terraform-plugin-sdk/blob/main/helper/schema/grpc_provider.go#L602
//
// This test tries to make sure such providers work when bridged.
func TestConfigureContextCapture(t *testing.T) {
	var clientContext context.Context

	configure := func(ctx context.Context, rd *schema.ResourceData) (interface{}, diag.Diagnostics) {
		// StopContext is deprecated but still used in GCP for example:
		// https://github.com/hashicorp/terraform-provider-google-beta/blob/master/google-beta/provider/provider.go#L2258
		stopCtx, ok := schema.StopContext(ctx) //nolint
		if !ok {
			stopCtx = ctx
		}
		clientContext = stopCtx
		return nil, nil
	}

	createR1 := func(_ context.Context, rd *schema.ResourceData, _ interface{}) diag.Diagnostics {
		fail := false
		go func() {
			<-clientContext.Done()
			fail = true
		}()
		time.Sleep(100 * time.Millisecond)
		assert.Falsef(t, fail, "clientContext is Done() during Create")
		rd.SetId("0")
		return nil
	}

	sProvider := &schema.Provider{
		Schema:               map[string]*schema.Schema{},
		ConfigureContextFunc: configure,
		ResourcesMap: map[string]*schema.Resource{
			"p_r1": {CreateContext: createR1},
		},
	}

	provider := &Provider{
		tf:     shimv2.NewProvider(sProvider),
		config: shimv2.NewSchemaMap(sProvider.Schema),
		info: ProviderInfo{
			Resources: map[string]*ResourceInfo{
				"p_r1": {Tok: "prov:index:ExampleResource"},
			},
		},
	}
	provider.initResourceMaps()

	ctx, cancel := context.WithCancel(context.Background())
	_, err := provider.Configure(ctx, &pulumirpc.ConfigureRequest{
		Variables: map[string]string{},
	})
	require.NoError(t, err)
	cancel()

	_, err = provider.Create(context.Background(), &pulumirpc.CreateRequest{
		Urn: "urn:pulumi:dev::teststack::prov:index:ExampleResource::exres",
	})
	require.NoError(t, err)
}

func TestPreConfigureCallback(t *testing.T) {
	t.Run("PreConfigureCallback called by CheckConfig", func(t *testing.T) {
		callCounter := 0
		provider := &Provider{
			tf:     shimv2.NewProvider(testTFProviderV2),
			config: shimv2.NewSchemaMap(testTFProviderV2.Schema),
			info: ProviderInfo{
				PreConfigureCallback: func(vars resource.PropertyMap, config shim.ResourceConfig) error {
					require.Equal(t, "bar", vars["config_value"].StringValue())
					require.Truef(t, config.IsSet("config_value"), "config_value should be set")
					require.Falsef(t, config.IsSet("unknown_prop"), "unknown_prop should not be set")
					callCounter++
					return nil
				},
			},
		}
		testutils.Replay(t, provider, `
		{
		  "method": "/pulumirpc.ResourceProvider/CheckConfig",
		  "request": {
		    "urn": "urn:pulumi:dev::teststack::pulumi:providers:testprovider::test",
		    "olds": {},
		    "news": {
                      "config_value": "bar",
		      "version": "6.54.0"
		    }
		  },
		  "response": {
		    "inputs": {
                      "config_value": "bar",
		      "version": "6.54.0"
		    }
		  }
		}`)
		require.Equalf(t, 1, callCounter, "PreConfigureCallback should be called once")
	})
	t.Run("PreConfigureCallbackWithLoggger called by CheckConfig", func(t *testing.T) {
		callCounter := 0
		provider := &Provider{
			tf:     shimv2.NewProvider(testTFProviderV2),
			config: shimv2.NewSchemaMap(testTFProviderV2.Schema),
			info: ProviderInfo{
				PreConfigureCallbackWithLogger: func(
					ctx context.Context,
					host *hostclient.HostClient,
					vars resource.PropertyMap,
					config shim.ResourceConfig,
				) error {
					require.Equal(t, "bar", vars["config_value"].StringValue())
					require.Truef(t, config.IsSet("config_value"), "config_value should be set")
					require.Falsef(t, config.IsSet("unknown_prop"), "unknown_prop should not be set")
					callCounter++
					return nil
				},
			},
		}
		testutils.Replay(t, provider, `
		{
		  "method": "/pulumirpc.ResourceProvider/CheckConfig",
		  "request": {
		    "urn": "urn:pulumi:dev::teststack::pulumi:providers:testprovider::test",
		    "olds": {},
		    "news": {
                      "config_value": "bar",
		      "version": "6.54.0"
		    }
		  },
		  "response": {
		    "inputs": {
                      "config_value": "bar",
		      "version": "6.54.0"
		    }
		  }
		}`)
		require.Equalf(t, 1, callCounter, "PreConfigureCallbackWithLogger should be called once")
	})
	t.Run("PreConfigureCallback can modify config values", func(t *testing.T) {
		provider := &Provider{
			tf:     shimv2.NewProvider(testTFProviderV2),
			config: shimv2.NewSchemaMap(testTFProviderV2.Schema),
			info: ProviderInfo{
				PreConfigureCallback: func(vars resource.PropertyMap, config shim.ResourceConfig) error {
					vars["config_value"] = resource.NewStringProperty("updated")
					return nil
				},
			},
		}
		testutils.Replay(t, provider, `
		{
		  "method": "/pulumirpc.ResourceProvider/CheckConfig",
		  "request": {
		    "urn": "urn:pulumi:dev::teststack::pulumi:providers:testprovider::test",
		    "olds": {},
		    "news": {
		      "version": "6.54.0"
		    }
		  },
		  "response": {
		    "inputs": {
                      "config_value": "updated",
		      "version": "6.54.0"
		    }
		  }
		}`)
	})
	t.Run("PreConfigureCallbackWithLogger can modify config values", func(t *testing.T) {
		provider := &Provider{
			tf:     shimv2.NewProvider(testTFProviderV2),
			config: shimv2.NewSchemaMap(testTFProviderV2.Schema),
			info: ProviderInfo{
				PreConfigureCallbackWithLogger: func(
					ctx context.Context,
					host *hostclient.HostClient,
					vars resource.PropertyMap,
					config shim.ResourceConfig,
				) error {
					vars["config_value"] = resource.NewStringProperty("updated")
					return nil
				},
			},
		}
		testutils.Replay(t, provider, `
		{
		  "method": "/pulumirpc.ResourceProvider/CheckConfig",
		  "request": {
		    "urn": "urn:pulumi:dev::teststack::pulumi:providers:testprovider::test",
		    "olds": {},
		    "news": {
		      "version": "6.54.0"
		    }
		  },
		  "response": {
		    "inputs": {
                      "config_value": "updated",
		      "version": "6.54.0"
		    }
		  }
		}`)
	})
	t.Run("PreConfigureCallback not called at preview with unknown values", func(t *testing.T) {
		provider := &Provider{
			tf:     shimv2.NewProvider(testTFProviderV2),
			config: shimv2.NewSchemaMap(testTFProviderV2.Schema),
			info: ProviderInfo{
				PreConfigureCallbackWithLogger: func(
					ctx context.Context,
					host *hostclient.HostClient,
					vars resource.PropertyMap,
					config shim.ResourceConfig,
				) error {
					// We check that we have access to the logger in this callback.
					GetLogger(ctx).Status().Info("Did not panic")

					if cv, ok := vars["configValue"]; ok {
						// This used to panic when cv is a resource.Computed.
						cv.StringValue()
					}
					// PreConfigureCallback should not even be called.
					t.FailNow()
					return nil
				},
			},
		}
		testutils.Replay(t, provider, `
		{
		  "method": "/pulumirpc.ResourceProvider/CheckConfig",
		  "request": {
		    "urn": "urn:pulumi:dev::teststack::pulumi:providers:testprovider::test",
		    "olds": {},
		    "news": {
		      "version": "6.54.0",
                      "configValue": "04da6b54-80e4-46f7-96ec-b56ff0331ba9"
		    }
		  },
		  "response": {
		    "inputs": {
		      "version": "6.54.0",
                      "configValue": "04da6b54-80e4-46f7-96ec-b56ff0331ba9"
		    }
		  }
		}`)
	})
}

func TestInvoke(t *testing.T) {
	t.Run("preserve_program_secrets", func(t *testing.T) {
		// Currently the provider is unable to preserve secret-ness of values marked as secrets. Returning
		// secrets makes SDKs unable to consume the provider. Therefore currently the secrets are stripped.
		//
		// See also https://github.com/pulumi/pulumi/issues/12710

		p := testprovider.ProviderV2()

		dsName := "example_resource"
		ds := p.DataSourcesMap[dsName]

		prop := ds.Schema["string_property_value"]
		prop.Sensitive = true
		prop.Computed = true
		prop.Optional = true

		provider := &Provider{
			tf:     shimv2.NewProvider(testTFProviderV2),
			config: shimv2.NewSchemaMap(testTFProviderV2.Schema),

			dataSources: map[tokens.ModuleMember]DataSource{
				"tprov:index/ExampleFn:ExampleFn": {
					TF:     shimv2.NewResource(ds),
					TFName: dsName,
					Schema: &DataSourceInfo{
						Tok: "tprov:index/ExampleFn:ExampleFn",
					},
				},
			},
		}

		// Note that Invoke receives a secret "foo" but returns an un-secret "foo".
		testutils.Replay(t, provider, `
		{
		  "method": "/pulumirpc.ResourceProvider/Invoke",
		  "request": {
		    "tok": "tprov:index/ExampleFn:ExampleFn",
		    "args": {
                      "string_property_value": {
			"4dabf18193072939515e22adb298388d": "1b47061264138c4ac30d75fd1eb44270",
                        "value": "foo"
                      },
		      "array_property_value": []
		    }
		  },
		  "response": {
		    "return": {
		      "stringPropertyValue": "foo",
		      "__meta": "*",
		      "arrayPropertyValues": "*",
		      "boolPropertyValue": "*",
		      "floatPropertyValue": "*",
		      "id": "*",
		      "nestedResources": "*",
		      "numberPropertyValue": "*",
		      "objectPropertyValue": "*",
		      "setPropertyValues": "*",
		      "stringWithBadInterpolation": "*"
		    }
		  }
		}`)
	})
}

func TestTransformOutputs(t *testing.T) {
	provider := &Provider{
		tf:     shimv2.NewProvider(testTFProviderV2),
		config: shimv2.NewSchemaMap(testTFProviderV2.Schema),
		resources: map[tokens.Type]Resource{
			"ExampleResource": {
				TF:     shimv2.NewResource(testTFProviderV2.ResourcesMap["example_resource"]),
				TFName: "example_resource",
				Schema: &ResourceInfo{
					Tok: "ExampleResource",
					TransformOutputs: func(
						ctx context.Context,
						pm resource.PropertyMap,
					) (resource.PropertyMap, error) {
						p := pm.Copy()
						p["stringPropertyValue"] = resource.NewStringProperty("TRANSFORMED")
						return p, nil
					},
				},
			},
		},
	}

	t.Run("Create preview", func(t *testing.T) {
		testutils.Replay(t, provider, `
		{
		  "method": "/pulumirpc.ResourceProvider/Create",
		  "request": {
		    "urn": "urn:pulumi:dev::teststack::ExampleResource::exres",
		    "properties": {
		      "__defaults": [],
		      "stringPropertyValue": "SOME"
		    },
		    "preview": true
		  },
		  "response": {
		    "properties": {
		      "id": "",
		      "stringPropertyValue": "TRANSFORMED"
		    }
		  }
		}`)
	})

	t.Run("Create", func(t *testing.T) {
		testutils.Replay(t, provider, `
		{
		  "method": "/pulumirpc.ResourceProvider/Create",
		  "request": {
		    "urn": "urn:pulumi:dev::teststack::ExampleResource::exres",
		    "properties": {
		      "__defaults": [],
		      "boolPropertyValue": true
		    }
		  },
		  "response": {
		    "id": "*",
		    "properties": {
		      "id": "*",
                      "stringPropertyValue": "TRANSFORMED",
		      "boolPropertyValue": "*",
		      "__meta": "*",
		      "objectPropertyValue": "*",
		      "floatPropertyValue": "*",
		      "stringPropertyValue": "*",
		      "arrayPropertyValues": "*",
		      "nestedResources": "*",
		      "numberPropertyValue": "*",
		      "setPropertyValues": "*",
		      "stringWithBadInterpolation": "*"
		    }
		  }
		}`)
	})

	t.Run("Update preview", func(t *testing.T) {
		testutils.Replay(t, provider, `
		{
		  "method": "/pulumirpc.ResourceProvider/Update",
		  "request": {
		    "id": "0",
		    "urn": "urn:pulumi:dev::teststack::ExampleResource::exres",
		    "olds": {
		      "stringPropertyValue": "OLD"
		    },
		    "news": {
		      "stringPropertyValue": "NEW"
		    },
                    "preview": true
		  },
		  "response": {
		    "properties": {
		      "id": "*",
                      "stringPropertyValue": "TRANSFORMED",
		      "__meta": "*",
		      "arrayPropertyValues": "*",
		      "nestedResources": "*",
		      "setPropertyValues": "*"
		    }
		  }
		}`)
	})

	t.Run("Update", func(t *testing.T) {
		testutils.Replay(t, provider, `
		{
		  "method": "/pulumirpc.ResourceProvider/Update",
		  "request": {
		    "id": "0",
		    "urn": "urn:pulumi:dev::teststack::ExampleResource::exres",
		    "olds": {
		      "stringPropertyValue": "OLD"
		    },
		    "news": {
		      "stringPropertyValue": "NEW"
		    }
		  },
		  "response": {
		    "properties": {
		      "id": "*",
		      "stringPropertyValue": "TRANSFORMED",
		      "boolPropertyValue": "*",
		      "__meta": "*",
		      "objectPropertyValue": "*",
		      "floatPropertyValue": "*",
		      "arrayPropertyValues": "*",
		      "nestedResources": "*",
		      "numberPropertyValue": "*",
		      "setPropertyValues": "*",
		      "stringWithBadInterpolation": "*"
		    }
		  }
		}`)
	})

	t.Run("Read to import", func(t *testing.T) {
		testutils.Replay(t, provider, `
		{
		  "method": "/pulumirpc.ResourceProvider/Read",
		  "request": {
		    "id": "0",
		    "urn": "urn:pulumi:dev::teststack::ExampleResource::exres",
                    "properties": {}
		  },
		  "response": {
                    "id": "0",
                    "inputs": "*",
		    "properties": {
			"id": "*",
			"stringPropertyValue": "TRANSFORMED",
			"boolPropertyValue": "*",
			"__meta": "*",
			"objectPropertyValue": "*",
			"floatPropertyValue": "*",
			"arrayPropertyValues": "*",
			"nestedResources": "*",
			"numberPropertyValue": "*",
			"setPropertyValues": "*",
			"stringWithBadInterpolation": "*"
		    }
		  }
		}`)
	})
}

func TestSkipDetailedDiff(t *testing.T) {
	provider := func(t *testing.T, skipDetailedDiffForChanges bool) *Provider {
		p := testprovider.CustomizedDiffProvider(func(data *schema.ResourceData) {})
		return &Provider{
			tf:     shimv2.NewProvider(p),
			config: shimv2.NewSchemaMap(p.Schema),
			resources: map[tokens.Type]Resource{
				"Resource": {
					TF:     shimv2.NewResource(p.ResourcesMap["test_resource"]),
					TFName: "test_resource",
					Schema: &ResourceInfo{Tok: "Resource"},
				},
				"Replace": {
					TF:     shimv2.NewResource(p.ResourcesMap["test_replace"]),
					TFName: "test_replace",
					Schema: &ResourceInfo{Tok: "Replace"},
				},
			},
		}
	}
	t.Run("Diff", func(t *testing.T) {
		testutils.Replay(t, provider(t, true), `
                {
		  "method": "/pulumirpc.ResourceProvider/Diff",
		  "request": {
		    "id": "0",
		    "urn": "urn:pulumi:dev::teststack::Resource::exres",
		    "olds": {},
		    "news": {}
		  },
		  "response": {
		    "changes": "DIFF_SOME",
		    "hasDetailedDiff": true
		  }
		}`)
	})

	// This test checks that we will flag some meta field (`__meta`) as a replace if
	// the upstream diff indicates a replace but there is no field associated with the
	// replace.
	//
	// We do this since Pulumi's gRPC protocol doesn't have direct support for
	// declaring a replace on a resource without an associated property.
	t.Run("EmptyDiffWithReplace", func(t *testing.T) {
		test := func(skipDetailedDiffForChanges bool) func(t *testing.T) {
			return func(t *testing.T) {
				testutils.Replay(t, provider(t, skipDetailedDiffForChanges), `
                {
		  "method": "/pulumirpc.ResourceProvider/Diff",
		  "request": {
		    "id": "0",
		    "urn": "urn:pulumi:dev::teststack::Replace::exres",
		    "olds": {},
		    "news": {}
		  },
		  "response": {
		    "changes": "DIFF_SOME",
		    "replaces": ["__meta"],
		    "hasDetailedDiff": true
		  }
		}`)
			}
		}
		t.Run("withDetailedDiff", test(false))
		t.Run("skipDetailedDiff", test(true))
	})

	// This test checks that we don't insert extraneous replaces when there is an
	// existing field that holds a replace.
	t.Run("FullDiffWithReplace", func(t *testing.T) {
		test := func(skipDetailedDiffForChanges bool) func(t *testing.T) {
			return func(t *testing.T) {
				testutils.Replay(t, provider(t, skipDetailedDiffForChanges), `
                {
		  "method": "/pulumirpc.ResourceProvider/Diff",
		  "request": {
		    "id": "0",
		    "urn": "urn:pulumi:dev::teststack::Replace::exres",
		    "olds": {"labels": "0"},
		    "news": {"labels": "1"}
		  },
		  "response": {
		    "changes": "DIFF_SOME",
		    "replaces": ["labels"],
		    "hasDetailedDiff": true,
		    "detailedDiff": { "labels": { "kind": "UPDATE_REPLACE" } },
		    "diffs": ["labels"]
		  }
		}`)
			}
		}
		t.Run("withDetailedDiff", test(false))
		t.Run("skipDetailedDiff", test(true))
	})
}

func TestTransformFromState(t *testing.T) {
	provider := func(t *testing.T) *Provider {
		p := testprovider.AssertProvider(func(data *schema.ResourceData) {
			// GetRawState is not available during deletes.
			if raw := data.GetRawState(); !raw.IsNull() {
				assert.Equal(t, "TRANSFORMED", raw.AsValueMap()["string_property_value"].AsString())
			}
			testprovider.MustSet(data, "string_property_value", "SET")
		})
		var called bool
		t.Cleanup(func() { assert.True(t, called, "Transform was not called") })
		return &Provider{
			tf:     shimv2.NewProvider(p),
			config: shimv2.NewSchemaMap(p.Schema),
			resources: map[tokens.Type]Resource{
				"Echo": {
					TF:     shimv2.NewResource(p.ResourcesMap["echo"]),
					TFName: "echo",
					Schema: &ResourceInfo{
						Tok: "Echo",
						TransformFromState: func(
							ctx context.Context,
							pm resource.PropertyMap,
						) (resource.PropertyMap, error) {
							p := pm.Copy()
							assert.Equal(t, "OLD", p["stringPropertyValue"].StringValue())
							p["stringPropertyValue"] = resource.NewStringProperty("TRANSFORMED")
							called = true
							return p, nil
						},
					},
				},
			},
		}
	}

	t.Run("Check", func(t *testing.T) {
		testutils.Replay(t, provider(t), `
		{
		  "method": "/pulumirpc.ResourceProvider/Check",
		  "request": {
		    "urn": "urn:pulumi:dev::teststack::Echo::exres",
		    "olds": {
		      "stringPropertyValue": "OLD"
		    },
		    "news": {
		      "stringPropertyValue": "NEW"
                    }
		  },
		  "response": {
		    "inputs": {
                      "__defaults": [],
                      "stringPropertyValue": "NEW"
                    }
		  }
		}`)
	})

	t.Run("Update preview", func(t *testing.T) {
		testutils.Replay(t, provider(t), `
		{
		  "method": "/pulumirpc.ResourceProvider/Update",
		  "request": {
		    "id": "0",
		    "urn": "urn:pulumi:dev::teststack::Echo::exres",
		    "olds": {
		      "stringPropertyValue": "OLD"
		    },
		    "news": {
		      "stringPropertyValue": "NEW"
                    },
                    "preview": true
		  },
		  "response": {
		    "properties": {
		      "id": "*",
                      "stringPropertyValue": "NEW",
		      "__meta": "*"
		    }
		  }
		}`)
	})

	t.Run("Update", func(t *testing.T) {
		testutils.Replay(t, provider(t), `
		{
		  "method": "/pulumirpc.ResourceProvider/Update",
		  "request": {
		    "id": "0",
		    "urn": "urn:pulumi:dev::teststack::Echo::exres",
		    "olds": {
		      "stringPropertyValue": "OLD"
		    },
		    "news": {
		      "stringPropertyValue": "NEW"
		    }
		  },
		  "response": {
		    "properties": {
		      "id": "*",
		      "stringPropertyValue": "SET",
		      "__meta": "*"
		    }
		  }
		}`)
	})

	t.Run("Diff", func(t *testing.T) {
		testutils.Replay(t, provider(t), `
                {
		  "method": "/pulumirpc.ResourceProvider/Diff",
		  "request": {
		    "id": "0",
		    "urn": "urn:pulumi:dev::teststack::Echo::exres",
		    "olds": {
		      "stringPropertyValue": "OLD"
		    },
		    "news": {
		      "stringPropertyValue": "TRANSFORMED"
		    }
		  },
		  "response": {
		    "changes": "DIFF_NONE",
		    "hasDetailedDiff": true
		  }
               }`)
	})

	t.Run("Delete", func(t *testing.T) {
		testutils.Replay(t, provider(t), `
                {
		  "method": "/pulumirpc.ResourceProvider/Delete",
		  "request": {
		    "id": "0",
		    "urn": "urn:pulumi:dev::teststack::Echo::exres",
		    "properties": {
		      "stringPropertyValue": "OLD"
		    }
		  },
		  "response": {}
               }`)
	})

	t.Run("Read (Refresh)", func(t *testing.T) {
		testutils.Replay(t, provider(t), `
		{
		  "method": "/pulumirpc.ResourceProvider/Read",
		  "request": {
		    "id": "0",
		    "urn": "urn:pulumi:dev::teststack::Echo::exres",
	            "properties": {
                   	"stringPropertyValue": "OLD"
                    }
		  },
		  "response": {
	            "id": "0",
	            "inputs": "*",
		    "properties": {
			"id": "*",
			"stringPropertyValue": "SET",
			"__meta": "*"
		    }
		  }
		}`)
	})
}

// This emulates the situation where we migrate from a state without maxItemsOne
// which would make the property a list
// into a state with maxItemsOne, which would flatten the type.
// https://github.com/pulumi/pulumi-aws/issues/3092
func TestMaxItemOneWrongStateDiff(t *testing.T) {
	p := testprovider.MaxItemsOneProvider()
	provider := &Provider{
		tf:     shimv2.NewProvider(p),
		config: shimv2.NewSchemaMap(p.Schema),
		resources: map[tokens.Type]Resource{
			"NestedStrRes": {
				TF:     shimv2.NewResource(p.ResourcesMap["nested_str_res"]),
				TFName: "nested_str_res",
				Schema: &ResourceInfo{
					Tok:    "NestedStrRes",
					Fields: map[string]*SchemaInfo{},
				},
			},
		},
	}
	t.Run("DiffListAndVal", func(t *testing.T) {
		testutils.Replay(t, provider, `
		{
			"method": "/pulumirpc.ResourceProvider/Diff",
			"request": {
				"urn": "urn:pulumi:dev::teststack::NestedStrRes::exres",
				"id": "0",
				"olds": {
					"nested_str": [""]
				},
				"news": {
					"nested_str": ""
				}
			},
			"response": {
				"changes": "DIFF_SOME",
				"hasDetailedDiff": true
			}
		}`)
	})
	t.Run("DiffNilListAndVal", func(t *testing.T) {
		testutils.Replay(t, provider, `
		{
			"method": "/pulumirpc.ResourceProvider/Diff",
			"request": {
				"urn": "urn:pulumi:dev::teststack::NestedStrRes::exres",
				"id": "0",
				"olds": {
					"nested_str": []
				},
				"news": {
					"nested_str": ""
				}
			},
			"response": {
				"changes": "DIFF_SOME",
				"hasDetailedDiff": true,
				"detailedDiff": {
					"nested_str": {
						"kind": "UPDATE"
					}
				},
				"diffs": ["nested_str"]
			}
		}`)
	})
	t.Run("DiffListAndValNonEmpty", func(t *testing.T) {
		testutils.Replay(t, provider, `
		{
			"method": "/pulumirpc.ResourceProvider/Diff",
			"request": {
				"urn": "urn:pulumi:dev::teststack::NestedStrRes::exres",
				"id": "0",
				"olds": {
					"nested_str": ["val"]
				},
				"news": {
					"nested_str": "val"
				}
			},
			"response": {
				"changes": "DIFF_SOME",
				"hasDetailedDiff": true
			}
		}`)
	})

	// Also check that we don't produce spurious diffs when not necessary.
	t.Run("DiffValAndValEmpty", func(t *testing.T) {
		testutils.Replay(t, provider, `
		{
			"method": "/pulumirpc.ResourceProvider/Diff",
			"request": {
				"urn": "urn:pulumi:dev::teststack::NestedStrRes::exres",
				"id": "0",
				"olds": {
					"nested_str": ""
				},
				"news": {
					"nested_str": ""
				}
			},
			"response": {
				"changes": "DIFF_NONE",
				"hasDetailedDiff": true
			}
		}`)
	})
	t.Run("DiffValAndValNonempty", func(t *testing.T) {
		testutils.Replay(t, provider, `
		{
			"method": "/pulumirpc.ResourceProvider/Diff",
			"request": {
				"urn": "urn:pulumi:dev::teststack::NestedStrRes::exres",
				"id": "0",
				"olds": {
					"nested_str": "val"
				},
				"news": {
					"nested_str": "val"
				}
			},
			"response": {
				"changes": "DIFF_NONE",
				"hasDetailedDiff": true
			}
		}`)
	})
}

// These should test that we validate resources before applying TF defaults,
// since this is what TF does.
// https://github.com/pulumi/pulumi-terraform-bridge/issues/1546
func TestDefaultsAndConflictsWithValidationInteraction(t *testing.T) {
	p := testprovider.ConflictsWithValidationProvider()
	provider := &Provider{
		tf:     shimv2.NewProvider(p),
		config: shimv2.NewSchemaMap(p.Schema),
		resources: map[tokens.Type]Resource{
			"DefaultValueRes": {
				TF:     shimv2.NewResource(p.ResourcesMap["default_value_res"]),
				TFName: "default_value_res",
				Schema: &ResourceInfo{},
			},
		},
	}

	t.Run("CheckMissingRequiredProp", func(t *testing.T) {
		//nolint:lll
		testutils.Replay(t, provider, `
		{
			"method": "/pulumirpc.ResourceProvider/Check",
			"request": {
				"urn": "urn:pulumi:dev::teststack::DefaultValueRes::exres",
				"olds": {},
				"news": {},
				"randomSeed": "iYRxB6/8Mm7pwKIs+yK6IyMDmW9JSSTM6klzRUgZhRk="
			},
			"response": {
				"inputs": {
					"__defaults": []
				},
				"failures": [
					{ "reason": "Missing required argument. The argument \"conflicting_required_property\" is required, but no definition was found.. Examine values at 'exres.conflictingRequiredProperty'."
					}
				]
			}
		}`)
	})

	t.Run("CheckRequiredDoesNotConflict", func(t *testing.T) {
		testutils.Replay(t, provider, `
		{
			"method": "/pulumirpc.ResourceProvider/Check",
			"request": {
				"urn": "urn:pulumi:dev::teststack::DefaultValueRes::exres",
				"olds": {},
				"news": {
					"conflicting_required_property": "required"
				},
				"randomSeed": "iYRxB6/8Mm7pwKIs+yK6IyMDmW9JSSTM6klzRUgZhRk="
			},
			"response": {
				"inputs": {
					"__defaults": [],
					"conflictingRequiredProperty": "required"
				}
			}
		}`)
	})
}

// https://github.com/pulumi/pulumi-terraform-bridge/issues/1546
func TestDefaultsAndExactlyOneOfValidationInteraction(t *testing.T) {
	p := testprovider.ExactlyOneOfValidationProvider()
	provider := &Provider{
		tf:     shimv2.NewProvider(p),
		config: shimv2.NewSchemaMap(p.Schema),
		resources: map[tokens.Type]Resource{
			"DefaultValueRes": {
				TF:     shimv2.NewResource(p.ResourcesMap["default_value_res"]),
				TFName: "default_value_res",
				Schema: &ResourceInfo{},
			},
		},
	}
	t.Run("CheckFailsWhenExactlyOneOfNotSpecified", func(t *testing.T) {
		//nolint:lll
		testutils.Replay(t, provider, strings.ReplaceAll(`
		{
			"method": "/pulumirpc.ResourceProvider/Check",
			"request": {
				"urn": "urn:pulumi:dev::teststack::DefaultValueRes::exres",
				"olds": {},
				"news": {
				},
				"randomSeed": "iYRxB6/8Mm7pwKIs+yK6IyMDmW9JSSTM6klzRUgZhRk="
			},
			"response": {
				"inputs": {
					"__defaults": []
				},
				"failures": [
					{"reason": "Invalid combination of arguments. \"exactly_one_of_nonrequired_property2\": one of $exactly_one_of_nonrequired_property2,exactly_one_of_required_property$ must be specified. Examine values at 'exres.exactlyOneOfNonrequiredProperty2'."},
					{"reason": "Invalid combination of arguments. \"exactly_one_of_property\": one of $exactly_one_of_property,exactly_one_of_property2$ must be specified. Examine values at 'exres.exactlyOneOfProperty'."},
					{"reason": "Invalid combination of arguments. \"exactly_one_of_property2\": one of $exactly_one_of_property,exactly_one_of_property2$ must be specified. Examine values at 'exres.exactlyOneOfProperty2'."},
					{"reason": "Invalid combination of arguments. \"exactly_one_of_required_property\": one of $exactly_one_of_nonrequired_property2,exactly_one_of_required_property$ must be specified. Examine values at 'exres.exactlyOneOfRequiredProperty'."}
				]
			}
		}`, "$", "`"))
	})

	t.Run("Check", func(t *testing.T) {
		testutils.Replay(t, provider, `
		{
			"method": "/pulumirpc.ResourceProvider/Check",
			"request": {
				"urn": "urn:pulumi:dev::teststack::DefaultValueRes::exres",
				"olds": {},
				"news": {
					"exactlyOneOfProperty": "exactly_one_value",
					"exactlyOneOfRequiredProperty": "exactly_one_req_value"
				},
				"randomSeed": "iYRxB6/8Mm7pwKIs+yK6IyMDmW9JSSTM6klzRUgZhRk="
			},
			"response": {
				"inputs": {
					"__defaults": [],
					"exactlyOneOfProperty": "exactly_one_value",
					"exactlyOneOfRequiredProperty": "exactly_one_req_value"
				}
			}
		}`)
	})
}

// https://github.com/pulumi/pulumi-terraform-bridge/issues/1546
func TestDefaultsAndRequiredWithValidationInteraction(t *testing.T) {
	p := testprovider.RequiredWithValidationProvider()
	provider := &Provider{
		tf:     shimv2.NewProvider(p),
		config: shimv2.NewSchemaMap(p.Schema),
		resources: map[tokens.Type]Resource{
			"DefaultValueRes": {
				TF:     shimv2.NewResource(p.ResourcesMap["default_value_res"]),
				TFName: "default_value_res",
				Schema: &ResourceInfo{},
			},
		},
	}

	t.Run("CheckMissingRequiredPropErrors", func(t *testing.T) {
		//nolint:lll
		testutils.Replay(t, provider, `
		{
			"method": "/pulumirpc.ResourceProvider/Check",
			"request": {
				"urn": "urn:pulumi:dev::teststack::DefaultValueRes::exres",
				"olds": {},
				"news": {},
				"randomSeed": "iYRxB6/8Mm7pwKIs+yK6IyMDmW9JSSTM6klzRUgZhRk="
			},
			"response": {
				"inputs": {
					"__defaults": [
						"requiredWithNonrequiredProperty",
						"requiredWithProperty",
						"requiredWithProperty2",
						"requiredWithRequiredProperty",
						"requiredWithRequiredProperty2",
						"requiredWithRequiredProperty3"
					],
					"requiredWithNonrequiredProperty": "",
					"requiredWithProperty": "",
					"requiredWithProperty2": "",
					"requiredWithRequiredProperty": "",
					"requiredWithRequiredProperty2": "",
					"requiredWithRequiredProperty3": ""
				},
				"failures": [
					{"reason": "Missing required argument. The argument \"required_with_required_property\" is required, but no definition was found.. Examine values at 'exres.requiredWithRequiredProperty'."},
					{"reason": "Missing required argument. The argument \"required_with_required_property2\" is required, but no definition was found.. Examine values at 'exres.requiredWithRequiredProperty2'."},
					{"reason": "Missing required argument. The argument \"required_with_required_property3\" is required, but no definition was found.. Examine values at 'exres.requiredWithRequiredProperty3'."}
				]
			}
		}`)
	})

	t.Run("CheckHappyPath", func(t *testing.T) {
		testutils.Replay(t, provider, `
			{
				"method": "/pulumirpc.ResourceProvider/Check",
				"request": {
					"urn": "urn:pulumi:dev::teststack::DefaultValueRes::exres",
					"olds": {},
					"news": {
						"requiredWithNonrequiredProperty": "foo",
						"requiredWithProperty": "foo",
						"requiredWithProperty2": "foo",
						"requiredWithRequiredProperty": "foo",
						"requiredWithRequiredProperty2": "foo",
						"requiredWithRequiredProperty3": "foo"
					},
					"randomSeed": "iYRxB6/8Mm7pwKIs+yK6IyMDmW9JSSTM6klzRUgZhRk="
				},
				"response": {
					"inputs": {
						"__defaults": [],
						"requiredWithNonrequiredProperty": "foo",
						"requiredWithProperty": "foo",
						"requiredWithProperty2": "foo",
						"requiredWithRequiredProperty": "foo",
						"requiredWithRequiredProperty2": "foo",
						"requiredWithRequiredProperty3": "foo"
					}
				}
			}`)
	})

	t.Run("CheckMissingRequiredWith", func(t *testing.T) {
		//nolint:lll
		testutils.Replay(t, provider, strings.ReplaceAll(`
			{
				"method": "/pulumirpc.ResourceProvider/Check",
				"request": {
					"urn": "urn:pulumi:dev::teststack::DefaultValueRes::exres",
					"olds": {},
					"news": {
						"requiredWithProperty": "foo",
						"requiredWithRequiredProperty": "foo",
						"requiredWithRequiredProperty2": "foo"
					},
					"randomSeed": "iYRxB6/8Mm7pwKIs+yK6IyMDmW9JSSTM6klzRUgZhRk="
				},
				"response": {
					"inputs": {
						"__defaults": [
							"requiredWithNonrequiredProperty",
							"requiredWithProperty2",
							"requiredWithRequiredProperty3"
						],
						"requiredWithNonrequiredProperty": "",
						"requiredWithProperty": "foo",
						"requiredWithProperty2": "",
						"requiredWithRequiredProperty": "foo",
						"requiredWithRequiredProperty2": "foo",
						"requiredWithRequiredProperty3": ""
					},
					"failures": [
						{"reason": "Missing required argument. \"required_with_property\": all of $required_with_property,required_with_property2$ must be specified. Examine values at 'exres.requiredWithProperty'."},
						{"reason": "Missing required argument. \"required_with_required_property\": all of $required_with_nonrequired_property,required_with_required_property$ must be specified. Examine values at 'exres.requiredWithRequiredProperty'."},
						{"reason": "Missing required argument. \"required_with_required_property2\": all of $required_with_required_property2,required_with_required_property3$ must be specified. Examine values at 'exres.requiredWithRequiredProperty2'."},
						{"reason": "Missing required argument. The argument \"required_with_required_property3\" is required, but no definition was found.. Examine values at 'exres.requiredWithRequiredProperty3'."}
					]
				}
			}`, "$", "`"))
	})
}

func TestSetAutoNaming(t *testing.T) {
	tok := func(name string) tokens.Type { return MakeResource("auto", "index", name) }
	prov := &ProviderInfo{
		Name: "auto",
		P:    shimv2.NewProvider(testprovider.AutonamingProvider()),
		Resources: map[string]*ResourceInfo{
			"auto_v1": {Tok: tok("v1")},
			"auto_v2": {Tok: tok("v2")},
		},
	}

	prov.SetAutonaming(10, "-")

	assert.True(t, prov.Resources["auto_v1"].Fields["name"].Default.AutoNamed) // Of type string - so applied
	assert.Nil(t, prov.Resources["auto_v2"].Fields["name"])                    // Of type list - so not applied
}

func TestPreConfigureCallbackEmitsFailures(t *testing.T) {
	t.Run("can_emit_failure", func(t *testing.T) {
		p := testprovider.ProviderV2()
		shimProv := shimv2.NewProvider(p)
		provider := &Provider{
			tf:     shimProv,
			config: shimv2.NewSchemaMap(p.Schema),
			info: ProviderInfo{
				P: shimProv,
				PreConfigureCallbackWithLogger: func(
					ctx context.Context,
					host *provider.HostClient, vars resource.PropertyMap,
					config shim.ResourceConfig,
				) error {
					return CheckFailureError{
						[]CheckFailureErrorElement{
							{
								Reason:   "failure reason",
								Property: "",
							},
						},
					}
				},
			},
		}

		testutils.Replay(t, provider, `
		{
			"method": "/pulumirpc.ResourceProvider/CheckConfig",
			"request": {
				"urn": "urn:pulumi:dev::aws_no_creds::pulumi:providers:aws::default_6_18_2",
				"olds": {},
				"news": { "version": "6.18.2" }
			},
			"response": {
				"failures": [
					{
						"reason": "failure reason"
					}
				]
			}
		}`)
	})

	t.Run("can_emit_multiple_failures", func(t *testing.T) {
		p := testprovider.ProviderV2()
		shimProv := shimv2.NewProvider(p)
		provider := &Provider{
			tf:     shimProv,
			config: shimv2.NewSchemaMap(p.Schema),
			info: ProviderInfo{
				P: shimProv,
				PreConfigureCallbackWithLogger: func(
					ctx context.Context,
					host *provider.HostClient, vars resource.PropertyMap,
					config shim.ResourceConfig,
				) error {
					return CheckFailureError{
						[]CheckFailureErrorElement{
							{
								Reason:   "failure reason",
								Property: "",
							},
							{
								Reason:   "failure reason 2",
								Property: "",
							},
						},
					}
				},
			},
		}

		// NOTE: failure reasons are sorted as an artifact of testutils.Replay trying not to
		// care about ordering for CheckFailures, and are actually returned as-is.
		testutils.Replay(t, provider, `
		{
			"method": "/pulumirpc.ResourceProvider/CheckConfig",
			"request": {
				"urn": "urn:pulumi:dev::aws_no_creds::pulumi:providers:aws::default_6_18_2",
				"olds": {},
				"news": { "version": "6.18.2" }
			},
			"response": {
				"failures": [
					{
						"reason": "failure reason"
					},
					{
						"reason": "failure reason 2"
					}
				]
			}
		}`)
	})

	t.Run("can_error", func(t *testing.T) {
		p := testprovider.ProviderV2()
		shimProv := shimv2.NewProvider(p)
		provider := &Provider{
			tf:     shimProv,
			config: shimv2.NewSchemaMap(p.Schema),
			info: ProviderInfo{
				P: shimProv,
				PreConfigureCallbackWithLogger: func(
					ctx context.Context,
					host *provider.HostClient, vars resource.PropertyMap,
					config shim.ResourceConfig,
				) error {
					return fmt.Errorf("error")
				},
			},
		}

		testutils.Replay(t, provider, `
		{
			"method": "/pulumirpc.ResourceProvider/CheckConfig",
			"request": {
				"urn": "urn:pulumi:dev::aws_no_creds::pulumi:providers:aws::default_6_18_2",
				"olds": {},
				"news": { "version": "6.18.2" }
			},
			"errors": ["error"]
		}`)
	})
}

func TestImport(t *testing.T) {
	t.Run("sdkv2", func(t *testing.T) {
		testImport(t, func(p *schema.Provider) shim.Provider {
			return shimv2.NewProvider(p)
		})
	})
	t.Run("sdkv2/planResourceChange", func(t *testing.T) {
		testImport(t, func(p *schema.Provider) shim.Provider {
			return shimv2.NewProvider(p, shimv2.WithPlanResourceChange(func(s string) bool {
				return true
			}))
		})
	})
}

func testImport(t *testing.T, newProvider func(*schema.Provider) shim.Provider) {
	init := func(rcf schema.ReadContextFunc) *Provider {
		p := testprovider.ProviderV2()
		er := p.ResourcesMap["example_resource"]
		er.Read = nil //nolint
		er.ReadContext = rcf
		er.Importer = &schema.ResourceImporter{
			StateContext: schema.ImportStatePassthroughContext,
		}
		er.Schema = map[string]*schema.Schema{
			"string_property_value": {Type: schema.TypeString, Optional: true},
		}
		shimProv := newProvider(p)
		provider := &Provider{
			tf:     shimProv,
			config: shimv2.NewSchemaMap(p.Schema),
			info: ProviderInfo{
				P:              shimProv,
				ResourcePrefix: "example",
				Resources: map[string]*ResourceInfo{
					"example_resource":       {Tok: "ExampleResource"},
					"second_resource":        {Tok: "SecondResource"},
					"nested_secret_resource": {Tok: "NestedSecretResource"},
				},
			},
		}
		provider.initResourceMaps()
		return provider
	}

	t.Run("import", func(t *testing.T) {
		provider := init(func(
			ctx context.Context, rd *schema.ResourceData, i interface{},
		) diag.Diagnostics {
			require.NoError(t, rd.Set("string_property_value", "imported"))
			return diag.Diagnostics{}
		})

		testutils.Replay(t, provider, `
		{
		  "method": "/pulumirpc.ResourceProvider/Read",
		  "request": {
		    "id": "res1",
		    "urn": "urn:pulumi:dev::mystack::ExampleResource::res1name",
		    "properties": {}
		  },
		  "response": {
		    "inputs": {
		      "__defaults": [],
		      "stringPropertyValue": "imported"
		    },
		    "properties": {
		      "id": "res1",
		      "stringPropertyValue": "imported",
		      "__meta": "{\"e2bfb730-ecaa-11e6-8f88-34363bc7c4c0\":{\"create\":120000000000},\"schema_version\":\"1\"}"
		    },
		    "id": "res1"
		  }
		}`)
	})

	t.Run("import-not-found", func(t *testing.T) {
		provider := init(func(
			ctx context.Context, rd *schema.ResourceData, i interface{},
		) diag.Diagnostics {
			rd.SetId("") // emulate not found
			return diag.Diagnostics{}
		})
		testutils.Replay(t, provider, `
		{
		  "method": "/pulumirpc.ResourceProvider/Read",
		  "request": {
		    "id": "res1",
		    "urn": "urn:pulumi:dev::mystack::ExampleResource::res1name",
		    "properties": {}
		  },
		  "response": {}
		}`)
	})
}

func TestRefresh(t *testing.T) {
	t.Run("sdkv2", func(t *testing.T) {
		testRefresh(t, func(p *schema.Provider) shim.Provider {
			return shimv2.NewProvider(p)
		})
	})
	t.Run("sdkv2/planResourceChange", func(t *testing.T) {
		testRefresh(t, func(p *schema.Provider) shim.Provider {
			return shimv2.NewProvider(p, shimv2.WithPlanResourceChange(func(s string) bool {
				return true
			}))
		})
	})
}

func testRefresh(t *testing.T, newProvider func(*schema.Provider) shim.Provider) {
	init := func(rcf schema.ReadContextFunc) *Provider {
		p := testprovider.ProviderV2()
		er := p.ResourcesMap["example_resource"]
		er.Read = nil //nolint
		er.ReadContext = rcf
		er.Schema = map[string]*schema.Schema{
			"string_property_value": {Type: schema.TypeString, Optional: true},
		}
		shimProv := newProvider(p)
		provider := &Provider{
			tf:     shimProv,
			config: shimv2.NewSchemaMap(p.Schema),
			info: ProviderInfo{
				P:              shimProv,
				ResourcePrefix: "example",
				Resources: map[string]*ResourceInfo{
					"example_resource":       {Tok: "ExampleResource"},
					"second_resource":        {Tok: "SecondResource"},
					"nested_secret_resource": {Tok: "NestedSecretResource"},
				},
			},
		}
		provider.initResourceMaps()
		return provider
	}

	t.Run("refresh", func(t *testing.T) {
		provider := init(func(
			ctx context.Context, rd *schema.ResourceData, i interface{},
		) diag.Diagnostics {
			require.NoError(t, rd.Set("string_property_value", "imported"))
			return diag.Diagnostics{}
		})

		testutils.Replay(t, provider, `
		{
		  "method": "/pulumirpc.ResourceProvider/Read",
		  "request": {
		    "id": "res1",
		    "urn": "urn:pulumi:dev::mystack::ExampleResource::res1name",
		    "properties": {"stringPropertyValue": "old"},
                    "inputs": {"stringPropertyValue": "old"}
		  },
		  "response": {
		    "inputs": {
		      "stringPropertyValue": "imported"
		    },
		    "properties": {
		      "id": "res1",
		      "stringPropertyValue": "imported",
		      "__meta": "{\"schema_version\":\"1\"}"
		    },
		    "id": "res1"
		  }
		}`)
	})

	t.Run("refresh-not-found", func(t *testing.T) {
		provider := init(func(
			ctx context.Context, rd *schema.ResourceData, i interface{},
		) diag.Diagnostics {
			rd.SetId("") // emulate not found
			return diag.Diagnostics{}
		})
		testutils.Replay(t, provider, `
		{
		  "method": "/pulumirpc.ResourceProvider/Read",
		  "request": {
		    "id": "res1",
		    "urn": "urn:pulumi:dev::mystack::ExampleResource::res1name",
		    "properties": {"stringPropertyValue": "old"},
                    "inputs": {"stringPropertyValue": "old"}
		  },
		  "response": {}
		}`)
	})

	t.Run("refresh-read-unchanged-archive", func(t *testing.T) {
		provider := init(func(
			ctx context.Context, rd *schema.ResourceData, i interface{},
		) diag.Diagnostics {
			return diag.Diagnostics{}
		})
		provider.info.Resources["example_resource"].Fields = map[string]*SchemaInfo{
			"string_property_value": {
				Asset: &AssetTranslation{
					Kind: FileAsset,
				},
			},
		}

		testutils.Replay(t, provider, `
		{
		  "method": "/pulumirpc.ResourceProvider/Read",
		  "request": {
		    "id": "someres",
		    "urn": "urn:pulumi:dev::teststack::ExampleResource::exres",
		    "properties": {
		      "stringPropertyValue": {
			"4dabf18193072939515e22adb298388d": "c44067f5952c0a294b673a41bacd8c17",
			"hash": "a72e573d8c91ec1c6bb0dfdf641bc2de1e2417c0d980ecfcdf039c2a9bcbbf67"
		      }
		    },
		    "inputs": {
		      "stringPropertyValue": {
			"4dabf18193072939515e22adb298388d": "c44067f5952c0a294b673a41bacd8c17",
			"hash": "a72e573d8c91ec1c6bb0dfdf641bc2de1e2417c0d980ecfcdf039c2a9bcbbf67"
		      }
		    }
		  },
		  "response": {
		    "id": "someres",
		    "properties": {
                      "id": "someres",
                      "__meta": "*",
		      "stringPropertyValue": {
			"4dabf18193072939515e22adb298388d": "c44067f5952c0a294b673a41bacd8c17",
			"hash": "a72e573d8c91ec1c6bb0dfdf641bc2de1e2417c0d980ecfcdf039c2a9bcbbf67"
		      }
		    },
		    "inputs": {
		      "stringPropertyValue": {
			"4dabf18193072939515e22adb298388d": "c44067f5952c0a294b673a41bacd8c17",
			"hash": "a72e573d8c91ec1c6bb0dfdf641bc2de1e2417c0d980ecfcdf039c2a9bcbbf67"
		      }
		    }
		  }
		}`)
	})
}

func TestDestroy(t *testing.T) {
	t.Run("sdkv2", func(t *testing.T) {
		testDestroy(t, func(p *schema.Provider) shim.Provider {
			return shimv2.NewProvider(p)
		})
	})
	t.Run("sdkv2/planResourceChange", func(t *testing.T) {
		testDestroy(t, func(p *schema.Provider) shim.Provider {
			return shimv2.NewProvider(p, shimv2.WithPlanResourceChange(func(s string) bool {
				return true
			}))
		})
	})
}

func testDestroy(t *testing.T, newProvider func(*schema.Provider) shim.Provider) {
	init := func(dcf schema.DeleteContextFunc) *Provider {
		p := testprovider.ProviderV2()
		er := p.ResourcesMap["example_resource"]
		er.Schema = map[string]*schema.Schema{
			"string_property_value": {Type: schema.TypeString, Optional: true},
		}
		er.Delete = nil //nolint
		er.DeleteContext = dcf
		shimProv := newProvider(p)
		provider := &Provider{
			tf:     shimProv,
			config: shimv2.NewSchemaMap(p.Schema),
			info: ProviderInfo{
				P:              shimProv,
				ResourcePrefix: "example",
				Resources: map[string]*ResourceInfo{
					"example_resource":       {Tok: "ExampleResource"},
					"second_resource":        {Tok: "SecondResource"},
					"nested_secret_resource": {Tok: "NestedSecretResource"},
				},
			},
		}
		provider.initResourceMaps()
		return provider
	}

	t.Run("destroy", func(t *testing.T) {
		called := 0
		provider := init(func(
			ctx context.Context, rd *schema.ResourceData, i interface{},
		) diag.Diagnostics {
			called++
			return diag.Diagnostics{}
		})

		testutils.Replay(t, provider, `
		{
		  "method": "/pulumirpc.ResourceProvider/Delete",
		  "request": {
		    "id": "res1",
		    "urn": "urn:pulumi:dev::mystack::ExampleResource::res1name",
		    "properties": {"stringPropertyValue": "old"}
		  },
		  "response": {}
		}`)
		require.Equal(t, 1, called)
	})
}

func TestSchemaFuncsNotCalledDuringRuntime(t *testing.T) {
	p := testprovider.SchemaFuncPanicsProvider()
	shimProv := shimv2.NewProvider(p)
	provider := &Provider{
		tf:     shimProv,
		config: shimv2.NewSchemaMap(p.Schema),
		info: ProviderInfo{
			P: shimProv,
		},
	}

	t.Run("Schema func not called if validate disabled", func(t *testing.T) {
		schema.RunProviderInternalValidation = false
		testutils.Replay(t, provider, `
		{
			"method": "/pulumirpc.ResourceProvider/CheckConfig",
			"request": {
				"urn": "urn:pulumi:dev::aws_no_creds::pulumi:providers:aws::default_6_18_2",
				"olds": {},
				"news": { "version": "6.18.2" }
			},
			"response": {
				"inputs": {
					"version": "6.18.2"
				}
			}
		}`)
	})

	t.Run("Schema func panic if validate enabled", func(t *testing.T) {
		schema.RunProviderInternalValidation = true
		defer func() {
			r := recover()
			if r.(string) != "schema func panic" {
				t.Errorf("Wrong panic: %v", r)
			}
		}()
		testutils.Replay(t, provider, `
		{
			"method": "/pulumirpc.ResourceProvider/CheckConfig",
			"request": {
				"urn": "urn:pulumi:dev::aws_no_creds::pulumi:providers:aws::default_6_18_2",
				"olds": {},
				"news": { "version": "6.18.2" }
			},
			"response": {
				"inputs": {
					"version": "6.18.2"
				}
			}
		}`)
		t.Errorf("The code did not panic!")
	})
}

func TestMaxItemsOneConflictsWith(t *testing.T) {
	p := &schemav2.Provider{
		Schema: map[string]*schemav2.Schema{},
		ResourcesMap: map[string]*schemav2.Resource{
			"res": {
				Schema: map[string]*schemav2.Schema{
					"max_items_one_prop": {
						Type:          schemav2.TypeList,
						MaxItems:      1,
						Elem:          &schemav2.Schema{Type: schemav2.TypeString},
						Optional:      true,
						ConflictsWith: []string{"other_prop"},
					},
					"other_prop": {
						Type:          schemav2.TypeString,
						Optional:      true,
						ConflictsWith: []string{"max_items_one_prop"},
					},
				},
			},
		},
	}
	shimProv := shimv2.NewProvider(p)
	provider := &Provider{
		tf:     shimProv,
		config: shimv2.NewSchemaMap(p.Schema),
		info: ProviderInfo{
			P: shimProv,
		},
		resources: map[tokens.Type]Resource{
			"Res": {
				TF:     shimv2.NewResource(p.ResourcesMap["res"]),
				TFName: "res",
				Schema: &ResourceInfo{},
			},
		},
	}

	t.Run("No conflict when other specified", func(t *testing.T) {
		testutils.ReplaySequence(t, provider, `[
			{
			  "method": "/pulumirpc.ResourceProvider/Configure",
			  "request": {
				"args": {},
				"variables": {}
			  },
			  "response": {
				"supportsPreview": true
			  }
			},
			{
			  "method": "/pulumirpc.ResourceProvider/Check",
			  "request": {
				"urn": "urn:pulumi:dev::teststack::Res::exres",
				"olds": {},
				"news": {
				  "other_prop": "other"
				},
				"randomSeed": "iYRxB6/8Mm7pwKIs+yK6IyMDmW9JSSTM6klzRUgZhRk="
			  },
			  "response": {
				"inputs": {
				  "__defaults": [],
				  "otherProp": "other"
				}
			  }
			}
		  ]
		  `)
	})

	t.Run("No conflict when no props specified", func(t *testing.T) {
		testutils.ReplaySequence(t, provider, `[
			{
			  "method": "/pulumirpc.ResourceProvider/Configure",
			  "request": {
				"args": {},
				"variables": {}
			  },
			  "response": {
				"supportsPreview": true
			  }
			},
			{
			  "method": "/pulumirpc.ResourceProvider/Check",
			  "request": {
				"urn": "urn:pulumi:dev::teststack::Res::exres",
				"olds": {},
				"news": {
				},
				"randomSeed": "iYRxB6/8Mm7pwKIs+yK6IyMDmW9JSSTM6klzRUgZhRk="
			  },
			  "response": {
				"inputs": {
				  "__defaults": []
				}
			  }
			}
		  ]
		  `)
	})
}

func TestMinMaxItemsOneOptional(t *testing.T) {
	p := &schemav2.Provider{
		Schema: map[string]*schemav2.Schema{},
		ResourcesMap: map[string]*schemav2.Resource{
			"res": {
				Schema: map[string]*schemav2.Schema{
					"max_items_one_prop": &schema.Schema{
						Type:     schema.TypeSet,
						Optional: true,
						MaxItems: 1,
						MinItems: 1,
						Elem:     &schemav2.Schema{Type: schemav2.TypeString},
					},
				},
			},
		},
	}
	shimProv := shimv2.NewProvider(p)
	provider := &Provider{
		tf:     shimProv,
		config: shimv2.NewSchemaMap(p.Schema),
		info: ProviderInfo{
			P: shimProv,
		},
		resources: map[tokens.Type]Resource{
			"Res": {
				TF:     shimv2.NewResource(p.ResourcesMap["res"]),
				TFName: "res",
				Schema: &ResourceInfo{},
			},
		},
	}

	t.Run("No error when not specified", func(t *testing.T) {
		testutils.ReplaySequence(t, provider, `[
			{
			  "method": "/pulumirpc.ResourceProvider/Configure",
			  "request": {
				"args": {},
				"variables": {}
			  },
			  "response": {
				"supportsPreview": true
			  }
			},
			{
			  "method": "/pulumirpc.ResourceProvider/Check",
			  "request": {
				"urn": "urn:pulumi:dev::teststack::Res::exres",
				"olds": {},
				"news": {
				},
				"randomSeed": "iYRxB6/8Mm7pwKIs+yK6IyMDmW9JSSTM6klzRUgZhRk="
			  },
			  "response": {
				"inputs": {
				  "__defaults": []
				}
			  }
			}
		  ]
		  `)
	})

	t.Run("No error when specified", func(t *testing.T) {
		testutils.ReplaySequence(t, provider, `[
			{
			  "method": "/pulumirpc.ResourceProvider/Configure",
			  "request": {
				"args": {},
				"variables": {}
			  },
			  "response": {
				"supportsPreview": true
			  }
			},
			{
			  "method": "/pulumirpc.ResourceProvider/Check",
			  "request": {
				"urn": "urn:pulumi:dev::teststack::Res::exres",
				"olds": {},
				"news": {
					"max_items_one_prop": ["prop"]
				},
				"randomSeed": "iYRxB6/8Mm7pwKIs+yK6IyMDmW9JSSTM6klzRUgZhRk="
			  },
			  "response": {
				"inputs": {
				  "__defaults": [],
				  "maxItemsOneProp": "prop"
				}
			  }
			}
		  ]
		  `)
	})
}

func TestComputedMaxItemsOneNotSpecified(t *testing.T) {
	p := &schemav2.Provider{
		Schema: map[string]*schemav2.Schema{},
		ResourcesMap: map[string]*schemav2.Resource{
			"res": {
				Schema: map[string]*schemav2.Schema{
					"specs": {
						Computed: true,
						MaxItems: 1,
						Type:     schema.TypeList,
						Elem: &schema.Resource{
							Schema: map[string]*schema.Schema{
								"disk": {
									Type:     schema.TypeInt,
									Computed: true,
								},
							},
						},
					},
				},
			},
		},
	}
	shimProv := shimv2.NewProvider(p)
	provider := &Provider{
		tf:     shimProv,
		config: shimv2.NewSchemaMap(p.Schema),
		info: ProviderInfo{
			P: shimProv,
		},
		resources: map[tokens.Type]Resource{
			"Res": {
				TF:     shimv2.NewResource(p.ResourcesMap["res"]),
				TFName: "res",
				Schema: &ResourceInfo{},
			},
		},
	}

	t.Run("Computed property not specified", func(t *testing.T) {
		testutils.ReplaySequence(t, provider, `[
			{
			  "method": "/pulumirpc.ResourceProvider/Configure",
			  "request": {
				"args": {},
				"variables": {}
			  },
			  "response": {
				"supportsPreview": true
			  }
			},
			{
			  "method": "/pulumirpc.ResourceProvider/Check",
			  "request": {
				"urn": "urn:pulumi:dev::teststack::Res::exres",
				"olds": {},
				"news": {
				},
				"randomSeed": "iYRxB6/8Mm7pwKIs+yK6IyMDmW9JSSTM6klzRUgZhRk="
			  },
			  "response": {
				"inputs": {
				  "__defaults": []
				}
			  }
			}
		  ]
		  `)
	})
}

func TestProviderConfigMinMaxItemsOne(t *testing.T) {
	p := &schemav2.Provider{
		Schema: map[string]*schemav2.Schema{
			"max_items_one_config": {
				Type:     schemav2.TypeList,
				Elem:     &schemav2.Schema{Type: schemav2.TypeString},
				MaxItems: 1,
				MinItems: 1,
				Optional: true,
			},
		},
	}
	shimProv := shimv2.NewProvider(p)
	provider := &Provider{
		tf:        shimProv,
		config:    shimv2.NewSchemaMap(p.Schema),
		info:      ProviderInfo{P: shimProv},
		resources: map[tokens.Type]Resource{},
	}

	t.Run("No error when config not specified", func(t *testing.T) {
		testutils.Replay(t, provider, `
		{
		  "method": "/pulumirpc.ResourceProvider/CheckConfig",
		  "request": {
		    "urn": "urn:pulumi:dev::teststack::pulumi:providers:testprovider::test",
		    "olds": {},
		    "news": {}
		  },
		  "response": {
		    "inputs": {}
		  }
		}`)
	})
}

func TestProviderCheckConfigRequiredDefaultEnvConfig(t *testing.T) {
	t.Setenv("REQUIRED_CONFIG", "required")
	// Note that this config should be invalid.
	//
	// From the Required docs: Required cannot be used with Computed Default, DefaultFunc
	// attributes in a Provider schema
	//
	// From the DefaultFunc docs: For legacy reasons, DefaultFunc can be used with Required
	//
	// This is needed right now since some providers (e.g. Azure) depend on this.
	p := &schemav2.Provider{
		Schema: map[string]*schemav2.Schema{
			"required_env": {
				Type:        schemav2.TypeString,
				Required:    true,
				DefaultFunc: schemav2.EnvDefaultFunc("REQUIRED_CONFIG", nil),
			},
			// This is actually invalid!
			// "required": {
			// 	Type:     schemav2.TypeString,
			// 	Required: true,
			// 	Default:  "default",
			// },
		},
	}
	shimProv := shimv2.NewProvider(p)
	provider := &Provider{
		tf:        shimProv,
		config:    shimv2.NewSchemaMap(p.Schema),
		info:      ProviderInfo{P: shimProv},
		resources: map[tokens.Type]Resource{},
	}

	t.Run("No error with env config", func(t *testing.T) {
		testutils.Replay(t, provider, `
		{
		  "method": "/pulumirpc.ResourceProvider/CheckConfig",
		  "request": {
		    "urn": "urn:pulumi:dev::teststack::pulumi:providers:testprovider::test",
		    "olds": {},
		    "news": {}
		  },
		  "response": {
		    "inputs": {}
		  }
		}`)
	})
}

func TestMaxItemsOnePropCheckResponseNoNulls(t *testing.T) {
	p := &schemav2.Provider{
		Schema: map[string]*schemav2.Schema{},
		ResourcesMap: map[string]*schemav2.Resource{
			"res": {
				Schema: map[string]*schemav2.Schema{
					"networkRulesets": {
						Computed: true,
						Optional: true,
						MaxItems: 1,
						Type:     schema.TypeList,
						Elem: &schema.Resource{
							Schema: map[string]*schema.Schema{
								"defaultAction": {
									Type:     schema.TypeString,
									Required: true,
								},
							},
						},
					},
				},
			},
		},
	}
	shimProv := shimv2.NewProvider(p)
	provider := &Provider{
		tf:     shimProv,
		config: shimv2.NewSchemaMap(p.Schema),
		info:   ProviderInfo{P: shimProv},
		resources: map[tokens.Type]Resource{
			"Res": {
				TF:     shimv2.NewResource(p.ResourcesMap["res"]),
				TFName: "res",
				Schema: &ResourceInfo{},
			},
		},
	}

	t.Run("Check includes no nulls in response for unspecified props", func(t *testing.T) {
		testutils.Replay(t, provider, `
		{
			"method": "/pulumirpc.ResourceProvider/Check",
			"request": {
				"urn": "urn:pulumi:dev::teststack::Res::exres",
				"olds": {
					"__defaults": [],
					"networkRulesets": null
				},
				"news": {},
				"randomSeed": "zjSL8IMF68r5aLLepOpsIT53uBTbkDryYFDnHQHkjko="
			},
			"response": {
				"inputs": {
					"__defaults": []
				}
			}
		}`)
	})
}

// TODO[pulumi/pulumi#15636] if/when Pulumi supports customizing Read timeouts these could be added here.
func TestCustomTimeouts(t *testing.T) {
	t.Parallel()

	type testCase struct {
		name                 string
		cud                  string // Create, Update, or Delete
		schemaTimeout        *time.Duration
		userSpecifiedTimeout *time.Duration
	}

	testCases := []testCase{}

	sec1 := 1 * time.Second
	sec2 := 2 * time.Second
	timeouts := []*time.Duration{nil, &sec1, &sec2}
	cuds := []string{"Create", "Update", "Delete"}

	for _, schemaTimeout := range timeouts {
		for _, userSpecifiedTimeout := range timeouts {
			for _, cud := range cuds {
				n := fmt.Sprintf("%s-schema-%v-user-%v", cud, schemaTimeout, userSpecifiedTimeout)
				testCases = append(testCases, testCase{
					cud:                  cud,
					name:                 n,
					schemaTimeout:        schemaTimeout,
					userSpecifiedTimeout: userSpecifiedTimeout,
				})
			}
		}
	}

	seconds := func(d *time.Duration) float64 {
		if d == nil {
			return 0
		}
		return d.Seconds()
	}

	actualTimeout := func(tc testCase) *time.Duration {
		var capturedTimeout *time.Duration

		tok := "testprov:index:TestRes"
		urn := fmt.Sprintf("urn:pulumi:dev::teststack::%s::testresource", tok)
		id := "r1"

		upstreamProvider := &schema.Provider{
			ResourcesMap: map[string]*schema.Resource{
				"testprov_testres": {
					Schema: map[string]*schema.Schema{
						"x": {
							Type: schema.TypeMap,
							Elem: &schema.Resource{
								Schema: map[string]*schema.Schema{},
							},
							MaxItems: 1,
						},
					},
					Timeouts: &schema.ResourceTimeout{
						Default: tc.schemaTimeout,
						Create:  tc.schemaTimeout,
						Update:  tc.schemaTimeout,
						Delete:  tc.schemaTimeout,
					},
					CreateContext: func(
						ctx context.Context, rd *schema.ResourceData, i interface{},
					) diag.Diagnostics {
						t := rd.Timeout(schema.TimeoutCreate)
						capturedTimeout = &t
						rd.SetId(id)
						return diag.Diagnostics{}
					},
					UpdateContext: func(
						ctx context.Context, rd *schema.ResourceData, i interface{},
					) diag.Diagnostics {
						t := rd.Timeout(schema.TimeoutUpdate)
						capturedTimeout = &t
						return diag.Diagnostics{}
					},
					DeleteContext: func(
						ctx context.Context, rd *schema.ResourceData, i interface{},
					) diag.Diagnostics {
						t := rd.Timeout(schema.TimeoutDelete)
						capturedTimeout = &t
						return diag.Diagnostics{}
					},
				},
			},
		}

		providerInfo := ProviderInfo{
			Name: "testprov",
			Resources: map[string]*ResourceInfo{
				"testprov_testres": {
					Tok: tokens.Type(tok),
				},
			},
		}

		shimmedProvider := shimv2.NewProvider(upstreamProvider)

		bridgedProvider := &Provider{
			tf:   shimmedProvider,
			info: providerInfo,
		}

		bridgedProvider.initResourceMaps()

		switch tc.cud {
		case "Create":
			_, err := bridgedProvider.Create(context.Background(), &pulumirpc.CreateRequest{
				Urn:        urn,
				Properties: &structpb.Struct{},
				Timeout:    seconds(tc.userSpecifiedTimeout),
			})
			require.NoError(t, err)
		case "Update":
			_, err := bridgedProvider.Update(context.Background(), &pulumirpc.UpdateRequest{
				Id:      id,
				Urn:     urn,
				Olds:    &structpb.Struct{},
				News:    &structpb.Struct{},
				Timeout: seconds(tc.userSpecifiedTimeout),
			})
			require.NoError(t, err)
		case "Delete":
			_, err := bridgedProvider.Delete(context.Background(), &pulumirpc.DeleteRequest{
				Id:         id,
				Urn:        urn,
				Properties: &structpb.Struct{},
				Timeout:    seconds(tc.userSpecifiedTimeout),
			})
			require.NoError(t, err)
		}

		return capturedTimeout
	}

	expectedTimeout := func(tc testCase) time.Duration {
		if tc.schemaTimeout == nil && tc.userSpecifiedTimeout == nil {
			return 20 * time.Minute
		}
		if tc.userSpecifiedTimeout != nil {
			return *tc.userSpecifiedTimeout
		}
		return *tc.schemaTimeout
	}

	for _, tc := range testCases {
		tc := tc

		t.Run(tc.name, func(t *testing.T) {
			a := actualTimeout(tc)
			require.NotNil(t, a)
			assert.Equal(t, expectedTimeout(tc), *a)
		})
	}
}

func TestIgnoreMappings(t *testing.T) {
	t.Parallel()

	provider := func(
		ignoredMappings []string,
		resources map[string]*ResourceInfo,
		datasources map[string]*DataSourceInfo,
	) *Provider {
		p := &Provider{
			info: ProviderInfo{
				ResourcePrefix: "test",
				Resources:      resources,
				DataSources:    datasources,
				IgnoreMappings: ignoredMappings,
			},
			tf: shimv2.NewProvider(&schemav2.Provider{
				ResourcesMap: map[string]*schemav2.Resource{
					"test_r1":     {DeprecationMessage: "r1"},
					"test_r2":     {DeprecationMessage: "r2"},
					"alt_ignored": {DeprecationMessage: "r-alt"},
				},
				DataSourcesMap: map[string]*schemav2.Resource{
					"test_r1":     {DeprecationMessage: "d1"},
					"test_r2":     {DeprecationMessage: "d2"},
					"alt_ignored": {DeprecationMessage: "d-alt"},
				},
			}),
		}

		p.initResourceMaps()
		return p
	}

	// This panic isn't necessary to lock in. It's not "desired behavior", but we
	// should be thoughtful if and when we change it. We should surface an error our
	// users when this happens.
	t.Run("panics on alt_ignored not mapped", func(t *testing.T) {
		t.Parallel()
		assert.Panics(t, func() { provider(nil, nil, nil) })
	})

	t.Run("no panic on ignored mappings", func(t *testing.T) {
		t.Parallel()
		p := provider([]string{"alt_ignored"}, nil, nil)
		for _, r := range p.resources {
			assert.NotEqual(t, r.TF.DeprecationMessage(), "r-alt")
		}
	})

	t.Run("can override alt mappings", func(t *testing.T) {
		t.Parallel()
		p := provider(nil, map[string]*ResourceInfo{
			"alt_ignored": {Tok: "test:AltRes"},
		}, map[string]*DataSourceInfo{
			"alt_ignored": {Tok: "test:AltDs"},
		})

		// Check resource
		r, ok := p.resources["test:AltRes"]
		if assert.True(t, ok) {
			assert.Equal(t, r.TF.DeprecationMessage(), "r-alt")
		}

		// Check datasource
		d, ok := p.dataSources["test:AltDs"]
		if assert.True(t, ok) {
			assert.Equal(t, d.TF.DeprecationMessage(), "d-alt")
		}
	})

	t.Run("partial override of ignored mappings", func(t *testing.T) {
		t.Parallel()
		p := provider([]string{"alt_ignored", "test_r1"},
			map[string]*ResourceInfo{
				"test_r1": {Tok: "test:index:R1"},
			}, nil)

		// Check resource
		r, ok := p.resources["test:index:R1"]
		if assert.True(t, ok) {
			assert.Equal(t, r.TF.DeprecationMessage(), "r1")
		}

		for _, d := range p.dataSources {
			assert.NotEqual(t, d.TF.DeprecationMessage(), "d-r1")
		}
	})
}

// ProviderMeta is an old experimental TF feature which does not seem to be used.
// We want to make sure it doesn't break anything.
func TestProviderMetaPlanResourceChangeNoError(t *testing.T) {
	type otherMetaType struct {
		val string
	}

	p := testprovider.ProviderV2()
	er := p.ResourcesMap["example_resource"]
	er.Schema = map[string]*schemav2.Schema{
		"string_property_value": {Type: schema.TypeString, Optional: true},
	}
	er.Create = nil //nolint:all
	er.CreateContext = func(ctx context.Context, rd *schema.ResourceData, i interface{}) diag.Diagnostics {
		rd.SetId("r1")
		return diag.Diagnostics{}
	}
	// In GCP the meta we receive is not even close to the schema.
	// We should make sure this does not cause issues.
	p.ProviderMetaSchema = map[string]*schemav2.Schema{
		"module_name": {
			Type:     schemav2.TypeString,
			Optional: true,
		},
	}
	p.SetMeta(otherMetaType{val: "foo"})

	shimProv := shimv2.NewProvider(p, shimv2.WithPlanResourceChange(func(string) bool { return true }))
	provider := &Provider{
		tf:     shimProv,
		config: shimv2.NewSchemaMap(p.Schema),
		info: ProviderInfo{
			P:              shimProv,
			ResourcePrefix: "example",
			Resources: map[string]*ResourceInfo{
				"example_resource":       {Tok: "ExampleResource"},
				"second_resource":        {Tok: "SecondResource"},
				"nested_secret_resource": {Tok: "NestedSecretResource"},
			},
		},
	}
	provider.initResourceMaps()

	t.Run("Create", func(t *testing.T) {
		testutils.Replay(t, provider, `
		{
			"method": "/pulumirpc.ResourceProvider/Create",
			"request": {
			  "urn": "urn:pulumi:dev::teststack::ExampleResource::example",
				"properties": {
		        "__defaults": []
			  },
			  "preview": false
			},
			"response": {
				"id": "*",
				"properties": "*"
			}
		  }`)
	})
}

func TestStringValForOtherProperty(t *testing.T) {
	const largeNumber int64 = 1<<62 + 1

	p := &schemav2.Provider{
		Schema: map[string]*schemav2.Schema{},
		ResourcesMap: map[string]*schemav2.Resource{
			"res": {
				Schema: map[string]*schemav2.Schema{
					"int_prop": {
						Optional: true,
						Type:     schema.TypeInt,
					},
					"float_prop": {
						Optional: true,
						Type:     schema.TypeFloat,
					},
					"bool_prop": {
						Optional: true,
						Type:     schema.TypeBool,
					},
					"nested_int": {
						Optional: true,
						Type:     schema.TypeList,
						Elem: &schemav2.Schema{
							Type: schema.TypeInt,
						},
					},
					"nested_float": {
						Optional: true,
						Type:     schema.TypeList,
						Elem: &schemav2.Schema{
							Type: schema.TypeFloat,
						},
					},
					"nested_bool": {
						Optional: true,
						Type:     schema.TypeList,
						Elem: &schemav2.Schema{
							Type: schema.TypeBool,
						},
					},
				},
			},
		},
	}
	shimProv := shimv2.NewProvider(p)
	provider := &Provider{
		tf:     shimProv,
		config: shimv2.NewSchemaMap(p.Schema),
		info:   ProviderInfo{P: shimProv},
		resources: map[tokens.Type]Resource{
			"Res": {
				TF:     shimv2.NewResource(p.ResourcesMap["res"]),
				TFName: "res",
				Schema: &ResourceInfo{},
			},
		},
	}

	t.Run("String value for int property", func(t *testing.T) {
		testutils.Replay(t, provider, `
		{
			"method": "/pulumirpc.ResourceProvider/Check",
			"request": {
				"urn": "urn:pulumi:dev::teststack::Res::exres",
				"olds": {
				},
				"news": {
					"__defaults": [],
					"intProp": "80"
				},
				"randomSeed": "zjSL8IMF68r5aLLepOpsIT53uBTbkDryYFDnHQHkjko="
			},
			"response": {
				"inputs": {
					"__defaults": [],
					"intProp": 80
				}
			}
		}`)
	})

	t.Run("String value for large int property", func(t *testing.T) {
		testutils.Replay(t, provider, fmt.Sprintf(`
		{
			"method": "/pulumirpc.ResourceProvider/Check",
			"request": {
				"urn": "urn:pulumi:dev::teststack::Res::exres",
				"olds": {
				},
				"news": {
					"__defaults": [],
					"intProp": "%d"
				},
				"randomSeed": "zjSL8IMF68r5aLLepOpsIT53uBTbkDryYFDnHQHkjko="
			},
			"response": {
				"inputs": {
					"__defaults": [],
					"intProp": %d
				}
			}
		}`, largeNumber, largeNumber))
	})

	t.Run("String value for bool property", func(t *testing.T) {
		testutils.Replay(t, provider, `
		{
			"method": "/pulumirpc.ResourceProvider/Check",
			"request": {
				"urn": "urn:pulumi:dev::teststack::Res::exres",
				"olds": {
				},
				"news": {
					"__defaults": [],
					"boolProp": "true"
				},
				"randomSeed": "zjSL8IMF68r5aLLepOpsIT53uBTbkDryYFDnHQHkjko="
			},
			"response": {
				"inputs": {
					"__defaults": [],
					"boolProp": true
				}
			}
		}`)
	})

	t.Run("String num value for bool property", func(t *testing.T) {
		testutils.Replay(t, provider, `
		{
			"method": "/pulumirpc.ResourceProvider/Check",
			"request": {
				"urn": "urn:pulumi:dev::teststack::Res::exres",
				"olds": {
				},
				"news": {
					"__defaults": [],
					"boolProp": "1"
				},
				"randomSeed": "zjSL8IMF68r5aLLepOpsIT53uBTbkDryYFDnHQHkjko="
			},
			"response": {
				"inputs": {
					"__defaults": [],
					"boolProp": true
				}
			}
		}`)
	})

	t.Run("String value for float property", func(t *testing.T) {
		testutils.Replay(t, provider, `
		{
			"method": "/pulumirpc.ResourceProvider/Check",
			"request": {
				"urn": "urn:pulumi:dev::teststack::Res::exres",
				"olds": {
				},
				"news": {
					"__defaults": [],
					"floatProp": "8.2"
				},
				"randomSeed": "zjSL8IMF68r5aLLepOpsIT53uBTbkDryYFDnHQHkjko="
			},
			"response": {
				"inputs": {
					"__defaults": [],
					"floatProp": 8.2
				}
			}
		}`)
	})

	t.Run("String value for nested int property", func(t *testing.T) {
		testutils.Replay(t, provider, `
		{
			"method": "/pulumirpc.ResourceProvider/Check",
			"request": {
				"urn": "urn:pulumi:dev::teststack::Res::exres",
				"olds": {
				},
				"news": {
					"__defaults": [],
					"nestedInts": ["80"]
				},
				"randomSeed": "zjSL8IMF68r5aLLepOpsIT53uBTbkDryYFDnHQHkjko="
			},
			"response": {
				"inputs": {
					"__defaults": [],
					"nestedInts": [80]
				}
			}
		}`)
	})

	t.Run("String value for nested float property", func(t *testing.T) {
		testutils.Replay(t, provider, `
		{
			"method": "/pulumirpc.ResourceProvider/Check",
			"request": {
				"urn": "urn:pulumi:dev::teststack::Res::exres",
				"olds": {
				},
				"news": {
					"__defaults": [],
					"nestedFloats": ["8.2"]
				},
				"randomSeed": "zjSL8IMF68r5aLLepOpsIT53uBTbkDryYFDnHQHkjko="
			},
			"response": {
				"inputs": {
					"__defaults": [],
					"nestedFloats": [8.2]
				}
			}
		}`)
	})

	t.Run("String value for nested bool property", func(t *testing.T) {
		testutils.Replay(t, provider, `
		{
			"method": "/pulumirpc.ResourceProvider/Check",
			"request": {
				"urn": "urn:pulumi:dev::teststack::Res::exres",
				"olds": {
				},
				"news": {
					"__defaults": [],
					"nestedBools": ["true"]
				},
				"randomSeed": "zjSL8IMF68r5aLLepOpsIT53uBTbkDryYFDnHQHkjko="
			},
			"response": {
				"inputs": {
					"__defaults": [],
					"nestedBools": [true]
				}
			}
		}`)
	})

	t.Run("String num value for nested bool property", func(t *testing.T) {
		testutils.Replay(t, provider, `
		{
			"method": "/pulumirpc.ResourceProvider/Check",
			"request": {
				"urn": "urn:pulumi:dev::teststack::Res::exres",
				"olds": {
				},
				"news": {
					"__defaults": [],
					"nestedBools": ["1"]
				},
				"randomSeed": "zjSL8IMF68r5aLLepOpsIT53uBTbkDryYFDnHQHkjko="
			},
			"response": {
				"inputs": {
					"__defaults": [],
					"nestedBools": [true]
				}
			}
		}`)
	})
}

type testWarnLogSink struct {
	buf *bytes.Buffer
}

var _ logging.Sink = &testWarnLogSink{}

func (s *testWarnLogSink) Log(context context.Context, sev pdiag.Severity, urn resource.URN, msg string) error {
	fmt.Fprintf(s.buf, "%v: %s\n", sev, msg)
	return nil
}

func (s *testWarnLogSink) LogStatus(context context.Context, sev pdiag.Severity, urn resource.URN, msg string) error {
	fmt.Fprintf(s.buf, "[status] [%v] [%v] %s\n", sev, urn, msg)
	return nil
}

func TestPlanResourceChangeStateUpgrade(t *testing.T) {
	p := &schemav2.Provider{
		Schema: map[string]*schemav2.Schema{},
		ResourcesMap: map[string]*schemav2.Resource{
			"example_resource": {
				Schema: map[string]*schemav2.Schema{
					"prop": &schema.Schema{
						Type:     schema.TypeSet,
						Optional: true,
						Elem:     &schemav2.Schema{Type: schemav2.TypeString},
					},
				},
				StateUpgraders: []schema.StateUpgrader{
					{
						Version: 0,
						Type:    cty.Object(map[string]cty.Type{"prop": cty.String}),
						Upgrade: func(
							ctx context.Context, rawState map[string]interface{}, meta interface{},
						) (map[string]interface{}, error) {
							rawState["prop"] = []interface{}{rawState["prop"]}
							return rawState, nil
						},
					},
				},
			},
		},
	}
	shimProv := shimv2.NewProvider(p, shimv2.WithPlanResourceChange(func(tfResourceType string) bool { return true }))
	provider := &Provider{
		tf:     shimProv,
		config: shimv2.NewSchemaMap(p.Schema),
		info: ProviderInfo{
			P:              shimProv,
			ResourcePrefix: "example",
			Resources: map[string]*ResourceInfo{
				"example_resource": {Tok: "ExampleResource"},
			},
		},
	}
	provider.initResourceMaps()

	testutils.Replay(t, provider, `
	{
		"method": "/pulumirpc.ResourceProvider/Diff",
		"request": {
			"urn": "urn:pulumi:dev::teststack::ExampleResource::exres",
			"id": "0",
			"olds": {
				"__meta": {
					"version": 0
				},
				"prop": "val"
			},
			"news": {
				"prop": ["val"]
			}
		},
		"response": {
			"changes": "DIFF_NONE",
			"hasDetailedDiff": true
		}
	}`)
}

func UnknownsSchema() map[string]*schemav2.Resource {
	return map[string]*schemav2.Resource{
		"example_resource": {
			Schema: map[string]*schemav2.Schema{
				"set_prop": {
					Type:     schema.TypeSet,
					Optional: true,
					Elem:     &schemav2.Schema{Type: schemav2.TypeString},
				},
				"set_block_prop": {
					Type:     schema.TypeSet,
					Optional: true,
					Elem: &schemav2.Resource{
						Schema: map[string]*schemav2.Schema{
							"prop": {
								Type:     schema.TypeString,
								Optional: true,
							},
						},
					},
				},
				"string_prop": {
					Type:     schema.TypeString,
					Optional: true,
				},
				"list_prop": {
					Type:     schema.TypeList,
					Optional: true,
					Elem:     &schemav2.Schema{Type: schemav2.TypeString},
				},
				"list_block_prop": {
					Type:     schema.TypeList,
					Optional: true,
					Elem: &schemav2.Resource{
						Schema: map[string]*schemav2.Schema{
							"prop": {
								Type:     schema.TypeString,
								Optional: true,
							},
						},
					},
				},
				"nested_list_prop": {
					Type:     schema.TypeList,
					Optional: true,
					Elem: &schemav2.Schema{
						Type:     schema.TypeList,
						Optional: true,
						Elem:     &schemav2.Schema{Type: schemav2.TypeString},
					},
				},
				"nested_list_block_prop": {
					Type:     schema.TypeList,
					Optional: true,
					Elem: &schemav2.Resource{
						Schema: map[string]*schemav2.Schema{
							"nested_prop": {
								Type:     schema.TypeList,
								Optional: true,
								Elem: &schemav2.Resource{
									Schema: map[string]*schemav2.Schema{
										"prop": {
											Type:     schema.TypeString,
											Optional: true,
										},
									},
								},
							},
						},
					},
				},
				"max_items_one_prop": {
					Type:     schema.TypeList,
					Optional: true,
					MaxItems: 1,
					Elem:     &schemav2.Schema{Type: schemav2.TypeString},
				},
				"max_items_one_block_prop": {
					Type:     schema.TypeList,
					Optional: true,
					MaxItems: 1,
					Elem: &schemav2.Resource{
						Schema: map[string]*schemav2.Schema{
							"prop": {
								Type:     schema.TypeString,
								Optional: true,
							},
						},
					},
				},
			},
		},
	}
}

func TestUnknowns(t *testing.T) {
	// Related to [pulumi/pulumi-terraform-bridge#1885]
	// This test is to ensure that we can handle unknowns in the schema.
	// Note that the behaviour here might not match TF and can NOT match TF completely
	// as HCL has no way of expressing unknown blocks.
	// We currently have a workaround in makeTerraformInputs where we convert unknown blocks
	// to blocks of unknown.
	//
	// The structure is that for each property we inject an unknown at every level.
	// For the block tests:
	// _subprop is an unknown for the subproperty in the block object
	// _prop is an unknown for the whole block
	// _collection is an unknown for the whole collection
	// The nested match the above convention but also iterate over the nested object.

	p := &schemav2.Provider{
		Schema:       map[string]*schemav2.Schema{},
		ResourcesMap: UnknownsSchema(),
	}
	shimProv := shimv2.NewProvider(p, shimv2.WithPlanResourceChange(func(tfResourceType string) bool { return false }))
	provider := &Provider{
		tf:     shimProv,
		config: shimv2.NewSchemaMap(p.Schema),
		info: ProviderInfo{
			P:              shimProv,
			ResourcePrefix: "example",
			Resources: map[string]*ResourceInfo{
				"example_resource": {Tok: "ExampleResource"},
			},
		},
	}
	provider.initResourceMaps()

	t.Run("unknown for string prop", func(t *testing.T) {
		testutils.Replay(t, provider, `
	{
		"method": "/pulumirpc.ResourceProvider/Create",
		"request": {
			"urn": "urn:pulumi:dev::teststack::ExampleResource::exres",
			"properties":{
				"__defaults":[],
				"stringProp":"04da6b54-80e4-46f7-96ec-b56ff0331ba9"
			},
			"preview":true
		},
		"response": {
			"properties":{
				"id":""
			}
		}
	}`)
	})

	t.Run("unknown for set prop", func(t *testing.T) {
		testutils.Replay(t, provider, `
	{
		"method": "/pulumirpc.ResourceProvider/Create",
		"request": {
			"urn": "urn:pulumi:dev::teststack::ExampleResource::exres",
			"properties":{
				"__defaults":[],
				"setProps":["04da6b54-80e4-46f7-96ec-b56ff0331ba9"]
			},
			"preview":true
		},
		"response": {
			"properties":{
				"id":""
			}
		}
	}`)
	})

	t.Run("unknown for set block prop subprop", func(t *testing.T) {
		testutils.Replay(t, provider, `
	{
		"method": "/pulumirpc.ResourceProvider/Create",
		"request": {
			"urn": "urn:pulumi:dev::teststack::ExampleResource::exres",
			"properties":{
				"__defaults":[],
				"setBlockProps":[{"prop":"04da6b54-80e4-46f7-96ec-b56ff0331ba9"}]
			},
			"preview":true
		},
		"response": {
			"properties":{
				"id":""
			}
		}
	}`)
	})

	t.Run("unknown for set block prop", func(t *testing.T) {
		testutils.Replay(t, provider, `
	{
		"method": "/pulumirpc.ResourceProvider/Create",
		"request": {
			"urn": "urn:pulumi:dev::teststack::ExampleResource::exres",
			"properties":{
				"__defaults":[],
				"setBlockProps":["04da6b54-80e4-46f7-96ec-b56ff0331ba9"]
			},
			"preview":true
		},
		"response": {
			"properties":{
				"id":""
			}
		}
	}`)
	})

	t.Run("unknown for set block prop collection", func(t *testing.T) {
		// TODO[pulumi/pulumi-terraform-bridge#1885]
		testutils.Replay(t, provider, `
	{
		"method": "/pulumirpc.ResourceProvider/Create",
		"request": {
			"urn": "urn:pulumi:dev::teststack::ExampleResource::exres",
			"properties":{
				"__defaults":[],
				"setBlockProps":"04da6b54-80e4-46f7-96ec-b56ff0331ba9"
			},
			"preview":true
		},
		"response": {
			"properties":{
				"id":""
			}
		}
	}`)
	})

	t.Run("unknown for list prop", func(t *testing.T) {
		testutils.Replay(t, provider, `
	{
		"method": "/pulumirpc.ResourceProvider/Create",
		"request": {
			"urn": "urn:pulumi:dev::teststack::ExampleResource::exres",
			"properties":{
				"__defaults":[],
				"listProps":["04da6b54-80e4-46f7-96ec-b56ff0331ba9"]
			},
			"preview":true
		},
		"response": {
			"properties":{
				"id": ""
			}
		}
	}`)
	})

	t.Run("unknown for list block prop subprop", func(t *testing.T) {
		testutils.Replay(t, provider, `
	{
		"method": "/pulumirpc.ResourceProvider/Create",
		"request": {
			"urn": "urn:pulumi:dev::teststack::ExampleResource::exres",
			"properties":{
				"__defaults":[],
				"listBlockProps":[{"prop":"04da6b54-80e4-46f7-96ec-b56ff0331ba9"}]
			},
			"preview":true
		},
		"response": {
			"properties":{
				"id":"",
				"listBlockProps":[{"prop":"04da6b54-80e4-46f7-96ec-b56ff0331ba9"}]
			}
		}
	}`)
	})

	t.Run("unknown for list block prop", func(t *testing.T) {
		testutils.Replay(t, provider, `
	{
		"method": "/pulumirpc.ResourceProvider/Create",
		"request": {
			"urn": "urn:pulumi:dev::teststack::ExampleResource::exres",
			"properties":{
				"__defaults":[],
				"listBlockProps":["04da6b54-80e4-46f7-96ec-b56ff0331ba9"]
			},
			"preview":true
		},
		"response": {
			"properties":{
				"id":""
			}
		}
	}`)
	})

	t.Run("unknown for list block prop collection", func(t *testing.T) {
		// TODO[pulumi/pulumi-terraform-bridge#1885]
		testutils.Replay(t, provider, `
	{
		"method": "/pulumirpc.ResourceProvider/Create",
		"request": {
			"urn": "urn:pulumi:dev::teststack::ExampleResource::exres",
			"properties":{
				"__defaults":[],
				"listBlockProps":"04da6b54-80e4-46f7-96ec-b56ff0331ba9"
			},
			"preview":true
		},
		"response": {
			"properties":{
				"id":""
			}
		}
	}`)
	})

	t.Run("unknown for nested list prop", func(t *testing.T) {
		// The unknownness gets promoted one level up. This seems to be TF behaviour, independent of PRC.
		testutils.Replay(t, provider, `
	{
		"method": "/pulumirpc.ResourceProvider/Create",
		"request": {
			"urn": "urn:pulumi:dev::teststack::ExampleResource::exres",
			"properties":{
				"__defaults":[],
				"nestedListProps":[["04da6b54-80e4-46f7-96ec-b56ff0331ba9"]]
			},
			"preview":true
		},
		"response": {
			"properties":{
				"id":"",
				"nestedListProps":["04da6b54-80e4-46f7-96ec-b56ff0331ba9"]
			}
		}
	}`)
	})

	t.Run("unknown for nested list block prop nested subprop", func(t *testing.T) {
		testutils.Replay(t, provider, `
	{
		"method": "/pulumirpc.ResourceProvider/Create",
		"request": {
			"urn": "urn:pulumi:dev::teststack::ExampleResource::exres",
			"properties":{
				"__defaults":[],
				"nestedListBlockProps":[{"nestedProps":[{"prop":"04da6b54-80e4-46f7-96ec-b56ff0331ba9"}]}]
			},
			"preview":true
		},
		"response": {
			"properties":{
				"id":"",
				"nestedListBlockProps":[{"nestedProps":[{"prop":"04da6b54-80e4-46f7-96ec-b56ff0331ba9"}]}]
			}
		}
	}`)
	})

	t.Run("unknown for nested list block nested prop", func(t *testing.T) {
		testutils.Replay(t, provider, `
	{
		"method": "/pulumirpc.ResourceProvider/Create",
		"request": {
			"urn": "urn:pulumi:dev::teststack::ExampleResource::exres",
			"properties":{
				"__defaults":[],
				"nestedListBlockProps":[{"nestedProps":["04da6b54-80e4-46f7-96ec-b56ff0331ba9"]}]
			},
			"preview":true
		},
		"response": {
			"properties":{
				"id":"",
				"nestedListBlockProps":[{"nestedProps":"04da6b54-80e4-46f7-96ec-b56ff0331ba9"}]
			}
		}
	}`)
	})

	t.Run("unknown for nested list block prop nested collection", func(t *testing.T) {
		// TODO[pulumi/pulumi-terraform-bridge#1885]
		testutils.Replay(t, provider, `
	{
		"method": "/pulumirpc.ResourceProvider/Create",
		"request": {
			"urn": "urn:pulumi:dev::teststack::ExampleResource::exres",
			"properties":{
				"__defaults":[],
				"nestedListBlockProps":[{"nestedProps":"04da6b54-80e4-46f7-96ec-b56ff0331ba9"}]
			},
			"preview":true
		},
		"response": {
			"properties":{
				"id":"",
				"nestedListBlockProps":[{"nestedProps":"04da6b54-80e4-46f7-96ec-b56ff0331ba9"}]
			}
		}
	}`)
	})

	t.Run("unknown for nested list block prop", func(t *testing.T) {
		testutils.Replay(t, provider, `
	{
		"method": "/pulumirpc.ResourceProvider/Create",
		"request": {
			"urn": "urn:pulumi:dev::teststack::ExampleResource::exres",
			"properties":{
				"__defaults":[],
				"nestedListBlockProps":["04da6b54-80e4-46f7-96ec-b56ff0331ba9"]
			},
			"preview":true
		},
		"response": {
			"properties":{
				"id":""
			}
		}
	}`)
	})

	t.Run("unknown for nested list block prop collection", func(t *testing.T) {
		// TODO[pulumi/pulumi-terraform-bridge#1885]
		testutils.Replay(t, provider, `
	{
		"method": "/pulumirpc.ResourceProvider/Create",
		"request": {
			"urn": "urn:pulumi:dev::teststack::ExampleResource::exres",
			"properties":{
				"__defaults":[],
				"nestedListBlockProps":"04da6b54-80e4-46f7-96ec-b56ff0331ba9"
			},
			"preview":true
		},
		"response": {
			"properties":{
				"id":""
			}
		}
	}`)
	})

	t.Run("unknown for max items one prop", func(t *testing.T) {
		testutils.Replay(t, provider, `
	{
		"method": "/pulumirpc.ResourceProvider/Create",
		"request": {
			"urn": "urn:pulumi:dev::teststack::ExampleResource::exres",
			"properties":{
				"__defaults":[],
				"maxItemsOneProp":"04da6b54-80e4-46f7-96ec-b56ff0331ba9"
			},
			"preview":true
		},
		"response": {
			"properties":{
				"id":""
			}
		}
	}`)
	})

	t.Run("unknown for max items one block prop", func(t *testing.T) {
		testutils.Replay(t, provider, `
	{
		"method": "/pulumirpc.ResourceProvider/Create",
		"request": {
			"urn": "urn:pulumi:dev::teststack::ExampleResource::exres",
			"properties":{
				"__defaults":[],
				"maxItemsOneBlockProp":{"prop":"04da6b54-80e4-46f7-96ec-b56ff0331ba9"}
			},
			"preview":true
		},
		"response": {
			"properties":{
				"id":"",
				"maxItemsOneBlockProp": {"prop":"04da6b54-80e4-46f7-96ec-b56ff0331ba9"}
			}
		}
	}`)
	})

	t.Run("unknown for max items one block", func(t *testing.T) {
		testutils.Replay(t, provider, `
	{
		"method": "/pulumirpc.ResourceProvider/Create",
		"request": {
			"urn": "urn:pulumi:dev::teststack::ExampleResource::exres",
			"properties":{
				"__defaults":[],
				"maxItemsOneBlockProp":"04da6b54-80e4-46f7-96ec-b56ff0331ba9"
			},
			"preview":true
		},
		"response": {
			"properties":{
				"id":""
			}
		}
	}`)
	})
}

func TestPlanResourceChangeUnknowns(t *testing.T) {
	// Related to [pulumi/pulumi-terraform-bridge#1885]
	// This test is to ensure that we can handle unknowns in the schema.
	// Note that the behaviour here might not match TF and can NOT match TF completely
	// as HCL has no way of expressing unknown blocks.
	// We currently have a workaround in makeTerraformInputs where we convert unknown blocks
	// to blocks of unknown.
	//
	// The structure is that for each property we inject an unknown at every level.
	// For the block tests:
	// _subprop is an unknown for the subproperty in the block object
	// _prop is an unknown for the whole block
	// _collection is an unknown for the whole collection
	// The nested match the above convention but also iterate over the nested object.

	p := &schemav2.Provider{
		Schema:       map[string]*schemav2.Schema{},
		ResourcesMap: UnknownsSchema(),
	}
	shimProv := shimv2.NewProvider(p, shimv2.WithPlanResourceChange(func(tfResourceType string) bool { return true }))
	provider := &Provider{
		tf:     shimProv,
		config: shimv2.NewSchemaMap(p.Schema),
		info: ProviderInfo{
			P:              shimProv,
			ResourcePrefix: "example",
			Resources: map[string]*ResourceInfo{
				"example_resource": {Tok: "ExampleResource"},
			},
		},
	}
	provider.initResourceMaps()

	t.Run("unknown for string prop", func(t *testing.T) {
		testutils.Replay(t, provider, `
	{
		"method": "/pulumirpc.ResourceProvider/Create",
		"request": {
			"urn": "urn:pulumi:dev::teststack::ExampleResource::exres",
			"properties":{
				"__defaults":[],
				"string_prop":"04da6b54-80e4-46f7-96ec-b56ff0331ba9"
			},
			"preview":true
		},
		"response": {
			"properties":{
				"id":"04da6b54-80e4-46f7-96ec-b56ff0331ba9",
				"stringProp":"04da6b54-80e4-46f7-96ec-b56ff0331ba9",
				"setProps":null,
				"listProps":null,
				"nestedListProps":null,
				"maxItemsOneProp":null,
				"setBlockProps":[],
				"listBlockProps":[],
				"nestedListBlockProps":[],
				"maxItemsOneBlockProp":null
			}
		}
	}`)
	})

	t.Run("unknown for set prop", func(t *testing.T) {
		// The unknownness gets promoted one level up. This seems to be TF behaviour, independent of PRC.
		testutils.Replay(t, provider, `
	{
		"method": "/pulumirpc.ResourceProvider/Create",
		"request": {
			"urn": "urn:pulumi:dev::teststack::ExampleResource::exres",
			"properties":{
				"__defaults":[],
				"setProps":["04da6b54-80e4-46f7-96ec-b56ff0331ba9"]
			},
			"preview":true
		},
		"response": {
			"properties":{
				"id":"04da6b54-80e4-46f7-96ec-b56ff0331ba9",
				"stringProp":null,
				"setProps":"04da6b54-80e4-46f7-96ec-b56ff0331ba9",
				"listProps":null,
				"nestedListProps":null,
				"maxItemsOneProp":null,
				"maxItemsOneProp":null,
				"setBlockProps":[],
				"listBlockProps":[],
				"nestedListBlockProps":[],
				"maxItemsOneBlockProp":null
			}
		}
	}`)
	})

	t.Run("unknown for set block prop subprop", func(t *testing.T) {
		testutils.Replay(t, provider, `
	{
		"method": "/pulumirpc.ResourceProvider/Create",
		"request": {
			"urn": "urn:pulumi:dev::teststack::ExampleResource::exres",
			"properties":{
				"__defaults":[],
				"setBlockProps":[{"prop":"04da6b54-80e4-46f7-96ec-b56ff0331ba9"}]
			},
			"preview":true
		},
		"response": {
			"properties":{
				"id":"04da6b54-80e4-46f7-96ec-b56ff0331ba9",
				"stringProp":null,
				"setProps":null,
				"listProps":null,
				"nestedListProps":null,
				"maxItemsOneProp":null,
				"setBlockProps":[{
				  "prop": "04da6b54-80e4-46f7-96ec-b56ff0331ba9"
				}],
				"listBlockProps":[],
				"nestedListBlockProps":[],
				"maxItemsOneBlockProp":null
			}
		}
	}`)
	})

	t.Run("unknown for set block prop", func(t *testing.T) {
		// TODO[pulumi/pulumi-terraform-bridge#1885]
		testutils.Replay(t, provider, `
	{
		"method": "/pulumirpc.ResourceProvider/Create",
		"request": {
			"urn": "urn:pulumi:dev::teststack::ExampleResource::exres",
			"properties":{
				"__defaults":[],
				"setBlockProps":["04da6b54-80e4-46f7-96ec-b56ff0331ba9"]
			},
			"preview":true
		},
		"response": {
			"properties":{
				"id":"04da6b54-80e4-46f7-96ec-b56ff0331ba9",
				"stringProp":null,
				"setProps":null,
				"listProps":null,
				"nestedListProps":null,
				"maxItemsOneProp":null,
				"setBlockProps":"04da6b54-80e4-46f7-96ec-b56ff0331ba9",
				"listBlockProps":[],
				"nestedListBlockProps":[],
				"maxItemsOneBlockProp":null
			}
		}
	}`)
	})

	t.Run("unknown for set block prop collection", func(t *testing.T) {
		// TODO[pulumi/pulumi-terraform-bridge#1885]
		testutils.Replay(t, provider, `
	{
		"method": "/pulumirpc.ResourceProvider/Create",
		"request": {
			"urn": "urn:pulumi:dev::teststack::ExampleResource::exres",
			"properties":{
				"__defaults":[],
				"setBlockProps":"04da6b54-80e4-46f7-96ec-b56ff0331ba9"
			},
			"preview":true
		},
		"response": {
			"properties":{
				"id":"04da6b54-80e4-46f7-96ec-b56ff0331ba9",
				"stringProp":null,
				"setProps":null,
				"listProps":null,
				"nestedListProps":null,
				"maxItemsOneProp":null,
				"setBlockProps":"04da6b54-80e4-46f7-96ec-b56ff0331ba9",
				"listBlockProps":[],
				"nestedListBlockProps":[],
				"maxItemsOneBlockProp":null
			}
		}
	}`)
	})

	t.Run("unknown for list prop", func(t *testing.T) {
		// The unknownness gets promoted one level up. This seems to be TF behaviour, independent of PRC.
		testutils.Replay(t, provider, `
	{
		"method": "/pulumirpc.ResourceProvider/Create",
		"request": {
			"urn": "urn:pulumi:dev::teststack::ExampleResource::exres",
			"properties":{
				"__defaults":[],
				"listProps":["04da6b54-80e4-46f7-96ec-b56ff0331ba9"]
			},
			"preview":true
		},
		"response": {
			"properties":{
				"id":"04da6b54-80e4-46f7-96ec-b56ff0331ba9",
				"stringProp":null,
				"setProps":null,
				"listProps":"04da6b54-80e4-46f7-96ec-b56ff0331ba9",
				"maxItemsOneProp":null,
				"nestedListProps":null,
				"maxItemsOneProp":null,
				"setBlockProps":[],
				"listBlockProps":[],
				"nestedListBlockProps":[],
				"maxItemsOneBlockProp":null
			}
		}
	}`)
	})

	t.Run("unknown for list block prop subprop", func(t *testing.T) {
		testutils.Replay(t, provider, `
	{
		"method": "/pulumirpc.ResourceProvider/Create",
		"request": {
			"urn": "urn:pulumi:dev::teststack::ExampleResource::exres",
			"properties":{
				"__defaults":[],
				"listBlockProps":[{"prop":"04da6b54-80e4-46f7-96ec-b56ff0331ba9"}]
			},
			"preview":true
		},
		"response": {
			"properties":{
				"id":"04da6b54-80e4-46f7-96ec-b56ff0331ba9",
				"stringProp":null,
				"setProps":null,
				"listProps":null,
				"nestedListProps":null,
				"maxItemsOneProp":null,
				"setBlockProps":[],
				"listBlockProps":[{
					"prop": "04da6b54-80e4-46f7-96ec-b56ff0331ba9"
				  }],
				"nestedListBlockProps":[],
				"maxItemsOneBlockProp":null
			}
		}
	}`)
	})

	t.Run("unknown for list block prop", func(t *testing.T) {
		// The unknownness gets promoted one level up. This seems to be TF behaviour, independent of PRC.
		testutils.Replay(t, provider, `
	{
		"method": "/pulumirpc.ResourceProvider/Create",
		"request": {
			"urn": "urn:pulumi:dev::teststack::ExampleResource::exres",
			"properties":{
				"__defaults":[],
				"listBlockProps":["04da6b54-80e4-46f7-96ec-b56ff0331ba9"]
			},
			"preview":true
		},
		"response": {
			"properties":{
				"id":"04da6b54-80e4-46f7-96ec-b56ff0331ba9",
				"stringProp":null,
				"setProps":null,
				"listProps":null,
				"nestedListProps":null,
				"maxItemsOneProp":null,
				"setBlockProps":[],
				"listBlockProps":"04da6b54-80e4-46f7-96ec-b56ff0331ba9",
				"nestedListBlockProps":[],
				"maxItemsOneBlockProp":null
			}
		}
	}`)
	})

	t.Run("unknown for list block prop collection", func(t *testing.T) {
		// TODO[pulumi/pulumi-terraform-bridge#1885]
		testutils.Replay(t, provider, `
	{
		"method": "/pulumirpc.ResourceProvider/Create",
		"request": {
			"urn": "urn:pulumi:dev::teststack::ExampleResource::exres",
			"properties":{
				"__defaults":[],
				"listBlockProps":"04da6b54-80e4-46f7-96ec-b56ff0331ba9"
			},
			"preview":true
		},
		"response": {
			"properties":{
				"id":"04da6b54-80e4-46f7-96ec-b56ff0331ba9",
				"stringProp":null,
				"setProps":null,
				"listProps":null,
				"nestedListProps":null,
				"maxItemsOneProp":null,
				"setBlockProps":[],
				"listBlockProps":"04da6b54-80e4-46f7-96ec-b56ff0331ba9",
				"nestedListBlockProps":[],
				"maxItemsOneBlockProp":null
			}
		}
	}`)
	})

	t.Run("unknown for nested list prop", func(t *testing.T) {
		// The unknownness gets promoted one level up. This seems to be TF behaviour, independent of PRC.
		testutils.Replay(t, provider, `
	{
		"method": "/pulumirpc.ResourceProvider/Create",
		"request": {
			"urn": "urn:pulumi:dev::teststack::ExampleResource::exres",
			"properties":{
				"__defaults":[],
				"nestedListProps":[["04da6b54-80e4-46f7-96ec-b56ff0331ba9"]]
			},
			"preview":true
		},
		"response": {
			"properties":{
				"id":"04da6b54-80e4-46f7-96ec-b56ff0331ba9",
				"stringProp":null,
				"setProps":null,
				"listProps":null,
				"maxItemsOneProp":null,
				"nestedListProps":["04da6b54-80e4-46f7-96ec-b56ff0331ba9"],
				"maxItemsOneProp":null,
				"setBlockProps":[],
				"listBlockProps":[],
				"nestedListBlockProps":[],
				"maxItemsOneBlockProp":null
			}
		}
	}`)
	})

	t.Run("unknown for nested list block prop nested subprop", func(t *testing.T) {
		testutils.Replay(t, provider, `
	{
		"method": "/pulumirpc.ResourceProvider/Create",
		"request": {
			"urn": "urn:pulumi:dev::teststack::ExampleResource::exres",
			"properties":{
				"__defaults":[],
				"nestedListBlockProps":[{"nestedProps":[{"prop":"04da6b54-80e4-46f7-96ec-b56ff0331ba9"}]}]
			},
			"preview":true
		},
		"response": {
			"properties":{
				"id":"04da6b54-80e4-46f7-96ec-b56ff0331ba9",
				"stringProp":null,
				"setProps":null,
				"listProps":null,
				"nestedListProps":null,
				"maxItemsOneProp":null,
				"setBlockProps":[],
				"listBlockProps":[],
				"nestedListBlockProps":[{
					"nestedProps": [
						{"prop":"04da6b54-80e4-46f7-96ec-b56ff0331ba9"}
					]
				  }],
				"maxItemsOneBlockProp":null
			}
		}
	}`)
	})

	t.Run("unknown for nested list block prop nested prop", func(t *testing.T) {
		testutils.Replay(t, provider, `
	{
		"method": "/pulumirpc.ResourceProvider/Create",
		"request": {
			"urn": "urn:pulumi:dev::teststack::ExampleResource::exres",
			"properties":{
				"__defaults":[],
				"nestedListBlockProps":[{"nestedProps":["04da6b54-80e4-46f7-96ec-b56ff0331ba9"]}]
			},
			"preview":true
		},
		"response": {
			"properties":{
				"id":"04da6b54-80e4-46f7-96ec-b56ff0331ba9",
				"stringProp":null,
				"setProps":null,
				"listProps":null,
				"nestedListProps":null,
				"maxItemsOneProp":null,
				"setBlockProps":[],
				"listBlockProps":[],
				"nestedListBlockProps":[{
					"nestedProps": "04da6b54-80e4-46f7-96ec-b56ff0331ba9"
				  }],
				"maxItemsOneBlockProp":null
			}
		}
	}`)
	})

	t.Run("unknown for nested list block prop nested collection", func(t *testing.T) {
		// TODO[pulumi/pulumi-terraform-bridge#1885]
		testutils.Replay(t, provider, `
	{
		"method": "/pulumirpc.ResourceProvider/Create",
		"request": {
			"urn": "urn:pulumi:dev::teststack::ExampleResource::exres",
			"properties":{
				"__defaults":[],
				"nestedListBlockProps":[{"nestedProps":"04da6b54-80e4-46f7-96ec-b56ff0331ba9"}]
			},
			"preview":true
		},
		"response": {
			"properties":{
				"id":"04da6b54-80e4-46f7-96ec-b56ff0331ba9",
				"stringProp":null,
				"setProps":null,
				"listProps":null,
				"nestedListProps":null,
				"maxItemsOneProp":null,
				"setBlockProps":[],
				"listBlockProps":[],
				"nestedListBlockProps":[{
					"nestedProps": "04da6b54-80e4-46f7-96ec-b56ff0331ba9"
				  }],
				"maxItemsOneBlockProp":null
			}
		}
	}`)
	})

	t.Run("unknown for nested list block prop", func(t *testing.T) {
		// The unknownness gets promoted one level up. This seems to be TF behaviour, independent of PRC.
		testutils.Replay(t, provider, `
	{
		"method": "/pulumirpc.ResourceProvider/Create",
		"request": {
			"urn": "urn:pulumi:dev::teststack::ExampleResource::exres",
			"properties":{
				"__defaults":[],
				"nestedListBlockProps":["04da6b54-80e4-46f7-96ec-b56ff0331ba9"]
			},
			"preview":true
		},
		"response": {
			"properties":{
				"id":"04da6b54-80e4-46f7-96ec-b56ff0331ba9",
				"stringProp":null,
				"setProps":null,
				"listProps":null,
				"nestedListProps":null,
				"maxItemsOneProp":null,
				"setBlockProps":[],
				"listBlockProps":[],
				"nestedListBlockProps":"04da6b54-80e4-46f7-96ec-b56ff0331ba9",
				"maxItemsOneBlockProp":null
			}
		}
	}`)
	})

	t.Run("unknown for nested list block collection", func(t *testing.T) {
		// TODO[pulumi/pulumi-terraform-bridge#1885]
		testutils.Replay(t, provider, `
	{
		"method": "/pulumirpc.ResourceProvider/Create",
		"request": {
			"urn": "urn:pulumi:dev::teststack::ExampleResource::exres",
			"properties":{
				"__defaults":[],
				"nestedListBlockProps":"04da6b54-80e4-46f7-96ec-b56ff0331ba9"
			},
			"preview":true
		},
		"response": {
			"properties":{
				"id":"04da6b54-80e4-46f7-96ec-b56ff0331ba9",
				"stringProp":null,
				"setProps":null,
				"listProps":null,
				"nestedListProps":null,
				"maxItemsOneProp":null,
				"setBlockProps":[],
				"listBlockProps":[],
				"nestedListBlockProps":"04da6b54-80e4-46f7-96ec-b56ff0331ba9",
				"maxItemsOneBlockProp":null
			}
		}
	}`)
	})

	t.Run("unknown for max items one prop", func(t *testing.T) {
		testutils.Replay(t, provider, `
	{
		"method": "/pulumirpc.ResourceProvider/Create",
		"request": {
			"urn": "urn:pulumi:dev::teststack::ExampleResource::exres",
			"properties":{
				"__defaults":[],
				"maxItemsOneProp":"04da6b54-80e4-46f7-96ec-b56ff0331ba9"
			},
			"preview":true
		},
		"response": {
			"properties":{
				"id":"04da6b54-80e4-46f7-96ec-b56ff0331ba9",
				"stringProp":null,
				"setProps":null,
				"listProps":null,
				"nestedListProps":null,
				"maxItemsOneProp":"04da6b54-80e4-46f7-96ec-b56ff0331ba9",
				"setBlockProps":[],
				"listBlockProps":[],
				"nestedListBlockProps":[],
				"maxItemsOneBlockProp":null
			}
		}
	}`)
	})

	t.Run("unknown for max items one block subprop", func(t *testing.T) {
		testutils.Replay(t, provider, `
	{
		"method": "/pulumirpc.ResourceProvider/Create",
		"request": {
			"urn": "urn:pulumi:dev::teststack::ExampleResource::exres",
			"properties":{
				"__defaults":[],
				"maxItemsOneBlockProp":{"prop":"04da6b54-80e4-46f7-96ec-b56ff0331ba9"}
			},
			"preview":true
		},
		"response": {
			"properties":{
				"id":"04da6b54-80e4-46f7-96ec-b56ff0331ba9",
				"stringProp":null,
				"setProps":null,
				"listProps":null,
				"nestedListProps":null,
				"maxItemsOneProp":null,
				"setBlockProps":[],
				"listBlockProps":[],
				"nestedListBlockProps":[],
				"maxItemsOneBlockProp":{"prop":"04da6b54-80e4-46f7-96ec-b56ff0331ba9"}
			}
		}
	}`)
	})

	t.Run("unknown for max items one block prop", func(t *testing.T) {
		testutils.Replay(t, provider, `
	{
		"method": "/pulumirpc.ResourceProvider/Create",
		"request": {
			"urn": "urn:pulumi:dev::teststack::ExampleResource::exres",
			"properties":{
				"__defaults":[],
				"maxItemsOneBlockProp":"04da6b54-80e4-46f7-96ec-b56ff0331ba9"
			},
			"preview":true
		},
		"response": {
			"properties":{
				"id":"04da6b54-80e4-46f7-96ec-b56ff0331ba9",
				"stringProp":null,
				"setProps":null,
				"listProps":null,
				"nestedListProps":null,
				"maxItemsOneProp":null,
				"setBlockProps":[],
				"listBlockProps":[],
				"nestedListBlockProps":[],
				"maxItemsOneBlockProp":"04da6b54-80e4-46f7-96ec-b56ff0331ba9"
			}
		}
	}`)
	})
}

<<<<<<< HEAD
func TestCheckPlanResourceChangeUnknowns(t *testing.T) {
	p := &schemav2.Provider{
		Schema:       map[string]*schemav2.Schema{},
		ResourcesMap: UnknownsSchema(),
	}
	shimProv := shimv2.NewProvider(p, shimv2.WithPlanResourceChange(func(tfResourceType string) bool { return true }))
=======
func TestSetDuplicatedDiffEntries(t *testing.T) {
	// Duplicated diff entries cause the engine to display the wrong detailed diff.
	// We have a workaround in place to deduplicate the entries.
	// [pulumi/pulumi#16466]
	p := &schemav2.Provider{
		Schema: map[string]*schemav2.Schema{},
		ResourcesMap: map[string]*schemav2.Resource{
			"example_resource": {
				Schema: map[string]*schemav2.Schema{
					"privileges": &schema.Schema{
						Type:     schema.TypeSet,
						Optional: true,
						Elem:     &schemav2.Schema{Type: schemav2.TypeString},
					},
				},
			},
		},
	}
	shimProv := shimv2.NewProvider(p)
>>>>>>> 8f57fe92
	provider := &Provider{
		tf:     shimProv,
		config: shimv2.NewSchemaMap(p.Schema),
		info: ProviderInfo{
			P:              shimProv,
			ResourcePrefix: "example",
			Resources: map[string]*ResourceInfo{
				"example_resource": {Tok: "ExampleResource"},
			},
		},
	}
	provider.initResourceMaps()

<<<<<<< HEAD
	// TODO Finish these, maybe add to above tests
	t.Run("unknown for set block prop", func(t *testing.T) {
		testutils.Replay(t, provider, `
	{
		"method": "/pulumirpc.ResourceProvider/Check",
		"request": {
			"urn": "urn:pulumi:dev::teststack::ExampleResource::exres",
			"olds": {},
			"news":{
				"__defaults":[],
				"setBlockProps":["04da6b54-80e4-46f7-96ec-b56ff0331ba9"]
			},
        	"randomSeed": "ROwbJVHmCcN8pilnAHgl2qU626UEO6pWtcnBFUc63uY="
		},
		"response": {
			"inputs":{
				"__defaults":[],
				"setBlockProps":["04da6b54-80e4-46f7-96ec-b56ff0331ba9"]
			}
		}
	}`)
	})

	t.Run("unknown for set block prop collection", func(t *testing.T) {
		testutils.Replay(t, provider, `
	{
		"method": "/pulumirpc.ResourceProvider/Check",
		"request": {
			"urn": "urn:pulumi:dev::teststack::ExampleResource::exres",
			"olds": {},
			"news":{
				"__defaults":[],
				"setBlockProps":"04da6b54-80e4-46f7-96ec-b56ff0331ba9"
			},
        	"randomSeed": "ROwbJVHmCcN8pilnAHgl2qU626UEO6pWtcnBFUc63uY="
		},
		"response": {
			"inputs":{
				"__defaults":[],
				"setBlockProps":["04da6b54-80e4-46f7-96ec-b56ff0331ba9"]
			}
		}
	}`)
	})

	t.Run("unknown for string prop", func(t *testing.T) {
		testutils.Replay(t, provider, `
	{
		"method": "/pulumirpc.ResourceProvider/Check",
		"request": {
			"urn": "urn:pulumi:dev::teststack::ExampleResource::exres",
			"olds": {},
			"news":{
				"__defaults":[],
				"stringProp":"04da6b54-80e4-46f7-96ec-b56ff0331ba9"
			},
			"randomSeed": "ROwbJVHmCcN8pilnAHgl2qU626UEO6pWtcnBFUc63uY="
		},
		"response": {
			"inputs":{
				"__defaults":[],
				"stringProp":"04da6b54-80e4-46f7-96ec-b56ff0331ba9"
			}
		}
	}`)
	})
=======
	testutils.Replay(t, provider, `
{
    "method": "/pulumirpc.ResourceProvider/Diff",
    "request": {
        "id": "id",
		"urn": "urn:pulumi:dev::teststack::ExampleResource::exres",
        "olds": {
            "id": "id",
            "privileges": [
                "CREATE EXTERNAL TABLE",
                "CREATE TABLE",
                "CREATE VIEW",
                "CREATE TEMPORARY TABLE",
                "USAGE"
            ]
        },
        "news": {
            "__defaults": [],
            "privileges": [
                "USAGE"
            ]
        },
        "oldInputs": {
            "__defaults": [],
            "privileges": [
                "CREATE EXTERNAL TABLE",
                "CREATE TABLE",
                "CREATE VIEW",
                "CREATE TEMPORARY TABLE",
                "USAGE"
            ]
        }
    },
    "response": {
        "changes": "DIFF_SOME",
        "diffs": [
            "privileges"
        ],
        "detailedDiff": {
            "privileges": {
                "kind": "UPDATE"
            },
            "privileges[0]": {
                "kind": "DELETE"
            },
            "privileges[1]": {
                "kind": "DELETE"
            },
            "privileges[2]": {
                "kind": "DELETE"
            },
            "privileges[3]": {
                "kind": "DELETE"
            }
        },
        "hasDetailedDiff": true
    },
    "metadata": {
        "kind": "resource",
        "mode": "client",
        "name": "snowflake"
    }
}`)
>>>>>>> 8f57fe92
}<|MERGE_RESOLUTION|>--- conflicted
+++ resolved
@@ -5621,14 +5621,6 @@
 	})
 }
 
-<<<<<<< HEAD
-func TestCheckPlanResourceChangeUnknowns(t *testing.T) {
-	p := &schemav2.Provider{
-		Schema:       map[string]*schemav2.Schema{},
-		ResourcesMap: UnknownsSchema(),
-	}
-	shimProv := shimv2.NewProvider(p, shimv2.WithPlanResourceChange(func(tfResourceType string) bool { return true }))
-=======
 func TestSetDuplicatedDiffEntries(t *testing.T) {
 	// Duplicated diff entries cause the engine to display the wrong detailed diff.
 	// We have a workaround in place to deduplicate the entries.
@@ -5648,7 +5640,6 @@
 		},
 	}
 	shimProv := shimv2.NewProvider(p)
->>>>>>> 8f57fe92
 	provider := &Provider{
 		tf:     shimProv,
 		config: shimv2.NewSchemaMap(p.Schema),
@@ -5662,74 +5653,6 @@
 	}
 	provider.initResourceMaps()
 
-<<<<<<< HEAD
-	// TODO Finish these, maybe add to above tests
-	t.Run("unknown for set block prop", func(t *testing.T) {
-		testutils.Replay(t, provider, `
-	{
-		"method": "/pulumirpc.ResourceProvider/Check",
-		"request": {
-			"urn": "urn:pulumi:dev::teststack::ExampleResource::exres",
-			"olds": {},
-			"news":{
-				"__defaults":[],
-				"setBlockProps":["04da6b54-80e4-46f7-96ec-b56ff0331ba9"]
-			},
-        	"randomSeed": "ROwbJVHmCcN8pilnAHgl2qU626UEO6pWtcnBFUc63uY="
-		},
-		"response": {
-			"inputs":{
-				"__defaults":[],
-				"setBlockProps":["04da6b54-80e4-46f7-96ec-b56ff0331ba9"]
-			}
-		}
-	}`)
-	})
-
-	t.Run("unknown for set block prop collection", func(t *testing.T) {
-		testutils.Replay(t, provider, `
-	{
-		"method": "/pulumirpc.ResourceProvider/Check",
-		"request": {
-			"urn": "urn:pulumi:dev::teststack::ExampleResource::exres",
-			"olds": {},
-			"news":{
-				"__defaults":[],
-				"setBlockProps":"04da6b54-80e4-46f7-96ec-b56ff0331ba9"
-			},
-        	"randomSeed": "ROwbJVHmCcN8pilnAHgl2qU626UEO6pWtcnBFUc63uY="
-		},
-		"response": {
-			"inputs":{
-				"__defaults":[],
-				"setBlockProps":["04da6b54-80e4-46f7-96ec-b56ff0331ba9"]
-			}
-		}
-	}`)
-	})
-
-	t.Run("unknown for string prop", func(t *testing.T) {
-		testutils.Replay(t, provider, `
-	{
-		"method": "/pulumirpc.ResourceProvider/Check",
-		"request": {
-			"urn": "urn:pulumi:dev::teststack::ExampleResource::exres",
-			"olds": {},
-			"news":{
-				"__defaults":[],
-				"stringProp":"04da6b54-80e4-46f7-96ec-b56ff0331ba9"
-			},
-			"randomSeed": "ROwbJVHmCcN8pilnAHgl2qU626UEO6pWtcnBFUc63uY="
-		},
-		"response": {
-			"inputs":{
-				"__defaults":[],
-				"stringProp":"04da6b54-80e4-46f7-96ec-b56ff0331ba9"
-			}
-		}
-	}`)
-	})
-=======
 	testutils.Replay(t, provider, `
 {
     "method": "/pulumirpc.ResourceProvider/Diff",
@@ -5793,5 +5716,91 @@
         "name": "snowflake"
     }
 }`)
->>>>>>> 8f57fe92
+}
+
+func TestCheckPlanResourceChangeUnknowns(t *testing.T) {
+	p := &schemav2.Provider{
+		Schema:       map[string]*schemav2.Schema{},
+		ResourcesMap: UnknownsSchema(),
+	}
+	shimProv := shimv2.NewProvider(p, shimv2.WithPlanResourceChange(func(tfResourceType string) bool { return true }))
+	provider := &Provider{
+		tf:     shimProv,
+		config: shimv2.NewSchemaMap(p.Schema),
+		info: ProviderInfo{
+			P:              shimProv,
+			ResourcePrefix: "example",
+			Resources: map[string]*ResourceInfo{
+				"example_resource": {Tok: "ExampleResource"},
+			},
+		},
+	}
+	provider.initResourceMaps()
+
+	// TODO Finish these, maybe add to above tests
+	t.Run("unknown for set block prop", func(t *testing.T) {
+		testutils.Replay(t, provider, `
+	{
+		"method": "/pulumirpc.ResourceProvider/Check",
+		"request": {
+			"urn": "urn:pulumi:dev::teststack::ExampleResource::exres",
+			"olds": {},
+			"news":{
+				"__defaults":[],
+				"setBlockProps":["04da6b54-80e4-46f7-96ec-b56ff0331ba9"]
+			},
+        	"randomSeed": "ROwbJVHmCcN8pilnAHgl2qU626UEO6pWtcnBFUc63uY="
+		},
+		"response": {
+			"inputs":{
+				"__defaults":[],
+				"setBlockProps":["04da6b54-80e4-46f7-96ec-b56ff0331ba9"]
+			}
+		}
+	}`)
+	})
+
+	t.Run("unknown for set block prop collection", func(t *testing.T) {
+		testutils.Replay(t, provider, `
+	{
+		"method": "/pulumirpc.ResourceProvider/Check",
+		"request": {
+			"urn": "urn:pulumi:dev::teststack::ExampleResource::exres",
+			"olds": {},
+			"news":{
+				"__defaults":[],
+				"setBlockProps":"04da6b54-80e4-46f7-96ec-b56ff0331ba9"
+			},
+        	"randomSeed": "ROwbJVHmCcN8pilnAHgl2qU626UEO6pWtcnBFUc63uY="
+		},
+		"response": {
+			"inputs":{
+				"__defaults":[],
+				"setBlockProps":["04da6b54-80e4-46f7-96ec-b56ff0331ba9"]
+			}
+		}
+	}`)
+	})
+
+	t.Run("unknown for string prop", func(t *testing.T) {
+		testutils.Replay(t, provider, `
+	{
+		"method": "/pulumirpc.ResourceProvider/Check",
+		"request": {
+			"urn": "urn:pulumi:dev::teststack::ExampleResource::exres",
+			"olds": {},
+			"news":{
+				"__defaults":[],
+				"stringProp":"04da6b54-80e4-46f7-96ec-b56ff0331ba9"
+			},
+			"randomSeed": "ROwbJVHmCcN8pilnAHgl2qU626UEO6pWtcnBFUc63uY="
+		},
+		"response": {
+			"inputs":{
+				"__defaults":[],
+				"stringProp":"04da6b54-80e4-46f7-96ec-b56ff0331ba9"
+			}
+		}
+	}`)
+	})
 }