--- conflicted
+++ resolved
@@ -4633,8 +4633,6 @@
 
 func TestUnknowns(t *testing.T) {
 	// Related to [pulumi/pulumi-terraform-bridge#1885]
-<<<<<<< HEAD
-=======
 	// This test is to ensure that we can handle unknowns in the schema.
 	// Note that the behaviour here might not match TF and can NOT match TF completely
 	// as HCL has no way of expressing unknown blocks.
@@ -4648,7 +4646,6 @@
 	// _collection is an unknown for the whole collection
 	// The nested match the above convention but also iterate over the nested object.
 
->>>>>>> a9d0c7ca
 	p := &schemav2.Provider{
 		Schema:       map[string]*schemav2.Schema{},
 		ResourcesMap: UnknownsSchema(),
@@ -4675,11 +4672,7 @@
 			"urn": "urn:pulumi:dev::teststack::ExampleResource::exres",
 			"properties":{
 				"__defaults":[],
-<<<<<<< HEAD
-				"string_prop":"04da6b54-80e4-46f7-96ec-b56ff0331ba9"
-=======
 				"stringProp":"04da6b54-80e4-46f7-96ec-b56ff0331ba9"
->>>>>>> a9d0c7ca
 			},
 			"preview":true
 		},
@@ -4752,10 +4745,7 @@
 	})
 
 	t.Run("unknown for set block prop collection", func(t *testing.T) {
-<<<<<<< HEAD
-=======
 		// TODO[pulumi/pulumi-terraform-bridge#1885]
->>>>>>> a9d0c7ca
 		testutils.Replay(t, provider, `
 	{
 		"method": "/pulumirpc.ResourceProvider/Create",
@@ -4838,10 +4828,7 @@
 	})
 
 	t.Run("unknown for list block prop collection", func(t *testing.T) {
-<<<<<<< HEAD
-=======
 		// TODO[pulumi/pulumi-terraform-bridge#1885]
->>>>>>> a9d0c7ca
 		testutils.Replay(t, provider, `
 	{
 		"method": "/pulumirpc.ResourceProvider/Create",
@@ -4863,10 +4850,7 @@
 	})
 
 	t.Run("unknown for nested list prop", func(t *testing.T) {
-<<<<<<< HEAD
-=======
 		// The unknownness gets promoted one level up. This seems to be TF behaviour, independent of PRC.
->>>>>>> a9d0c7ca
 		testutils.Replay(t, provider, `
 	{
 		"method": "/pulumirpc.ResourceProvider/Create",
@@ -4930,10 +4914,7 @@
 	})
 
 	t.Run("unknown for nested list block prop nested collection", func(t *testing.T) {
-<<<<<<< HEAD
-=======
 		// TODO[pulumi/pulumi-terraform-bridge#1885]
->>>>>>> a9d0c7ca
 		testutils.Replay(t, provider, `
 	{
 		"method": "/pulumirpc.ResourceProvider/Create",
@@ -4975,10 +4956,7 @@
 	})
 
 	t.Run("unknown for nested list block prop collection", func(t *testing.T) {
-<<<<<<< HEAD
-=======
 		// TODO[pulumi/pulumi-terraform-bridge#1885]
->>>>>>> a9d0c7ca
 		testutils.Replay(t, provider, `
 	{
 		"method": "/pulumirpc.ResourceProvider/Create",
@@ -5063,8 +5041,6 @@
 
 func TestPlanResourceChangeUnknowns(t *testing.T) {
 	// Related to [pulumi/pulumi-terraform-bridge#1885]
-<<<<<<< HEAD
-=======
 	// This test is to ensure that we can handle unknowns in the schema.
 	// Note that the behaviour here might not match TF and can NOT match TF completely
 	// as HCL has no way of expressing unknown blocks.
@@ -5078,7 +5054,6 @@
 	// _collection is an unknown for the whole collection
 	// The nested match the above convention but also iterate over the nested object.
 
->>>>>>> a9d0c7ca
 	p := &schemav2.Provider{
 		Schema:       map[string]*schemav2.Schema{},
 		ResourcesMap: UnknownsSchema(),
@@ -5127,10 +5102,7 @@
 	})
 
 	t.Run("unknown for set prop", func(t *testing.T) {
-<<<<<<< HEAD
-=======
 		// The unknownness gets promoted one level up. This seems to be TF behaviour, independent of PRC.
->>>>>>> a9d0c7ca
 		testutils.Replay(t, provider, `
 	{
 		"method": "/pulumirpc.ResourceProvider/Create",
@@ -5192,10 +5164,7 @@
 	})
 
 	t.Run("unknown for set block prop", func(t *testing.T) {
-<<<<<<< HEAD
-=======
 		// TODO[pulumi/pulumi-terraform-bridge#1885]
->>>>>>> a9d0c7ca
 		testutils.Replay(t, provider, `
 	{
 		"method": "/pulumirpc.ResourceProvider/Create",
@@ -5225,10 +5194,7 @@
 	})
 
 	t.Run("unknown for set block prop collection", func(t *testing.T) {
-<<<<<<< HEAD
-=======
 		// TODO[pulumi/pulumi-terraform-bridge#1885]
->>>>>>> a9d0c7ca
 		testutils.Replay(t, provider, `
 	{
 		"method": "/pulumirpc.ResourceProvider/Create",
@@ -5236,11 +5202,7 @@
 			"urn": "urn:pulumi:dev::teststack::ExampleResource::exres",
 			"properties":{
 				"__defaults":[],
-<<<<<<< HEAD
-				"setBlockProps":["04da6b54-80e4-46f7-96ec-b56ff0331ba9"]
-=======
 				"setBlockProps":"04da6b54-80e4-46f7-96ec-b56ff0331ba9"
->>>>>>> a9d0c7ca
 			},
 			"preview":true
 		},
@@ -5262,10 +5224,7 @@
 	})
 
 	t.Run("unknown for list prop", func(t *testing.T) {
-<<<<<<< HEAD
-=======
 		// The unknownness gets promoted one level up. This seems to be TF behaviour, independent of PRC.
->>>>>>> a9d0c7ca
 		testutils.Replay(t, provider, `
 	{
 		"method": "/pulumirpc.ResourceProvider/Create",
@@ -5327,10 +5286,7 @@
 	})
 
 	t.Run("unknown for list block prop", func(t *testing.T) {
-<<<<<<< HEAD
-=======
 		// The unknownness gets promoted one level up. This seems to be TF behaviour, independent of PRC.
->>>>>>> a9d0c7ca
 		testutils.Replay(t, provider, `
 	{
 		"method": "/pulumirpc.ResourceProvider/Create",
@@ -5360,10 +5316,7 @@
 	})
 
 	t.Run("unknown for list block prop collection", func(t *testing.T) {
-<<<<<<< HEAD
-=======
 		// TODO[pulumi/pulumi-terraform-bridge#1885]
->>>>>>> a9d0c7ca
 		testutils.Replay(t, provider, `
 	{
 		"method": "/pulumirpc.ResourceProvider/Create",
@@ -5393,10 +5346,7 @@
 	})
 
 	t.Run("unknown for nested list prop", func(t *testing.T) {
-<<<<<<< HEAD
-=======
 		// The unknownness gets promoted one level up. This seems to be TF behaviour, independent of PRC.
->>>>>>> a9d0c7ca
 		testutils.Replay(t, provider, `
 	{
 		"method": "/pulumirpc.ResourceProvider/Create",
@@ -5491,10 +5441,7 @@
 	})
 
 	t.Run("unknown for nested list block prop nested collection", func(t *testing.T) {
-<<<<<<< HEAD
-=======
 		// TODO[pulumi/pulumi-terraform-bridge#1885]
->>>>>>> a9d0c7ca
 		testutils.Replay(t, provider, `
 	{
 		"method": "/pulumirpc.ResourceProvider/Create",
@@ -5526,10 +5473,7 @@
 	})
 
 	t.Run("unknown for nested list block prop", func(t *testing.T) {
-<<<<<<< HEAD
-=======
 		// The unknownness gets promoted one level up. This seems to be TF behaviour, independent of PRC.
->>>>>>> a9d0c7ca
 		testutils.Replay(t, provider, `
 	{
 		"method": "/pulumirpc.ResourceProvider/Create",
@@ -5559,10 +5503,7 @@
 	})
 
 	t.Run("unknown for nested list block collection", func(t *testing.T) {
-<<<<<<< HEAD
-=======
 		// TODO[pulumi/pulumi-terraform-bridge#1885]
->>>>>>> a9d0c7ca
 		testutils.Replay(t, provider, `
 	{
 		"method": "/pulumirpc.ResourceProvider/Create",
@@ -5584,11 +5525,7 @@
 				"maxItemsOneProp":null,
 				"setBlockProps":[],
 				"listBlockProps":[],
-<<<<<<< HEAD
 				"nestedListBlockProps":[{"nestedProps":[]}],
-=======
-				"nestedListBlockProps":[{"nestedProps":null}],
->>>>>>> a9d0c7ca
 				"maxItemsOneBlockProp":null
 			}
 		}
