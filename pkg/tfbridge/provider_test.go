--- conflicted
+++ resolved
@@ -4455,7 +4455,6 @@
 	})
 }
 
-<<<<<<< HEAD
 type testWarnLogSink struct {
 	buf *bytes.Buffer
 }
@@ -4470,7 +4469,8 @@
 func (s *testWarnLogSink) LogStatus(context context.Context, sev pdiag.Severity, urn resource.URN, msg string) error {
 	fmt.Fprintf(s.buf, "[status] [%v] [%v] %s\n", sev, urn, msg)
 	return nil
-=======
+}
+
 func TestPlanResourceChangeStateUpgrade(t *testing.T) {
 	p := &schemav2.Provider{
 		Schema: map[string]*schemav2.Schema{},
@@ -4533,5 +4533,4 @@
 			"hasDetailedDiff": true
 		}
 	}`)
->>>>>>> 81c1dfbd
 }