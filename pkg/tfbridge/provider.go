// Copyright 2016-2022, Pulumi Corporation.
//
// Licensed under the Apache License, Version 2.0 (the "License");
// you may not use this file except in compliance with the License.
// You may obtain a copy of the License at
//
//     http://www.apache.org/licenses/LICENSE-2.0
//
// Unless required by applicable law or agreed to in writing, software
// distributed under the License is distributed on an "AS IS" BASIS,
// WITHOUT WARRANTIES OR CONDITIONS OF ANY KIND, either express or implied.
// See the License for the specific language governing permissions and
// limitations under the License.

package tfbridge

import (
	"encoding/json"
	"fmt"
	"log"
	"os"
	"sort"
	"strings"
	"time"
	"unicode"

	pschema "github.com/pulumi/pulumi/pkg/v3/codegen/schema"

	"google.golang.org/grpc/status"
	"google.golang.org/protobuf/types/known/emptypb"

	"github.com/golang/glog"
	pbempty "github.com/golang/protobuf/ptypes/empty"
	pbstruct "github.com/golang/protobuf/ptypes/struct"
	"github.com/hashicorp/go-multierror"

	"github.com/opentracing/opentracing-go"
	"github.com/pkg/errors"
	"golang.org/x/net/context"
	"google.golang.org/grpc/codes"

	"github.com/pulumi/pulumi-terraform-bridge/v3/unstable/propertyvalue"
	"github.com/pulumi/pulumi/pkg/v3/resource/provider"
	"github.com/pulumi/pulumi/sdk/v3/go/common/diag"
	"github.com/pulumi/pulumi/sdk/v3/go/common/resource"
	"github.com/pulumi/pulumi/sdk/v3/go/common/resource/plugin"
	"github.com/pulumi/pulumi/sdk/v3/go/common/tokens"
	"github.com/pulumi/pulumi/sdk/v3/go/common/util/cmdutil"
	"github.com/pulumi/pulumi/sdk/v3/go/common/util/contract"
	"github.com/pulumi/pulumi/sdk/v3/go/common/util/rpcutil/rpcerror"
	pulumirpc "github.com/pulumi/pulumi/sdk/v3/proto/go"

	"github.com/pulumi/pulumi-terraform-bridge/v3/pkg/tfbridge/info"
	shim "github.com/pulumi/pulumi-terraform-bridge/v3/pkg/tfshim"
	"github.com/pulumi/pulumi-terraform-bridge/v3/unstable/logging"
	"github.com/pulumi/pulumi-terraform-bridge/v3/unstable/metadata"
	"github.com/pulumi/pulumi-terraform-bridge/x/muxer"
)

// Provider implements the Pulumi resource provider operations for any Terraform plugin.
type Provider struct {
	pulumirpc.UnimplementedResourceProviderServer

	host             *provider.HostClient               // the RPC link back to the Pulumi engine.
	module           string                             // the Terraform module name.
	version          string                             // the plugin version number.
	tf               shim.Provider                      // the Terraform resource provider to use.
	info             ProviderInfo                       // overlaid info about this provider.
	config           shim.SchemaMap                     // the Terraform config schema.
	configValues     resource.PropertyMap               // this package's config values.
	resources        map[tokens.Type]Resource           // a map of Pulumi type tokens to resource info.
	dataSources      map[tokens.ModuleMember]DataSource // a map of Pulumi module tokens to data sources.
	supportsSecrets  bool                               // true if the engine supports secret property values
	pulumiSchema     []byte                             // the JSON-encoded Pulumi schema.
	pulumiSchemaSpec *pschema.PackageSpec
	memStats         memStatCollector
}

// MuxProvider defines an interface which must be implemented by providers
// that shall be used as mixins of a wrapped Terraform provider
type MuxProvider = info.MuxProvider

// Resource wraps both the Terraform resource type info plus the overlay resource info.
type Resource struct {
	Schema *ResourceInfo // optional provider overrides.
	TF     shim.Resource // the Terraform resource schema.
	TFName string        // the Terraform resource name.
}

// runTerraformImporter runs the Terraform Importer defined on the Resource for the given
// resource ID, and returns a replacement input map if any resources are matched. A nil map
// with no error should be interpreted by the caller as meaning the resource does not exist,
// but there were no errors in determining this.
func (res *Resource) runTerraformImporter(
	ctx context.Context, id string, provider *Provider,
) (shim.InstanceState, error) {
	contract.Assertf(res.TF.Importer() != nil, "res.TF.Importer() != nil")

	// Run the importer defined in the Terraform resource schema
	states, err := res.TF.Importer()(res.TFName, id, provider.tf.Meta(ctx))
	if err != nil {
		return nil, errors.Wrapf(err, "importing %s", id)
	}

	// No resources were returned. There are a few different ways this can happen - principally
	//  - The resource never existed
	//  - The resource did exist but was deleted
	//
	// The engine is capable of converting an empty response into an appropriate error for the
	// user, so we don't want to disable that behaviour by returning our own (likely different)
	// error up the chain. Instead, we return a nil map _and_ a nil error, and it is the
	// responsibility of the caller to convert this into an appropriate error message.
	//
	// We consider the case in which multiple results are returned from the importer, but none
	// match the ID expected to be an error, and this is handled later in this function.
	if len(states) < 1 {
		return nil, nil
	}

	// A Terraform importer can return multiple ResourceData instances for different resources. For
	// example, an AWS security group will also import the related security group rules as independent
	// resources.
	//
	// Some Terraform importers _change_ the ID of the resource to allow for multiple formats to be
	// specified by a user (for example, an AWS API Gateway Response). In the case that we only have
	// a single ResourceData returned, we will use that ResourceData regardless of whether the ID
	// matches, provided the resource Type does match.
	//
	// If we get multiple ResourceData back, we need to search the results for one which matches both
	// the Type and ID of the resource we were trying to import (the "primary" InstanceState).
	//
	// The Type can be identified by looking at the ephemeral data attached to the InstanceState, since
	// it is not stored in all cases - only for import.
	var candidates []shim.InstanceState
	for _, state := range states {
		if state.Type() == res.TFName {
			candidates = append(candidates, state)
		}
	}

	var primaryInstanceState shim.InstanceState
	if len(candidates) == 1 {
		// Take the only result.
		primaryInstanceState = candidates[0]
	} else {
		// Search for a resource with a matching ID. If one exists, take it.
		for _, result := range candidates {
			if result.ID() == id {
				primaryInstanceState = result
				break
			}
		}
	}

	// No resources were matched - error out
	if primaryInstanceState == nil {
		return nil, errors.Errorf("importer for %s returned no matching resources", id)
	}
	return primaryInstanceState, nil
}

// DataSource wraps both the Terraform data source (resource) type info plus the overlay resource info.
type DataSource struct {
	Schema *DataSourceInfo // optional provider overrides.
	TF     shim.Resource   // the Terraform data source schema.
	TFName string          // the Terraform resource name.
}

type CheckFailureErrorElement struct {
	Reason   string
	Property string
}

// CheckFailureError can be returned from a PreConfigureCallback to indicate that the
// configuration is invalid along with an actionable error message. These will be
// returned as failures in the CheckConfig response instead of errors.
type CheckFailureError struct {
	Failures []CheckFailureErrorElement
}

func (e CheckFailureError) Error() string {
	return fmt.Sprintf("CheckFailureErrors %s", e.Failures)
}

// NewProvider creates a new Pulumi RPC server wired up to the given host and wrapping the given Terraform provider.
func NewProvider(ctx context.Context, host *provider.HostClient, module, version string,
	tf shim.Provider, info ProviderInfo, pulumiSchema []byte,
) pulumirpc.ResourceProviderServer {
	if len(info.MuxWith) > 0 {
		p, err := newMuxWithProvider(ctx, host, module, version, info, pulumiSchema)
		if err != nil {
			panic(err)
		}
		return p
	}
	return newProvider(ctx, host, module, version, tf, info, pulumiSchema)
}

func newProvider(ctx context.Context, host *provider.HostClient,
	module, version string, tf shim.Provider, info ProviderInfo, pulumiSchema []byte,
) *Provider {
	p := &Provider{
		host:         host,
		module:       module,
		version:      version,
		tf:           tf,
		info:         info,
		config:       tf.Schema(),
		pulumiSchema: pulumiSchema,
	}
	ctx = p.loggingContext(ctx, "")
	p.initResourceMaps()
	if pulumiSchema != nil || len(pulumiSchema) != 0 {
		var schema pschema.PackageSpec
		if err := json.Unmarshal(pulumiSchema, &schema); err != nil {
			GetLogger(ctx).Debug(fmt.Sprintf("unable to unmarshal pulumi package spec: %s", err.Error()))
		}
		p.pulumiSchemaSpec = &schema
	}
	return p
}

func newMuxWithProvider(ctx context.Context, host *provider.HostClient,
	module, version string, info ProviderInfo, pulumiSchema []byte,
) (pulumirpc.ResourceProviderServer, error) {
	var mapping muxer.DispatchTable
	if m, found, err := metadata.Get[muxer.DispatchTable](info.GetMetadata(), "mux"); err != nil {
		return nil, err
	} else if found {
		mapping = m
	} else {
		return nil, fmt.Errorf("missing pre-computed muxer mapping")
	}

	servers := []muxer.Endpoint{{
		Server: func(host *provider.HostClient) (pulumirpc.ResourceProviderServer, error) {
			return newProvider(ctx, host, module, version, info.P, info, pulumiSchema), nil
		},
	}}
	for _, f := range info.MuxWith {
		servers = append(servers, muxer.Endpoint{
			Server: func(hc *provider.HostClient) (pulumirpc.ResourceProviderServer, error) {
				return f.GetInstance(ctx, module, version, hc)
			},
		})
	}

	return muxer.Main{
		Schema:        pulumiSchema,
		DispatchTable: mapping,
		Servers:       servers,
	}.Server(host, module, version)
}

var _ pulumirpc.ResourceProviderServer = (*Provider)(nil)

func (p *Provider) pkg() tokens.Package {
	return tokens.NewPackageToken(tokens.PackageName(tokens.IntoQName(p.module)))
}

func (p *Provider) baseDataMod() tokens.Module {
	return tokens.NewModuleToken(p.pkg(), tokens.ModuleName("data"))
}

func (p *Provider) Attach(context context.Context, req *pulumirpc.PluginAttach) (*emptypb.Empty, error) {
	host, err := provider.NewHostClient(req.GetAddress())
	if err != nil {
		return nil, err
	}
	p.host = host
	return &pbempty.Empty{}, nil
}

func (p *Provider) loggingContext(ctx context.Context, urn resource.URN) context.Context {
	// add the resource URN to the context
	ctx = XWithUrn(ctx, urn)

	// There is no host in a testing context.
	if p.host == nil {
		// For tests that did not call InitLogging yet, we should call it here so that
		// GetLogger does not panic.
		if ctx.Value(logging.CtxKey) == nil {
			return logging.InitLogging(ctx, logging.LogOptions{
				URN:             urn,
				ProviderName:    p.info.Name,
				ProviderVersion: p.version,
			})
		}

		// Otherwise keep the context as-is.
		return ctx
	}

	log.SetOutput(NewTerraformLogRedirector(ctx, p.host))

	return logging.InitLogging(ctx, logging.LogOptions{
		LogSink:         p.host,
		URN:             urn,
		ProviderName:    p.info.Name,
		ProviderVersion: p.version,
	})
}

func (p *Provider) label() string {
	return fmt.Sprintf("tf.Provider[%s]", p.module)
}

func ignoredTokens(info *info.Provider) map[string]bool {
	ignored := map[string]bool{}
	if info == nil {
		return ignored
	}
	for _, tk := range info.IgnoreMappings {
		ignored[tk] = true
	}
	return ignored
}

// initResourceMaps creates maps from Pulumi types and tokens to Terraform resource type.
func (p *Provider) initResourceMaps() {

	ignoredTokens := ignoredTokens(&p.info)

	// Fetch a list of all resource types handled by this provider and make a map.
	p.resources = make(map[tokens.Type]Resource)
	p.tf.ResourcesMap().Range(func(name string, res shim.Resource) bool {
		schema, ok := p.info.Resources[name]

		// The logic for processing `ignoredTokens` is a little funny, since we are
		// careful to avoid breaking legacy providers.
		//
		// We don't process resources that correspond to `ignoredTokens`, unless
		// they are explicitly mentioned in the schema map. If they are mentioned,
		// then that overrides the ignore directive.
		//
		// This is because there have been providers in the wild that is
		// [tfbridge.ProviderInfo.IgnoreMappings] to specify a Datasource to
		// ignore, then manually map the Resource (or vice versa). We don't want
		// to break those providers when implementing support for
		// [tfbridge.ProviderInfo.IgnoreMappings] in the resource map.
		if ignoredTokens[name] && !ok {
			return true // continue
		}

		var tok tokens.Type

		// See if there is override information for this resource.  If yes, use that to decode the token.
		if schema != nil && schema.Tok != "" {
			tok = schema.Tok
		} else { // Otherwise, we default to the standard naming scheme.
			// Manufacture a token with the package, module, and resource type name.
			camelName, pascalName := p.camelPascalPulumiName(name)
			modTok := tokens.NewModuleToken(p.pkg(), tokens.ModuleName(camelName))
			tok = tokens.NewTypeToken(modTok, tokens.TypeName(pascalName))
		}

		p.resources[tok] = Resource{
			TF:     res,
			TFName: name,
			Schema: schema,
		}

		return true
	})

	// Fetch a list of all data source types handled by this provider and make a similar map.
	p.dataSources = make(map[tokens.ModuleMember]DataSource)
	p.tf.DataSourcesMap().Range(func(name string, ds shim.Resource) bool {
		var tok tokens.ModuleMember

		schema, ok := p.info.DataSources[name]
		// See if there is override information for this resource.  If yes, use that to decode the token.

		// See equivalent block above for an explanation of the logic here.
		if ignoredTokens[name] && !ok {
			return true // continue
		}

		if schema != nil && schema.Tok != "" {
			tok = schema.Tok
		} else { // Otherwise, we default to the standard naming scheme.
			// Manufacture a token with the data module and camel-cased name.
			camelName, _ := p.camelPascalPulumiName(name)
			tok = tokens.NewModuleMemberToken(p.baseDataMod(), tokens.ModuleMemberName(camelName))
		}

		p.dataSources[tok] = DataSource{
			TF:     ds,
			TFName: name,
			Schema: schema,
		}

		return true
	})
}

// camelPascalPulumiName returns the camel and pascal cased name for a given terraform name.
func (p *Provider) camelPascalPulumiName(name string) (string, string) {
	prefix := p.info.GetResourcePrefix() + "_"
	contract.Assertf(strings.HasPrefix(name, prefix),
		"Expected all Terraform resources in this module to have a '%v' prefix (%q)", prefix, name)
	name = name[len(prefix):]
	camel := TerraformToPulumiNameV2(name, nil, nil)
	pascal := camel
	if pascal != "" {
		pascal = string(unicode.ToUpper(rune(pascal[0]))) + pascal[1:]
	}
	return camel, pascal
}

// GetSchema returns the JSON-encoded schema for this provider's package.
func (p *Provider) GetSchema(ctx context.Context,
	req *pulumirpc.GetSchemaRequest,
) (*pulumirpc.GetSchemaResponse, error) {
	if v := req.GetVersion(); v > 1 {
		return nil, errors.Errorf("unsupported schema version %v", v)
	}
	return &pulumirpc.GetSchemaResponse{
		Schema: string(p.pulumiSchema),
	}, nil
}

func makeCheckResponseFromCheckErr(err CheckFailureError) *pulumirpc.CheckResponse {
	failures := make([]*pulumirpc.CheckFailure, len(err.Failures))
	for i, failure := range err.Failures {
		failures[i] = &pulumirpc.CheckFailure{
			Reason:   failure.Reason,
			Property: failure.Property,
		}
	}
	return &pulumirpc.CheckResponse{
		Failures: failures,
	}
}

// CheckConfig validates the configuration for this Terraform provider.
func (p *Provider) CheckConfig(ctx context.Context, req *pulumirpc.CheckRequest) (*pulumirpc.CheckResponse, error) {
	urn := resource.URN(req.GetUrn())
	ctx = p.loggingContext(ctx, urn)
	label := fmt.Sprintf("%s.CheckConfig(%s)", p.label(), urn)
	glog.V(9).Infof("%s executing", label)

	configEnc := NewConfigEncoding(p.config, p.info.Config)

	news, validationErrors := configEnc.UnmarshalProperties(req.GetNews())
	if validationErrors != nil {
		return nil, errors.Wrap(validationErrors, "CheckConfig failed because of malformed resource inputs")
	}

	checkConfigSpan, ctx := opentracing.StartSpanFromContext(ctx, "sdkv2.CheckConfig",
		opentracing.Tag{Key: "provider", Value: p.info.Name},
		opentracing.Tag{Key: "version", Value: p.version},
		opentracing.Tag{Key: "inputs", Value: resource.NewObjectProperty(news).String()},
		opentracing.Tag{Key: "urn", Value: string(urn)},
	)
	defer checkConfigSpan.Finish()
	p.memStats.collectMemStats(ctx, checkConfigSpan)

	config, validationErrors := buildTerraformConfig(ctx, p, news)
	if validationErrors != nil {
		return nil, errors.Wrap(validationErrors, "could not marshal config state")
	}

	// It is currently a breaking change to call PreConfigureCallback with unknown values. The user code does not
	// expect them and may panic.
	//
	// Currently we do not call it at all if there are any unknowns.
	//
	// See pulumi/pulumi-terraform-bridge#1087
	if !news.ContainsUnknowns() {
		if err := p.preConfigureCallback(ctx, news, config); err != nil {
			if failureErr, ok := err.(CheckFailureError); ok {
				return makeCheckResponseFromCheckErr(failureErr), nil
			}
			return nil, err
		}
		if err := p.preConfigureCallbackWithLogger(ctx, news, config); err != nil {
			if failureErr, ok := err.(CheckFailureError); ok {
				return makeCheckResponseFromCheckErr(failureErr), nil
			}
			return nil, err
		}
	}

	checkFailures := validateProviderConfig(ctx, urn, p, config)
	if len(checkFailures) > 0 {
		return &pulumirpc.CheckResponse{
			Failures: checkFailures,
		}, nil
	}

	// Ensure properties marked secret in the schema have secret values.
	secretNews := MarkSchemaSecrets(ctx, p.config, p.info.Config, resource.NewObjectProperty(news)).ObjectValue()

	// In case news was modified by pre-configure callbacks, marshal it again to send out the modified value.
	newsStruct, err := configEnc.MarshalProperties(secretNews)
	if err != nil {
		return nil, err
	}

	return &pulumirpc.CheckResponse{
		Inputs: newsStruct,
	}, nil
}

func (p *Provider) preConfigureCallback(
	ctx context.Context,
	news resource.PropertyMap,
	config shim.ResourceConfig,
) error {
	if p.info.PreConfigureCallback == nil {
		return nil
	}
	span, _ := opentracing.StartSpanFromContext(ctx, "sdkv2.PreConfigureCallback")
	defer span.Finish()
	// NOTE: the user code may modify news in-place.
	return p.info.PreConfigureCallback(news, config)
}

func (p *Provider) preConfigureCallbackWithLogger(
	ctx context.Context,
	news resource.PropertyMap,
	config shim.ResourceConfig,
) error {
	if p.info.PreConfigureCallbackWithLogger == nil {
		return nil
	}
	span, ctx := opentracing.StartSpanFromContext(ctx, "sdkv2.PreConfigureCallbackWithLogger")
	defer span.Finish()
	// NOTE: the user code may modify news in-place.
	return p.info.PreConfigureCallbackWithLogger(ctx, p.host, news, config)
}

func buildTerraformConfig(ctx context.Context, p *Provider, vars resource.PropertyMap) (shim.ResourceConfig, error) {
	tfVars := make(resource.PropertyMap)
	ignoredKeys := map[string]bool{"version": true, "pluginDownloadURL": true}
	for k, v := range vars {
		// we need to skip the version as adding that will cause the provider validation to fail
		if ignoredKeys[string(k)] {
			continue
		}
		if _, has := p.info.ExtraConfig[string(k)]; !has {
			tfVars[k] = v
		}
	}

	inputs, _, err := MakeTerraformInputs(ctx, nil, tfVars, nil, tfVars, p.config, p.info.Config)
	if err != nil {
		return nil, err
	}

	return MakeTerraformConfigFromInputs(ctx, p.tf, inputs), nil
}

func validateProviderConfig(
	ctx context.Context,
	urn resource.URN,
	p *Provider,
	config shim.ResourceConfig,
) []*pulumirpc.CheckFailure {
	span, ctx := opentracing.StartSpanFromContext(ctx, "sdkv2.ValidateProviderConfig")
	defer span.Finish()

	schemaMap := p.config
	schemaInfos := p.info.GetConfig()

	var missingKeys []*pulumirpc.CheckFailure
	p.config.Range(func(key string, meta shim.Schema) bool {
		if meta.Required() && !config.IsSet(key) {
			pp := NewCheckFailurePath(schemaMap, schemaInfos, key)
			cf := NewCheckFailure(MissingKey, "Missing key", &pp, urn, true /*isProvider*/, p.module,
				schemaMap, schemaInfos)
			checkFailure := pulumirpc.CheckFailure{
				Property: string(cf.Property),
				Reason:   cf.Reason,
			}
			missingKeys = append(missingKeys, &checkFailure)
		}
		return true
	})

	if len(missingKeys) > 0 {
		return missingKeys
	}

	// Perform validation of the config state so we can offer nice errors.
	warns, errs := p.tf.Validate(ctx, config)
	for _, warn := range warns {
		logErr := p.host.Log(ctx, diag.Warning, "", fmt.Sprintf("provider config warning: %v", warn))
		if logErr != nil {
			glog.V(9).Infof("Failed to log to the engine: %v", logErr)
			continue
		}
	}

	return p.adaptCheckFailures(ctx, urn, true /*isProvider*/, p.config, p.info.GetConfig(), errs)
}

// A DiffConfig implementation enables the Pulumi provider to detect when provider configuration is
// changing and suggest a replacement plans when some properties require a replace. Replacing a
// provider then replaces all resources provisioned against this provider. See also the section on
// Explicit Provider Configuration in the docs:
//
// https://www.pulumi.com/docs/concepts/resources/providers/
//
// There is no matching context in Terraform so this remains a Pulumi-level feature.
func (p *Provider) DiffConfig(
	ctx context.Context, req *pulumirpc.DiffRequest,
) (*pulumirpc.DiffResponse, error) {
	urn := resource.URN(req.GetUrn())
	label := fmt.Sprintf("%s.DiffConfig(%s)", p.label(), urn)
	glog.V(9).Infof("%s executing", label)

	return plugin.NewProviderServer(&configDiffer{
		schemaMap:   p.config,
		schemaInfos: p.info.Config,
	}).DiffConfig(ctx, req)
}

// Re-exported to reuse for Plugin Framework based providers.
func DiffConfig(
	config shim.SchemaMap, configInfos map[string]*SchemaInfo,
) func(
	urn resource.URN, oldInputs, oldOutputs, newInputs resource.PropertyMap,
	allowUnknowns bool, ignoreChanges []string,
) (plugin.DiffResult, error) {
	differ := &configDiffer{
		schemaMap:   config,
		schemaInfos: configInfos,
	}
	return differ.DiffConfig
}

type configDiffer struct {
	plugin.UnimplementedProvider
	schemaMap   shim.SchemaMap
	schemaInfos map[string]*SchemaInfo
}

// Schema may specify that changing a property requires a replacement.
func (p *configDiffer) forcesProviderReplace(path resource.PropertyPath) bool {
	schemaPath := PropertyPathToSchemaPath(path, p.schemaMap, p.schemaInfos)
	_, info, err := LookupSchemas(schemaPath, p.schemaMap, p.schemaInfos)
	if err != nil {
		contract.IgnoreError(err)
		return false
	}
	if info != nil && info.ForcesProviderReplace != nil {
		return *info.ForcesProviderReplace
	}
	return false
}

func (p *configDiffer) DiffConfig(
	urn resource.URN, oldInputs, oldOutputs, newInputs resource.PropertyMap,
	allowUnknowns bool, ignoreChanges []string,
) (plugin.DiffResult, error) {
	contract.Assertf(allowUnknowns, "Expected allowUnknowns to always be true for DiffConfig")

	// Seems that DiffIncludeUnknowns only accepts func (PropertyKey) bool to support ignoring
	// changes which is awkward for recursive changes, would be better if it supported
	// func(PropertyPath) bool. Instead of doing this, support IgnoreChanges by copying old
	// values to new values to disable the diff.
	newInputsIC, err := propertyvalue.ApplyIgnoreChanges(oldInputs, newInputs, ignoreChanges)
	if err != nil {
		return plugin.DiffResult{}, fmt.Errorf("Error applying ignoreChanges: %v", err)
	}

	objDiff := oldInputs.DiffIncludeUnknowns(newInputsIC)
	inputDiff := true
	detailedDiff := plugin.NewDetailedDiffFromObjectDiff(objDiff, inputDiff)

	// Ensure that if schema specifies ForceNew, a change becomes a replacement.
	for key, change := range detailedDiff {
		keyPath, err := resource.ParsePropertyPath(key)
		contract.AssertNoErrorf(err, "Unexpected failed parse of PropertyPath %q", key)
		if p.forcesProviderReplace(keyPath) {
			detailedDiff[key] = change.ToReplace()
		}
	}

	return plugin.DiffResult{
		// This is never true for DiffConfig at the provider level, making this explicit.
		DeleteBeforeReplace: false,
		// Everything else will be inferred from DetailedDiff by plugin.NewProviderServer.
		DetailedDiff: detailedDiff,
	}, nil
}

// Configure configures the underlying Terraform provider with the live Pulumi variable state.
//
// NOTE that validation and calling PreConfigureCallbacks are not called here but are called in CheckConfig. Pulumi will
// always call CheckConfig first and call Configure with validated (or extended) results of CheckConfig.
func (p *Provider) Configure(ctx context.Context,
	req *pulumirpc.ConfigureRequest,
) (*pulumirpc.ConfigureResponse, error) {
	if req.AcceptSecrets {
		p.supportsSecrets = true
	}

	ctx = p.loggingContext(ctx, "")

	configEnc := NewConfigEncoding(p.config, p.info.Config)

	configMap, err := configEnc.UnmarshalProperties(req.GetArgs())
	if err != nil {
		return nil, err
	}

	configureSpan, ctx := opentracing.StartSpanFromContext(ctx, "sdkv2.Configure",
		opentracing.Tag{Key: "provider", Value: p.info.Name},
		opentracing.Tag{Key: "version", Value: p.version},
		opentracing.Tag{Key: "inputs", Value: resource.NewObjectProperty(configMap).String()},
	)
	defer configureSpan.Finish()
	p.memStats.collectMemStats(ctx, configureSpan)

	// Store the config values with their Pulumi names and values, before translation. This lets us fetch
	// them later on for purposes of (e.g.) config-based defaults.
	p.configValues = configMap

	config, err := buildTerraformConfig(ctx, p, configMap)
	if err != nil {
		return nil, errors.Wrap(err, "could not marshal config state")
	}

	// Now actually attempt to do the configuring and return its resulting error (if any).
	if err = p.tf.Configure(ctx, config); err != nil {
		replacedErr, replacementError := ReplaceConfigProperties(err.Error(), p.info.Config, p.config)
		if replacementError != nil {
			wrappedErr := errors.Wrapf(
				replacementError,
				"failed to replace config properties in error message",
			)
			return nil, multierror.Append(err, wrappedErr)
		}
		return nil, errors.New(replacedErr)
	}

	return &pulumirpc.ConfigureResponse{
		SupportsPreview: true,
	}, nil
}

// Check validates that the given property bag is valid for a resource of the given type.
func (p *Provider) Check(ctx context.Context, req *pulumirpc.CheckRequest) (*pulumirpc.CheckResponse, error) {
	ctx = p.loggingContext(ctx, resource.URN(req.GetUrn()))
	urn := resource.URN(req.GetUrn())
	failures := []*pulumirpc.CheckFailure{}
	t := urn.Type()
	res, has := p.resources[t]
	if !has {
		return nil, errors.Errorf("unrecognized resource type (Check): %s", t)
	}

	span, ctx := opentracing.StartSpanFromContext(ctx, "sdkv2.Check",
		opentracing.Tag{Key: "urn", Value: string(urn)},
	)
	defer span.Finish()
	p.memStats.collectMemStats(ctx, span)

	label := fmt.Sprintf("%s.Check(%s/%s)", p.label(), urn, res.TFName)
	glog.V(9).Infof("%s executing", label)

	// Unmarshal the old and new properties.
	var olds resource.PropertyMap
	var err error
	if req.GetOlds() != nil {
		olds, err = plugin.UnmarshalProperties(req.GetOlds(), plugin.MarshalOptions{
			Label: fmt.Sprintf("%s.olds", label), KeepUnknowns: true,
		})
		if err != nil {
			return nil, err
		}
		olds, err = transformFromState(ctx, res.Schema, olds)
		if err != nil {
			return nil, err
		}

	}

	news, err := plugin.UnmarshalProperties(req.GetNews(), plugin.MarshalOptions{
		Label: fmt.Sprintf("%s.news", label), KeepUnknowns: true, SkipNulls: true,
	})
	if err != nil {
		return nil, err
	}

	logger := GetLogger(ctx)
	// for now we are just going to log warnings if there are failures.
	// over time we may want to turn these into actual errors
	validateShouldError := cmdutil.IsTruthy(os.Getenv("PULUMI_ERROR_TYPE_CHECKER"))
	schemaMap, schemaInfos := res.TF.Schema(), res.Schema.GetFields()
	if p.pulumiSchema != nil {
		schema := p.pulumiSchemaSpec
		if schema != nil {
			iv := NewInputValidator(urn, *schema)
			typeFailures := iv.ValidateInputs(t, news)
			if typeFailures != nil {
				logger.Warn("Type checking failed. If any of these are incorrect, please let us know by creating an" +
					"issue at https://github.com/pului/pulumi-terraform-bridge/issues.",
				)
				for _, e := range *typeFailures {
					if validateShouldError {
						pp := NewCheckFailurePath(schemaMap, schemaInfos, e.ResourcePath)
						cf := NewCheckFailure(MiscFailure, e.Reason, &pp, urn, false, p.module, schemaMap, schemaInfos)
						failures = append(failures, &pulumirpc.CheckFailure{
							Reason:   cf.Reason,
							Property: string(cf.Property),
						})
					} else {
						logger.Warn(fmt.Sprintf("%v verification warning: %s: Examine values at %s", urn, e.Reason, e.ResourcePath))
					}
				}
			}
		}
	}

	if check := res.Schema.PreCheckCallback; check != nil {
		news, err = check(ctx, news, p.configValues.Copy())
		if err != nil {
			return nil, err
		}
	}

	tfname := res.TFName
	inputs, _, err := makeTerraformInputsWithOptions(ctx,
		&PulumiResource{URN: urn, Properties: news, Seed: req.RandomSeed},
		p.configValues, olds, news, schemaMap, res.Schema.Fields,
		makeTerraformInputsOptions{DisableTFDefaults: true})
	if err != nil {
		return nil, err
	}

	// Now check with the resource provider to see if the values pass muster.
	rescfg := MakeTerraformConfigFromInputs(ctx, p.tf, inputs)
	warns, errs := p.tf.ValidateResource(ctx, tfname, rescfg)
	for _, warn := range warns {
		logger.Warn(fmt.Sprintf("%v verification warning: %v", urn, warn))
	}

	// Now produce CheckFalures for any properties that failed verification.
	failures = append(failures, p.adaptCheckFailures(ctx, urn, false /*isProvider*/, schemaMap, schemaInfos, errs)...)

	// Now re-generate the inputs WITH the TF defaults
	inputs, assets, err := MakeTerraformInputs(ctx,
		&PulumiResource{URN: urn, Properties: news, Seed: req.RandomSeed},
		p.configValues, olds, news, schemaMap, res.Schema.Fields)
	if err != nil {
		return nil, err
	}

	// After all is said and done, we need to go back and return only what got populated as a diff from the origin.
	pinputs := MakeTerraformOutputs(
		ctx, p.tf, inputs, schemaMap, res.Schema.Fields, assets, p.supportsSecrets,
	)

	pinputsWithSecrets := MarkSchemaSecrets(ctx, schemaMap, res.Schema.Fields,
		resource.NewObjectProperty(pinputs)).ObjectValue()

	minputs, err := plugin.MarshalProperties(pinputsWithSecrets, plugin.MarshalOptions{
		Label: fmt.Sprintf("%s.inputs", label), KeepUnknowns: true, KeepSecrets: true,
	})
	if err != nil {
		return nil, err
	}

	return &pulumirpc.CheckResponse{Inputs: minputs, Failures: failures}, nil
}

// For properties with MaxItemsOne, where the state is still an array
// (i.e. from a previous version without MaxItemsOne)
// we need to mark them for update manually in order to correct the state
// from an array to a flat type.
// The diff is otherwise ignored since MakeTerraformInputs won't touch
// the type if it in the right shape.
func markWronglyTypedMaxItemsOneStateDiff(
	schema shim.SchemaMap, info map[string]*SchemaInfo, olds resource.PropertyMap,
) bool {
	res := False()
	tr := func(pulumiPath resource.PropertyPath, localValue resource.PropertyValue) (resource.PropertyValue, error) {
		schemaPath := PropertyPathToSchemaPath(pulumiPath, schema, info)
		localSchema, info, err := LookupSchemas(schemaPath, schema, info)
		contract.IgnoreError(err)
		if IsMaxItemsOne(localSchema, info) && localValue.IsArray() {
			glog.V(9).Infof("Found type mismatch for %s, flagging for update.", pulumiPath)
			*res = true
		}
		return localValue, nil // don't change just visit
	}
	_, err := propertyvalue.TransformPropertyValue(make(resource.PropertyPath, 0), tr, resource.NewObjectProperty(olds))
	contract.AssertNoErrorf(err, "markWronglyTypedMaxItemsOneStateDiff should not return errors!")
	return *res
}

// Diff checks what impacts a hypothetical update will have on the resource's properties.
func (p *Provider) Diff(ctx context.Context, req *pulumirpc.DiffRequest) (*pulumirpc.DiffResponse, error) {
	ctx = p.loggingContext(ctx, resource.URN(req.GetUrn()))
	urn := resource.URN(req.GetUrn())
	t := urn.Type()
	res, has := p.resources[t]
	if !has {
		return nil, errors.Errorf("unrecognized resource type (Diff): %s", urn)
	}

	span, ctx := opentracing.StartSpanFromContext(ctx, "sdkv2.Diff",
		opentracing.Tag{Key: "urn", Value: string(urn)},
	)
	defer span.Finish()
	p.memStats.collectMemStats(ctx, span)

	label := fmt.Sprintf("%s.Diff(%s/%s)", p.label(), urn, res.TFName)
	glog.V(9).Infof("%s executing", label)

	// To figure out if we have a replacement, perform the diff and then look for RequiresNew flags.
	olds, err := plugin.UnmarshalProperties(req.GetOlds(),
		plugin.MarshalOptions{Label: fmt.Sprintf("%s.olds", label), SkipNulls: true})
	if err != nil {
		return nil, err
	}
	olds, err = transformFromState(ctx, res.Schema, olds)
	if err != nil {
		return nil, err
	}

	state, err := MakeTerraformState(ctx, res, req.GetId(), olds)
	if err != nil {
		return nil, errors.Wrapf(err, "unmarshaling %s's instance state", urn)
	}

	news, err := plugin.UnmarshalProperties(req.GetNews(),
		plugin.MarshalOptions{Label: fmt.Sprintf("%s.news", label), KeepUnknowns: true})
	if err != nil {
		return nil, err
	}

	schema, fields := res.TF.Schema(), res.Schema.Fields

	config, _, err := MakeTerraformConfig(ctx, p, news, schema, fields)
	if err != nil {
		return nil, errors.Wrapf(err, "preparing %s's new property state", urn)
	}

	ic := newIgnoreChanges(ctx, schema, fields, olds, news, req.GetIgnoreChanges())

	diff, err := p.tf.Diff(ctx, res.TFName, state, config, shim.DiffOptions{
		IgnoreChanges: ic,
	})
	if err != nil {
		return nil, errors.Wrapf(err, "diffing %s", urn)
	}

	dd := makeDetailedDiffExtra(ctx, schema, fields, olds, news, diff)
	detailedDiff, changes := dd.diffs, dd.changes

	// There are some providers/situations which `makeDetailedDiff` distorts the expected changes, leading
	// to changes being dropped by Pulumi.
	// Until we fix `makeDetailedDiff`, it is safer to refer to the Terraform Diff attribute length for setting
	// the DiffResponse.
	// We will still use `detailedDiff` for diff display purposes.

	// See also https://github.com/pulumi/pulumi-terraform-bridge/issues/1501.
<<<<<<< HEAD
	if !diff.HasNoChanges() {
=======
	if p.info.XSkipDetailedDiffForChanges && len(diff.Attributes()) > 0 {
>>>>>>> f1ba9006
		changes = pulumirpc.DiffResponse_DIFF_SOME
		// Perhaps collectionDiffs can shed some light and locate the changes to the end-user.
		for path, diff := range dd.collectionDiffs {
			detailedDiff[path] = diff
		}
	}

	// If there were changes in this diff, check to see if we have a replacement.
	var replaces []string
	var replaced map[string]bool
	var properties []string

	if changes == pulumirpc.DiffResponse_DIFF_SOME {
		for k, d := range detailedDiff {
			// Turn the attribute name into a top-level property name by trimming everything after the first dot.
			if firstSep := strings.IndexAny(k, ".["); firstSep != -1 {
				k = k[:firstSep]
			}
			properties = append(properties, k)

			switch d.Kind {
			case pulumirpc.PropertyDiff_ADD_REPLACE,
				pulumirpc.PropertyDiff_UPDATE_REPLACE,
				pulumirpc.PropertyDiff_DELETE_REPLACE:

				replaces = append(replaces, k)
				if replaced == nil {
					replaced = make(map[string]bool)
				}
				replaced[k] = true
			}
		}
	}

	// For all properties that are ForceNew, but didn't change, assume they are stable.  Also recognize
	// overlays that have requested that we treat specific properties as stable.
	var stables []string
	schema.Range(func(k string, sch shim.Schema) bool {
		name, _, cust := getInfoFromTerraformName(k, schema, fields, false)
		if !replaced[string(name)] &&
			(sch.ForceNew() || (cust != nil && cust.Stable != nil && *cust.Stable)) {
			stables = append(stables, string(name))
		}
		return true
	})

	deleteBeforeReplace := len(replaces) > 0 &&
		(res.Schema.DeleteBeforeReplace || nameRequiresDeleteBeforeReplace(news, olds, schema, res.Schema))

	// If the upstream diff object indicates a replace is necessary and we have not
	// recorded any replaces, that means that `makeDetailedDiff` failed to translate a
	// property. This is known to happen for computed input properties:
	//
	// https://github.com/pulumi/pulumi-aws/issues/2971
	if (diff.RequiresNew() || diff.Destroy()) &&
		// In theory, we should be safe to set __meta as replaces whenever
		// `diff.RequiresNew() || diff.Destroy()` but by checking replaces we
		// limit the blast radius of this change to diffs that we know will panic
		// later on.
		len(replaces) == 0 {
		replaces = append(replaces, "__meta")
		changes = pulumirpc.DiffResponse_DIFF_SOME
	}

	if changes == pulumirpc.DiffResponse_DIFF_NONE &&
		markWronglyTypedMaxItemsOneStateDiff(schema, fields, olds) {

		changes = pulumirpc.DiffResponse_DIFF_SOME
	}

	// Ensure that outputs are deterministic to enable gRPC testing.
	sort.Strings(replaces)
	sort.Strings(stables)
	sort.Strings(properties)

	return &pulumirpc.DiffResponse{
		Changes:             changes,
		Replaces:            replaces,
		Stables:             stables,
		DeleteBeforeReplace: deleteBeforeReplace,
		Diffs:               properties,
		DetailedDiff:        detailedDiff,
		HasDetailedDiff:     true,
	}, nil
}

// Create allocates a new instance of the provided resource and returns its unique ID afterwards.  (The input ID
// must be blank.)  If this call fails, the resource must not have been created (i.e., it is "transactional").
func (p *Provider) Create(ctx context.Context, req *pulumirpc.CreateRequest) (*pulumirpc.CreateResponse, error) {
	ctx = p.loggingContext(ctx, resource.URN(req.GetUrn()))
	urn := resource.URN(req.GetUrn())
	t := urn.Type()
	res, has := p.resources[t]
	if !has {
		return nil, errors.Errorf("unrecognized resource type (Create): %s", t)
	}

	createSpan, ctx := opentracing.StartSpanFromContext(ctx, "sdkv2.Create",
		opentracing.Tag{Key: "urn", Value: string(urn)},
	)
	defer createSpan.Finish()
	p.memStats.collectMemStats(ctx, createSpan)

	label := fmt.Sprintf("%s.Create(%s/%s)", p.label(), urn, res.TFName)
	glog.V(9).Infof("%s executing", label)

	props, err := plugin.UnmarshalProperties(req.GetProperties(),
		plugin.MarshalOptions{Label: label, KeepUnknowns: true, SkipNulls: true})
	if err != nil {
		return nil, errors.Wrapf(err, "unmarshaling %s's new property state", urn)
	}
	// To get Terraform to create a new resource, the ID must be blank and existing state must be empty (since the
	// resource does not exist yet), and the diff object should have no old state and all of the new state.
	config, assets, err := makeTerraformConfigWithOpts(
		ctx, p, props, res.TF.Schema(), res.Schema.Fields,
		makeTerraformConfigOpts{},
	)
	if err != nil {
		return nil, errors.Wrapf(err, "preparing %s's new property inputs", urn)
	}
	// To populate default timeouts, we take the timeouts from the resource schema and insert them into the diff
	timeouts, err := res.TF.DecodeTimeouts(config)
	if err != nil {
		return nil, errors.Errorf("error decoding timeout: %s", err)
	}

	diff, err := p.tf.Diff(ctx, res.TFName, nil, config, shim.DiffOptions{
		TimeoutOptions: shim.TimeoutOptions{
			ResourceTimeout:  timeouts,
			TimeoutOverrides: newTimeoutOverrides(shim.TimeoutCreate, req.Timeout),
		},
	})
	if err != nil {
		return nil, errors.Wrapf(err, "diffing %s", urn)
	}

	var newstate shim.InstanceState
	var reasons []string
	if !req.GetPreview() {
		newstate, err = p.tf.Apply(ctx, res.TFName, nil, diff)
		if newstate == nil {
			if err == nil {
				return nil, fmt.Errorf("expected non-nil error with nil state during Create of %s", urn)
			}
			return nil, err
		}
		if newstate.ID() == "" {
			return nil, fmt.Errorf("expected non-empty ID for new state during Create of %s", urn)
		}

		if err != nil {
			reasons = append(reasons, errors.Wrapf(err, "creating %s", urn).Error())
		}
	} else {
		newstate, err = diff.ProposedState(res.TF, nil)
		if err != nil {
			return nil, fmt.Errorf("internal error: failed to fetch proposed state during diff (%w)", err)
		}
	}

	// Create the ID and property maps and return them.
	props, err = MakeTerraformResult(ctx, p.tf, newstate, res.TF.Schema(), res.Schema.Fields, assets, p.supportsSecrets)
	if err != nil {
		reasons = append(reasons, errors.Wrapf(err, "converting result for %s", urn).Error())
	}

	if res.Schema.TransformOutputs != nil {
		var err error
		props, err = res.Schema.TransformOutputs(ctx, props)
		if err != nil {
			return nil, err
		}
	}

	mprops, err := plugin.MarshalProperties(props, plugin.MarshalOptions{
		Label:        fmt.Sprintf("%s.outs", label),
		KeepUnknowns: req.GetPreview(),
		KeepSecrets:  p.supportsSecrets,
	})
	if err != nil {
		reasons = append(reasons, errors.Wrapf(err, "marshalling %s", urn).Error())
	}

	if len(reasons) != 0 {
		return nil, initializationError(newstate.ID(), mprops, reasons)
	}

	return &pulumirpc.CreateResponse{Id: newstate.ID(), Properties: mprops}, nil
}

// Read the current live state associated with a resource.  Enough state must be include in the inputs to uniquely
// identify the resource; this is typically just the resource ID, but may also include some properties.
func (p *Provider) Read(ctx context.Context, req *pulumirpc.ReadRequest) (*pulumirpc.ReadResponse, error) {
	ctx = p.loggingContext(ctx, resource.URN(req.GetUrn()))
	urn := resource.URN(req.GetUrn())
	t := urn.Type()
	res, has := p.resources[t]
	if !has {
		return nil, errors.Errorf("unrecognized resource type (Read): %s", t)
	}

	span, ctx := opentracing.StartSpanFromContext(ctx, "sdkv2.Read",
		opentracing.Tag{Key: "urn", Value: string(urn)},
	)
	defer span.Finish()
	p.memStats.collectMemStats(ctx, span)

	id := req.GetId()
	label := fmt.Sprintf("%s.Read(%s, %s/%s)", p.label(), id, urn, res.TFName)
	glog.V(9).Infof("%s executing", label)

	// Manufacture Terraform attributes and state with the provided properties, in preparation for reading.
	oldInputs, err := plugin.UnmarshalProperties(req.GetInputs(), plugin.MarshalOptions{
		Label: fmt.Sprintf("%s.inputs", label), KeepUnknowns: true,
	})
	if err != nil {
		return nil, err
	}
	state, err := UnmarshalTerraformState(ctx, res, id, req.GetProperties(), fmt.Sprintf("%s.state", label))
	if err != nil {
		return nil, errors.Wrapf(err, "unmarshaling %s's instance state", urn)
	}

	// If we are in a "get" rather than a "refresh", we should call the Terraform importer, if one is defined.
	isRefresh := len(req.GetProperties().GetFields()) != 0
	if !isRefresh && res.TF.Importer() != nil {
		glog.V(9).Infof("%s has TF Importer", res.TFName)

		state, err = res.runTerraformImporter(ctx, id, p)
		if err != nil {
			// Pass through any error running the importer
			return nil, err
		}
		if state == nil {
			// The resource is gone (or never existed). Return a gRPC response with no
			// resource ID set to indicate this.
			return &pulumirpc.ReadResponse{}, nil
		}
	}

	config, assets, err := MakeTerraformConfig(ctx, p, oldInputs, res.TF.Schema(), res.Schema.Fields)
	if err != nil {
		return nil, errors.Wrapf(err, "preparing %s's new property state", urn)
	}

	newstate, err := p.tf.Refresh(ctx, res.TFName, state, config)
	if err != nil {
		return nil, errors.Wrapf(err, "refreshing %s", urn)
	}

	// Store the ID and properties in the output.  The ID *should* be the same as the input ID, but in the case
	// that the resource no longer exists, we will simply return the empty string and an empty property map.
	if newstate != nil {
		props, err := MakeTerraformResult(ctx, p.tf, newstate, res.TF.Schema(), res.Schema.Fields, assets, p.supportsSecrets)
		if err != nil {
			return nil, err
		}

		if res.Schema.TransformOutputs != nil {
			var err error
			props, err = res.Schema.TransformOutputs(ctx, props)
			if err != nil {
				return nil, err
			}
		}

		mprops, err := plugin.MarshalProperties(props, plugin.MarshalOptions{
			Label:       label + ".state",
			KeepSecrets: p.supportsSecrets,
		})
		if err != nil {
			return nil, err
		}

		inputs, err := ExtractInputsFromOutputs(oldInputs, props, res.TF.Schema(), res.Schema.Fields, isRefresh)
		if err != nil {
			return nil, err
		}
		minputs, err := plugin.MarshalProperties(inputs, plugin.MarshalOptions{
			Label:       label + ".inputs",
			KeepSecrets: p.supportsSecrets,
		})
		if err != nil {
			return nil, err
		}

		return &pulumirpc.ReadResponse{Id: newstate.ID(), Properties: mprops, Inputs: minputs}, nil
	}

	// The resource is gone.
	return &pulumirpc.ReadResponse{}, nil
}

// Update updates an existing resource with new values.  Only those values in the provided property bag are updated
// to new values.  The resource ID is returned and may be different if the resource had to be recreated.
func (p *Provider) Update(ctx context.Context, req *pulumirpc.UpdateRequest) (*pulumirpc.UpdateResponse, error) {
	ctx = p.loggingContext(ctx, resource.URN(req.GetUrn()))
	urn := resource.URN(req.GetUrn())
	t := urn.Type()
	res, has := p.resources[t]
	if !has {
		return nil, errors.Errorf("unrecognized resource type (Update): %s", t)
	}

	span, ctx := opentracing.StartSpanFromContext(ctx, "sdkv2.Update",
		opentracing.Tag{Key: "urn", Value: string(urn)},
	)
	defer span.Finish()
	p.memStats.collectMemStats(ctx, span)

	label := fmt.Sprintf("%s.Update(%s/%s)", p.label(), urn, res.TFName)
	glog.V(9).Infof("%s executing", label)

	// In order to perform the update, we first need to calculate the Terraform view of the diff.
	olds, err := plugin.UnmarshalProperties(req.GetOlds(),
		plugin.MarshalOptions{Label: fmt.Sprintf("%s.olds", label), SkipNulls: true})
	if err != nil {
		return nil, err
	}
	olds, err = transformFromState(ctx, res.Schema, olds)
	if err != nil {
		return nil, err
	}

	state, err := MakeTerraformState(ctx, res, req.GetId(), olds)
	if err != nil {
		return nil, errors.Wrapf(err, "unmarshaling %s's instance state", urn)
	}

	news, err := plugin.UnmarshalProperties(req.GetNews(),
		plugin.MarshalOptions{Label: fmt.Sprintf("%s.news", label), KeepUnknowns: true})
	if err != nil {
		return nil, err
	}

	schema, fields := res.TF.Schema(), res.Schema.Fields

	config, assets, err := MakeTerraformConfig(ctx, p, news, schema, fields)
	if err != nil {
		return nil, errors.Wrapf(err, "preparing %s's new property state", urn)
	}

	ic := newIgnoreChanges(ctx, schema, fields, olds, news, req.GetIgnoreChanges())

	timeouts, err := res.TF.DecodeTimeouts(config)
	if err != nil {
		return nil, errors.Errorf("error decoding timeout: %s", err)
	}

	diff, err := p.tf.Diff(ctx, res.TFName, state, config, shim.DiffOptions{
		IgnoreChanges: ic,
		TimeoutOptions: shim.TimeoutOptions{
			TimeoutOverrides: newTimeoutOverrides(shim.TimeoutUpdate, req.Timeout),
			ResourceTimeout:  timeouts,
		},
	})
	if err != nil {
		return nil, errors.Wrapf(err, "diffing %s", urn)
	}
	if diff == nil {
		// It is very possible for us to get here with a nil diff: custom diffing behavior, etc. can cause
		// textual/structural changes not to be semantic changes. A better solution would be to change the result of
		// Diff to indicate no change, but that is a slightly riskier change that we'd rather not take at the current
		// moment.
		return &pulumirpc.UpdateResponse{Properties: req.GetOlds()}, nil
	}

	if diff.Destroy() || diff.RequiresNew() {
		return nil, fmt.Errorf("internal: expected diff to not require deletion or replacement"+
			" during Update of %s. Found delete=%t, replace=%t. This indicates a bug in provider.",
			urn, diff.Destroy(), diff.RequiresNew())
	}

	var newstate shim.InstanceState
	var reasons []string
	if !req.GetPreview() {
		newstate, err = p.tf.Apply(ctx, res.TFName, state, diff)
		if newstate == nil {
			if err != nil {
				return nil, err
			}

			return nil, fmt.Errorf("Resource provider reported that the resource did not exist while updating %s.\n\n"+
				"This is usually a result of the resource having been deleted outside of Pulumi, and can often be "+
				"fixed by running `pulumi refresh` before updating.", urn)
		}
		if newstate.ID() == "" {
			return nil, fmt.Errorf("expected non-empty ID for new state during Update of %s", urn)
		}
		if err != nil {
			reasons = append(reasons, errors.Wrapf(err, "updating %s", urn).Error())
		}
	} else {
		newstate, err = diff.ProposedState(res.TF, state)
		if err != nil {
			return nil, fmt.Errorf("internal error: failed to fetch proposed state during diff (%w)", err)
		}
	}

	props, err := MakeTerraformResult(ctx, p.tf, newstate, res.TF.Schema(), res.Schema.Fields, assets, p.supportsSecrets)
	if err != nil {
		reasons = append(reasons, errors.Wrapf(err, "converting result for %s", urn).Error())
	}

	if res.Schema.TransformOutputs != nil {
		var err error
		props, err = res.Schema.TransformOutputs(ctx, props)
		if err != nil {
			return nil, err
		}
	}

	mprops, err := plugin.MarshalProperties(props, plugin.MarshalOptions{
		Label:        fmt.Sprintf("%s.outs", label),
		KeepUnknowns: req.GetPreview(),
		KeepSecrets:  p.supportsSecrets,
	})
	if err != nil {
		reasons = append(reasons, errors.Wrapf(err, "marshalling %s", urn).Error())
	}

	if len(reasons) != 0 {
		return nil, initializationError(newstate.ID(), mprops, reasons)
	}
	return &pulumirpc.UpdateResponse{Properties: mprops}, nil
}

// Delete tears down an existing resource with the given ID.  If it fails, the resource is assumed to still exist.
func (p *Provider) Delete(ctx context.Context, req *pulumirpc.DeleteRequest) (*pbempty.Empty, error) {
	ctx = p.loggingContext(ctx, resource.URN(req.GetUrn()))
	urn := resource.URN(req.GetUrn())
	t := urn.Type()
	res, has := p.resources[t]
	if !has {
		return nil, errors.Errorf("unrecognized resource type (Delete): %s", t)
	}

	span, ctx := opentracing.StartSpanFromContext(ctx, "sdkv2.Delete",
		opentracing.Tag{Key: "urn", Value: string(urn)},
	)
	defer span.Finish()
	p.memStats.collectMemStats(ctx, span)

	label := fmt.Sprintf("%s.Delete(%s/%s)", p.label(), urn, res.TFName)
	glog.V(9).Infof("%s executing", label)

	// Fetch the resource attributes since many providers need more than just the ID to perform the delete.
	state, err := UnmarshalTerraformState(ctx, res, req.GetId(), req.GetProperties(), label)
	if err != nil {
		return nil, err
	}

	// Create a new destroy diff.
	diff := p.tf.NewDestroyDiff(ctx, res.TFName, shim.TimeoutOptions{
		TimeoutOverrides: newTimeoutOverrides(shim.TimeoutDelete, req.Timeout),
		ResourceTimeout:  res.TF.Timeouts(),
	})
	if _, err := p.tf.Apply(ctx, res.TFName, state, diff); err != nil {
		return nil, errors.Wrapf(err, "deleting %s", urn)
	}
	return &pbempty.Empty{}, nil
}

// Construct creates a new instance of the provided component resource and returns its state.
func (p *Provider) Construct(context.Context, *pulumirpc.ConstructRequest) (*pulumirpc.ConstructResponse, error) {
	return nil, status.Error(codes.Unimplemented, "Construct is not yet implemented")
}

// Call dynamically executes a method in the provider associated with a component resource.
func (p *Provider) Call(ctx context.Context, req *pulumirpc.CallRequest) (*pulumirpc.CallResponse, error) {
	return nil, status.Error(codes.Unimplemented, "Call is not yet implemented")
}

// Invoke dynamically executes a built-in function in the provider.
func (p *Provider) Invoke(ctx context.Context, req *pulumirpc.InvokeRequest) (*pulumirpc.InvokeResponse, error) {
	ctx = p.loggingContext(ctx, "")
	tok := tokens.ModuleMember(req.GetTok())
	ds, has := p.dataSources[tok]
	if !has {
		return nil, errors.Errorf("unrecognized data function (Invoke): %s", tok)
	}

	span, ctx := opentracing.StartSpanFromContext(ctx, "sdkv2.Invoke",
		opentracing.Tag{Key: "token", Value: string(tok)},
	)
	defer span.Finish()
	p.memStats.collectMemStats(ctx, span)

	label := fmt.Sprintf("%s.Invoke(%s)", p.label(), tok)
	glog.V(9).Infof("%s executing", label)

	// Unmarshal the arguments.
	args, err := plugin.UnmarshalProperties(req.GetArgs(), plugin.MarshalOptions{
		Label: fmt.Sprintf("%s.args", label), KeepUnknowns: true, SkipNulls: true,
	})
	if err != nil {
		return nil, err
	}

	// First, create the inputs.
	tfname := ds.TFName
	inputs, _, err := MakeTerraformInputs(
		ctx,
		&PulumiResource{Properties: args},
		p.configValues,
		nil, args,
		ds.TF.Schema(),
		ds.Schema.Fields)
	if err != nil {
		return nil, errors.Wrapf(err, "couldn't prepare resource %v input state", tfname)
	}

	// Next, ensure the inputs are valid before actually performing the invoaction.
	rescfg := MakeTerraformConfigFromInputs(ctx, p.tf, inputs)
	warns, errs := p.tf.ValidateDataSource(ctx, tfname, rescfg)
	for _, warn := range warns {
		if err = p.host.Log(ctx, diag.Warning, "", fmt.Sprintf("%v verification warning: %v", tok, warn)); err != nil {
			return nil, err
		}
	}

	// Now produce a return value of any properties that failed verification.
	var failures []*pulumirpc.CheckFailure
	for _, err := range errs {
		failures = append(failures, &pulumirpc.CheckFailure{
			Reason: err.Error(),
		})
	}

	// If there are no failures in verification, go ahead and perform the invocation.
	var ret *pbstruct.Struct
	if len(failures) == 0 {
		diff, err := p.tf.ReadDataDiff(ctx, tfname, rescfg)
		if err != nil {
			return nil, errors.Wrapf(err, "reading data source diff for %s", tok)
		}

		invoke, err := p.tf.ReadDataApply(ctx, tfname, diff)
		if err != nil {
			return nil, errors.Wrapf(err, "invoking %s", tok)
		}

		// Add the special "id" attribute if it wasn't listed in the schema
		props, err := MakeTerraformResult(ctx, p.tf, invoke, ds.TF.Schema(), ds.Schema.Fields, nil, p.supportsSecrets)
		if err != nil {
			return nil, err
		}
		if _, has := props["id"]; !has && invoke != nil {
			props["id"] = resource.NewStringProperty(invoke.ID())
		}

		ret, err = plugin.MarshalProperties(
			props,
			plugin.MarshalOptions{Label: fmt.Sprintf("%s.returns", label)})
		if err != nil {
			return nil, err
		}
	}

	return &pulumirpc.InvokeResponse{
		Return:   ret,
		Failures: failures,
	}, nil
}

// StreamInvoke dynamically executes a built-in function in the provider. The result is streamed
// back as a series of messages.
func (p *Provider) StreamInvoke(
	req *pulumirpc.InvokeRequest, server pulumirpc.ResourceProvider_StreamInvokeServer,
) error {
	tok := tokens.ModuleMember(req.GetTok())
	return errors.Errorf("unrecognized data function (StreamInvoke): %s", tok)
}

// GetPluginInfo implements an RPC call that returns the version of this plugin.
func (p *Provider) GetPluginInfo(ctx context.Context, req *pbempty.Empty) (*pulumirpc.PluginInfo, error) {
	getPluginInfoSpan, ctx := opentracing.StartSpanFromContext(ctx, "sdkv2.GetPluginInfo",
		opentracing.Tag{Key: "provider", Value: p.info.Name},
		opentracing.Tag{Key: "version", Value: p.version},
	)
	defer getPluginInfoSpan.Finish()
	p.memStats.collectMemStats(ctx, getPluginInfoSpan)

	return &pulumirpc.PluginInfo{
		Version: p.version,
	}, nil
}

// Cancel requests that the provider cancel all ongoing RPCs. For TF, this is a no-op.
func (p *Provider) Cancel(ctx context.Context, req *pbempty.Empty) (*pbempty.Empty, error) {
	return &pbempty.Empty{}, nil
}

func (p *Provider) GetMapping(
	ctx context.Context, req *pulumirpc.GetMappingRequest,
) (*pulumirpc.GetMappingResponse, error) {
	span, ctx := opentracing.StartSpanFromContext(ctx, "sdkv2.GetMapping",
		opentracing.Tag{Key: "key", Value: req.Key},
	)
	defer span.Finish()
	p.memStats.collectMemStats(ctx, span)

	// The prototype converter used the key "tf", but the new plugin converter uses "terraform". For now
	// support both, eventually we can remove the "tf" key.
	if req.Key == "tf" || req.Key == "terraform" {
		info := MarshalProviderInfo(&p.info)
		mapping, err := json.Marshal(info)
		if err != nil {
			return nil, err
		}
		return &pulumirpc.GetMappingResponse{
			Provider: p.info.Name,
			Data:     mapping,
		}, nil
	}

	// An empty response is valid for GetMapping, it means we don't have a mapping for the given key
	return &pulumirpc.GetMappingResponse{}, nil
}

func initializationError(id string, props *pbstruct.Struct, reasons []string) error {
	contract.Assertf(len(reasons) > 0, "initializationError must be passed at least one reason")
	detail := pulumirpc.ErrorResourceInitFailed{
		Id:         id,
		Properties: props,
		Reasons:    reasons,
	}
	return rpcerror.WithDetails(rpcerror.New(codes.Unknown, reasons[0]), &detail)
}

const RenamedEntitySuffix = info.RenamedEntitySuffix

// SetProviderLicense is used to pass a license type to a provider metadata
func SetProviderLicense(license TFProviderLicense) *TFProviderLicense {
	return &license
}

func ref[T any](t T) *T { return &t }

// True is used for interactions in the providers that require a pointer to true
func True() *bool { return ref(true) }

// False is used for interactions in the providers that require a pointer to false
func False() *bool { return ref(false) }

func transformFromState(
	ctx context.Context, res *ResourceInfo, inputs resource.PropertyMap,
) (resource.PropertyMap, error) {
	if res == nil {
		return inputs, nil
	}
	f := res.TransformFromState
	if f == nil {
		return inputs, nil
	}
	o, err := f(ctx, inputs)
	if err != nil {
		return nil, fmt.Errorf("transforming inputs: %w", err)
	}
	return o, nil
}

// If a custom timeout has been set for this method, overwrite the default timeout.
func newTimeoutOverrides(key shim.TimeoutKey, maybeTimeoutSeconds float64) map[shim.TimeoutKey]time.Duration {
	timeoutOverrides := map[shim.TimeoutKey]time.Duration{}
	if maybeTimeoutSeconds != 0 {
		timeoutOverrides[key] = time.Duration(maybeTimeoutSeconds * float64(time.Second))
	}
	return timeoutOverrides
}<|MERGE_RESOLUTION|>--- conflicted
+++ resolved
@@ -960,11 +960,7 @@
 	// We will still use `detailedDiff` for diff display purposes.
 
 	// See also https://github.com/pulumi/pulumi-terraform-bridge/issues/1501.
-<<<<<<< HEAD
-	if !diff.HasNoChanges() {
-=======
-	if p.info.XSkipDetailedDiffForChanges && len(diff.Attributes()) > 0 {
->>>>>>> f1ba9006
+	if p.info.XSkipDetailedDiffForChanges && !diff.HasNoChanges() {
 		changes = pulumirpc.DiffResponse_DIFF_SOME
 		// Perhaps collectionDiffs can shed some light and locate the changes to the end-user.
 		for path, diff := range dd.collectionDiffs {
