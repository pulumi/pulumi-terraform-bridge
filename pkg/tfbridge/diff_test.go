--- conflicted
+++ resolved
@@ -199,22 +199,9 @@
 	})
 }
 
-<<<<<<< HEAD
-func diffTest(t *testing.T, tfs map[string]*schema.Schema, info map[string]*SchemaInfo,
-	inputs, state map[string]interface{}, expected map[string]DiffKind,
-	expectedDiffChanges pulumirpc.DiffResponse_DiffChanges,
-	ignoreChanges ...string,
-) {
-	ctx := context.Background()
-
-	inputsMap := resource.NewPropertyMapFromMap(inputs)
-	stateMap := resource.NewPropertyMapFromMap(state)
-
-=======
 func v1Setup(tfs map[string]*schema.Schema) (
 	shim.SchemaMap, Resource, shim.Provider, map[string]*SchemaInfo,
 ) {
->>>>>>> fc38c75b
 	sch := shimv1.NewSchemaMap(tfs)
 
 	// Fake up a TF resource and a TF provider.
@@ -1952,11 +1939,7 @@
 		},
 	}
 
-<<<<<<< HEAD
-	runTestCase := func(t *testing.T, name string, typ schema.ValueType, inputs, state []interface{},
-=======
 	runTestCase := func(t *testing.T, name string, typ v2Schema.ValueType, inputs, state []interface{},
->>>>>>> fc38c75b
 		expected map[string]DiffKind, expectedChanges pulumirpc.DiffResponse_DiffChanges,
 	) {
 		t.Run(name, func(t *testing.T) {
