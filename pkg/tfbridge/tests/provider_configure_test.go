--- conflicted
+++ resolved
@@ -24,10 +24,7 @@
 )
 
 func TestConfigureSimpleValues(t *testing.T) {
-<<<<<<< HEAD
 	t.Parallel()
-	t.Skip("TODO[pulumi/pulumi-terraform-bridge#2530]: flaky")
-=======
 	// TestConfigureSimpleValues was previously flaky:
 	//
 	// https://github.com/pulumi/pulumi-terraform-bridge/issues/2530
@@ -35,7 +32,6 @@
 	// The investigation was inconclusive, so we are adding back into circulation to
 	// see if the failures continue with tighter asserts.
 
->>>>>>> ed56fc28
 	t.Run("string", crosstests.MakeConfigure(map[string]*schema.Schema{
 		"f0": {Type: schema.TypeString, Required: true},
 	}, cty.ObjectVal(map[string]cty.Value{
