package tfbridge

import (
	"cmp"
	"context"
	"slices"

	"github.com/pulumi/pulumi/sdk/v3/go/common/resource"
	"github.com/pulumi/pulumi/sdk/v3/go/common/util/contract"
	pulumirpc "github.com/pulumi/pulumi/sdk/v3/proto/go"

	shim "github.com/pulumi/pulumi-terraform-bridge/v3/pkg/tfshim"
	"github.com/pulumi/pulumi-terraform-bridge/v3/pkg/tfshim/walk"
	"github.com/pulumi/pulumi-terraform-bridge/v3/unstable/propertyvalue"
)

func isPresent(val resource.PropertyValue) bool {
	return !val.IsNull() &&
		!(val.IsArray() && val.ArrayValue() == nil) &&
		!(val.IsObject() && val.ObjectValue() == nil)
}

func sortedMergedKeys[K cmp.Ordered, V any, M ~map[K]V](a, b M) []K {
	keys := make(map[K]struct{})
	for k := range a {
		keys[k] = struct{}{}
	}
	for k := range b {
		keys[k] = struct{}{}
	}
	keysSlice := make([]K, 0, len(keys))
	for k := range keys {
		keysSlice = append(keysSlice, k)
	}
	slices.Sort(keysSlice)
	return keysSlice
}

func isTypeShapeMismatched(val resource.PropertyValue, propType shim.ValueType) bool {
<<<<<<< HEAD
	contract.Assertf(!val.IsComputed() && !val.IsSecret(), "val should not be computed or secret")
=======
	contract.Assertf(!val.IsSecret() || val.IsOutput(), "secrets and outputs are not handled")
	if val.IsComputed() {
		return false
	}
>>>>>>> bbb5f5c2
	if !isPresent(val) {
		return false
	}
	switch propType {
	case shim.TypeList:
		return !val.IsArray()
	case shim.TypeSet:
		return !val.IsArray()
	case shim.TypeMap:
		return !val.IsObject()
	default:
		return false
	}
}

<<<<<<< HEAD
=======
func lookupSchemas(
	path propertyPath, tfs shim.SchemaMap, ps map[string]*info.Schema,
) (shim.Schema, *info.Schema, error) {
	schemaPath := PropertyPathToSchemaPath(resource.PropertyPath(path), tfs, ps)
	return LookupSchemas(schemaPath, tfs, ps)
}

func propertyPathTriggersReplacement(
	path propertyPath, rootTFSchema shim.SchemaMap, rootPulumiSchema map[string]*info.Schema,
) bool {
	// A change on a property might trigger a replacement if:
	// - The property itself is marked as ForceNew
	// - The direct parent property is a collection (list, set, map) and is marked as ForceNew
	// See pkg/cross-tests/diff_cross_test.go
	// TestAttributeCollectionForceNew, TestBlockCollectionForceNew, TestBlockCollectionElementForceNew
	// for a full case study of replacements in TF
	tfs, ps, err := lookupSchemas(path, rootTFSchema, rootPulumiSchema)
	if err != nil {
		return false
	}
	if isForceNew(tfs, ps) {
		return true
	}

	if len(path) == 1 {
		return false
	}

	parent := path[:len(path)-1]
	tfs, ps, err = lookupSchemas(parent, rootTFSchema, rootPulumiSchema)
	if err != nil {
		return false
	}
	// Note this is mimicking the TF behaviour, so the effective type is not considered here.
	if tfs.Type() != shim.TypeList && tfs.Type() != shim.TypeSet && tfs.Type() != shim.TypeMap {
		return false
	}
	return isForceNew(tfs, ps)
}

func propertyValueTriggersReplacement(
	path propertyPath, value resource.PropertyValue, tfs shim.SchemaMap, ps map[string]*info.Schema,
) bool {
	replacement := false
	visitor := func(subpath resource.PropertyPath, val resource.PropertyValue) (resource.PropertyValue, error) {
		if propertyPathTriggersReplacement(propertyPath(subpath), tfs, ps) {
			replacement = true
		}
		return val, nil
	}

	_, err := propertyvalue.TransformPropertyValue(
		resource.PropertyPath(path),
		visitor,
		value,
	)
	contract.AssertNoErrorf(err, "TransformPropertyValue should not return an error")

	return replacement
}

>>>>>>> bbb5f5c2
func promoteToReplace(diff *pulumirpc.PropertyDiff) *pulumirpc.PropertyDiff {
	if diff == nil {
		return nil
	}

	kind := diff.GetKind()
	switch kind {
	case pulumirpc.PropertyDiff_ADD:
		return &pulumirpc.PropertyDiff{Kind: pulumirpc.PropertyDiff_ADD_REPLACE}
	case pulumirpc.PropertyDiff_DELETE:
		return &pulumirpc.PropertyDiff{Kind: pulumirpc.PropertyDiff_DELETE_REPLACE}
	case pulumirpc.PropertyDiff_UPDATE:
		return &pulumirpc.PropertyDiff{Kind: pulumirpc.PropertyDiff_UPDATE_REPLACE}
	default:
		return diff
	}
}

type baseDiff string

const (
	undecidedDiff baseDiff = ""
	noDiff        baseDiff = "NoDiff"
	addDiff       baseDiff = "Add"
	deleteDiff    baseDiff = "Delete"
	updateDiff    baseDiff = "Update"
)

func (b baseDiff) ToPropertyDiff() *pulumirpc.PropertyDiff {
	switch b {
	case noDiff:
		return nil
	case addDiff:
		return &pulumirpc.PropertyDiff{Kind: pulumirpc.PropertyDiff_ADD}
	case deleteDiff:
		return &pulumirpc.PropertyDiff{Kind: pulumirpc.PropertyDiff_DELETE}
	case updateDiff:
		return &pulumirpc.PropertyDiff{Kind: pulumirpc.PropertyDiff_UPDATE}
	case undecidedDiff:
		contract.Failf("diff should not be undecided")
	default:
		contract.Failf("unexpected base diff %s", b)
	}
	contract.Failf("unreachable")
	return nil
}

func makeBaseDiff(old, new resource.PropertyValue) baseDiff {
	oldPresent := isPresent(old)
	newPresent := isPresent(new)
	if !oldPresent {
		if !newPresent {
			return noDiff
		}

		return addDiff
	}
	if !newPresent {
		return deleteDiff
	}

	if new.IsComputed() {
		return updateDiff
	}

	return undecidedDiff
}

<<<<<<< HEAD
type detailedDiffKey string
=======
type (
	detailedDiffKey string
	propertyPath    resource.PropertyPath
)

func newPropertyPath(root resource.PropertyKey) propertyPath {
	return propertyPath{string(root)}
}

func (k propertyPath) String() string {
	return resource.PropertyPath(k).String()
}

func (k propertyPath) Key() detailedDiffKey {
	return detailedDiffKey(k.String())
}

func (k propertyPath) append(subkey interface{}) propertyPath {
	return append(k, subkey)
}

func (k propertyPath) Subpath(subkey string) propertyPath {
	return k.append(subkey)
}

func (k propertyPath) Index(i int) propertyPath {
	return k.append(i)
}

func (k propertyPath) IsReservedKey() bool {
	leaf := k[len(k)-1]
	return leaf == "__meta" || leaf == "__defaults"
}
>>>>>>> bbb5f5c2

type detailedDiffer struct {
	tfs shim.SchemaMap
	ps  map[string]*SchemaInfo
}

func (differ detailedDiffer) propertyPathToSchemaPath(path propertyPath) walk.SchemaPath {
	return PropertyPathToSchemaPath(resource.PropertyPath(path), differ.tfs, differ.ps)
}

// getEffectiveType returns the pulumi-visible type of the property at the given path.
// It takes into account any MaxItemsOne flattening which might have occurred.
// Specifically:
// - If the property is a list/set with MaxItemsOne, it returns the type of the element.
// - Otherwise it returns the type of the property.
func (differ detailedDiffer) getEffectiveType(path walk.SchemaPath) shim.ValueType {
	tfs, ps, err := LookupSchemas(path, differ.tfs, differ.ps)

	if err != nil || tfs == nil {
		return shim.TypeInvalid
	}

	if IsMaxItemsOne(tfs, ps) {
		return differ.getEffectiveType(path.Element())
	}

	return tfs.Type()
}

// makePlainPropDiff is used for plain properties and ones with an unknown schema.
// It does not access the TF schema, so it does not know about the type of the property.
func (differ detailedDiffer) makePlainPropDiff(
	path propertyPath, old, new resource.PropertyValue,
) map[detailedDiffKey]*pulumirpc.PropertyDiff {
	baseDiff := makeBaseDiff(old, new)
	isReplacement := propertyPathTriggersReplacement(path, differ.tfs, differ.ps)
	var propDiff *pulumirpc.PropertyDiff
	if baseDiff != undecidedDiff {
		propDiff = baseDiff.ToPropertyDiff()
	} else if !old.DeepEquals(new) {
		propDiff = &pulumirpc.PropertyDiff{Kind: pulumirpc.PropertyDiff_UPDATE}
	}

	if isReplacement {
		propDiff = promoteToReplace(propDiff)
	}

	if propDiff != nil {
		return map[detailedDiffKey]*pulumirpc.PropertyDiff{path.Key(): propDiff}
	}
	return nil
}

// makeShortCircuitDiff is used for properties that are nil or computed in either the old or new state.
// It makes sure to check recursively if the property will trigger a replacement.
func (differ detailedDiffer) makeShortCircuitDiff(
	path propertyPath, old, new resource.PropertyValue,
) map[detailedDiffKey]*pulumirpc.PropertyDiff {
	contract.Assertf(old.IsNull() || new.IsNull() || new.IsComputed(),
		"short-circuit diff should only be used for nil properties")
	if old.IsNull() && new.IsNull() {
		return nil
	}

	baseDiff := makeBaseDiff(old, new)
	contract.Assertf(baseDiff != undecidedDiff, "short-circuit diff could not determine diff kind")

	propDiff := baseDiff.ToPropertyDiff()
	if new.IsComputed() && propertyPathTriggersReplacement(path, differ.tfs, differ.ps) {
		propDiff = promoteToReplace(propDiff)
	} else if !new.IsNull() && !new.IsComputed() && propertyValueTriggersReplacement(path, new, differ.tfs, differ.ps) {
		propDiff = promoteToReplace(propDiff)
	} else if !old.IsNull() && propertyValueTriggersReplacement(path, old, differ.tfs, differ.ps) {
		propDiff = promoteToReplace(propDiff)
	}

	return map[detailedDiffKey]*pulumirpc.PropertyDiff{path.Key(): propDiff}
}

func (differ detailedDiffer) makePropDiff(
	path propertyPath, old, new resource.PropertyValue,
) map[detailedDiffKey]*pulumirpc.PropertyDiff {
	if path.IsReservedKey() {
		return nil
	}
	propType := differ.getEffectiveType(differ.propertyPathToSchemaPath(path))
	if !isPresent(old) || isTypeShapeMismatched(old, propType) {
		old = resource.NewNullProperty()
	}
	if !new.IsComputed() && (!isPresent(new) || isTypeShapeMismatched(new, propType)) {
		new = resource.NewNullProperty()
	}
	if old.IsNull() || new.IsNull() || new.IsComputed() {
		return differ.makeShortCircuitDiff(path, old, new)
	}

	if isTypeShapeMismatched(old, propType) || isTypeShapeMismatched(new, propType) {
		return differ.makePlainPropDiff(path, old, new)
	}

	if !isPresent(old) {
		old = resource.NewNullProperty()
	}
	if !new.IsComputed() && !isPresent(new) {
		new = resource.NewNullProperty()
	}
	if old.IsNull() || new.IsNull() || new.IsComputed() {
		return differ.makeShortCircuitDiff(path, old, new)
	}

	switch propType {
	case shim.TypeList:
		return differ.makeListDiff(path, old, new)
	case shim.TypeSet:
		// TODO[pulumi/pulumi-terraform-bridge#2200]: Implement set diffing
		return differ.makeListDiff(path, old, new)
	case shim.TypeMap:
		// Note that TF objects are represented as maps when returned by LookupSchemas
		return differ.makeMapDiff(path, old, new)
	default:
		return differ.makePlainPropDiff(path, old, new)
	}
}

func (differ detailedDiffer) makeListDiff(
	path propertyPath, old, new resource.PropertyValue,
) map[detailedDiffKey]*pulumirpc.PropertyDiff {
	diff := make(map[detailedDiffKey]*pulumirpc.PropertyDiff)
	oldList := old.ArrayValue()
	newList := new.ArrayValue()

	// naive diffing of lists
	// TODO[pulumi/pulumi-terraform-bridge#2295]: implement a more sophisticated diffing algorithm
	// investigate how this interacts with force new - is identity preserved or just order
	longerLen := max(len(oldList), len(newList))
	for i := 0; i < longerLen; i++ {
		elem := func(l []resource.PropertyValue) resource.PropertyValue {
			if i < len(l) {
				return l[i]
			}
			return resource.NewNullProperty()
		}
		elemKey := path.Index(i)

		d := differ.makePropDiff(elemKey, elem(oldList), elem(newList))
		for subKey, subDiff := range d {
			diff[subKey] = subDiff
		}
	}

	return diff
}

func (differ detailedDiffer) makeMapDiff(
	path propertyPath, old, new resource.PropertyValue,
) map[detailedDiffKey]*pulumirpc.PropertyDiff {
	oldMap := old.ObjectValue()
	newMap := new.ObjectValue()
	diff := make(map[detailedDiffKey]*pulumirpc.PropertyDiff)
	for _, k := range sortedMergedKeys(oldMap, newMap) {
		subindex := path.Subpath(string(k))
		oldVal := oldMap[k]
		newVal := newMap[k]

		elemDiff := differ.makePropDiff(subindex, oldVal, newVal)

		for subKey, subDiff := range elemDiff {
			diff[subKey] = subDiff
		}
	}

	return diff
}

func (differ detailedDiffer) makeDetailedDiffPropertyMap(
	oldState, plannedState resource.PropertyMap,
) map[string]*pulumirpc.PropertyDiff {
	diff := make(map[detailedDiffKey]*pulumirpc.PropertyDiff)
	for _, k := range sortedMergedKeys(oldState, plannedState) {
		old := oldState[k]
		new := plannedState[k]

		path := newPropertyPath(k)
		propDiff := differ.makePropDiff(path, old, new)

		for subKey, subDiff := range propDiff {
			diff[subKey] = subDiff
		}
	}

	result := make(map[string]*pulumirpc.PropertyDiff)
	for k, v := range diff {
		result[string(k)] = v
	}

	return result
}

func makeDetailedDiffV2(
	ctx context.Context,
	tfs shim.SchemaMap,
	ps map[string]*SchemaInfo,
	res shim.Resource,
	prov shim.Provider,
	state shim.InstanceState,
	diff shim.InstanceDiff,
	assets AssetTable,
	supportsSecrets bool,
) (map[string]*pulumirpc.PropertyDiff, error) {
	// We need to compare the new and olds after all transformations have been applied.
	// ex. state upgrades, implementation-specific normalizations etc.
	proposedState, err := diff.ProposedState(res, state)
	if err != nil {
		return nil, err
	}
	props, err := MakeTerraformResult(ctx, prov, proposedState, tfs, ps, assets, supportsSecrets)
	if err != nil {
		return nil, err
	}

	prior, err := diff.PriorState()
	if err != nil {
		return nil, err
	}
	priorProps, err := MakeTerraformResult(ctx, prov, prior, tfs, ps, assets, supportsSecrets)
	if err != nil {
		return nil, err
	}

	differ := detailedDiffer{tfs: tfs, ps: ps}
	return differ.makeDetailedDiffPropertyMap(priorProps, props), nil
}<|MERGE_RESOLUTION|>--- conflicted
+++ resolved
@@ -11,7 +11,6 @@
 
 	shim "github.com/pulumi/pulumi-terraform-bridge/v3/pkg/tfshim"
 	"github.com/pulumi/pulumi-terraform-bridge/v3/pkg/tfshim/walk"
-	"github.com/pulumi/pulumi-terraform-bridge/v3/unstable/propertyvalue"
 )
 
 func isPresent(val resource.PropertyValue) bool {
@@ -37,14 +36,10 @@
 }
 
 func isTypeShapeMismatched(val resource.PropertyValue, propType shim.ValueType) bool {
-<<<<<<< HEAD
-	contract.Assertf(!val.IsComputed() && !val.IsSecret(), "val should not be computed or secret")
-=======
 	contract.Assertf(!val.IsSecret() || val.IsOutput(), "secrets and outputs are not handled")
 	if val.IsComputed() {
 		return false
 	}
->>>>>>> bbb5f5c2
 	if !isPresent(val) {
 		return false
 	}
@@ -60,70 +55,6 @@
 	}
 }
 
-<<<<<<< HEAD
-=======
-func lookupSchemas(
-	path propertyPath, tfs shim.SchemaMap, ps map[string]*info.Schema,
-) (shim.Schema, *info.Schema, error) {
-	schemaPath := PropertyPathToSchemaPath(resource.PropertyPath(path), tfs, ps)
-	return LookupSchemas(schemaPath, tfs, ps)
-}
-
-func propertyPathTriggersReplacement(
-	path propertyPath, rootTFSchema shim.SchemaMap, rootPulumiSchema map[string]*info.Schema,
-) bool {
-	// A change on a property might trigger a replacement if:
-	// - The property itself is marked as ForceNew
-	// - The direct parent property is a collection (list, set, map) and is marked as ForceNew
-	// See pkg/cross-tests/diff_cross_test.go
-	// TestAttributeCollectionForceNew, TestBlockCollectionForceNew, TestBlockCollectionElementForceNew
-	// for a full case study of replacements in TF
-	tfs, ps, err := lookupSchemas(path, rootTFSchema, rootPulumiSchema)
-	if err != nil {
-		return false
-	}
-	if isForceNew(tfs, ps) {
-		return true
-	}
-
-	if len(path) == 1 {
-		return false
-	}
-
-	parent := path[:len(path)-1]
-	tfs, ps, err = lookupSchemas(parent, rootTFSchema, rootPulumiSchema)
-	if err != nil {
-		return false
-	}
-	// Note this is mimicking the TF behaviour, so the effective type is not considered here.
-	if tfs.Type() != shim.TypeList && tfs.Type() != shim.TypeSet && tfs.Type() != shim.TypeMap {
-		return false
-	}
-	return isForceNew(tfs, ps)
-}
-
-func propertyValueTriggersReplacement(
-	path propertyPath, value resource.PropertyValue, tfs shim.SchemaMap, ps map[string]*info.Schema,
-) bool {
-	replacement := false
-	visitor := func(subpath resource.PropertyPath, val resource.PropertyValue) (resource.PropertyValue, error) {
-		if propertyPathTriggersReplacement(propertyPath(subpath), tfs, ps) {
-			replacement = true
-		}
-		return val, nil
-	}
-
-	_, err := propertyvalue.TransformPropertyValue(
-		resource.PropertyPath(path),
-		visitor,
-		value,
-	)
-	contract.AssertNoErrorf(err, "TransformPropertyValue should not return an error")
-
-	return replacement
-}
-
->>>>>>> bbb5f5c2
 func promoteToReplace(diff *pulumirpc.PropertyDiff) *pulumirpc.PropertyDiff {
 	if diff == nil {
 		return nil
@@ -192,43 +123,7 @@
 	return undecidedDiff
 }
 
-<<<<<<< HEAD
 type detailedDiffKey string
-=======
-type (
-	detailedDiffKey string
-	propertyPath    resource.PropertyPath
-)
-
-func newPropertyPath(root resource.PropertyKey) propertyPath {
-	return propertyPath{string(root)}
-}
-
-func (k propertyPath) String() string {
-	return resource.PropertyPath(k).String()
-}
-
-func (k propertyPath) Key() detailedDiffKey {
-	return detailedDiffKey(k.String())
-}
-
-func (k propertyPath) append(subkey interface{}) propertyPath {
-	return append(k, subkey)
-}
-
-func (k propertyPath) Subpath(subkey string) propertyPath {
-	return k.append(subkey)
-}
-
-func (k propertyPath) Index(i int) propertyPath {
-	return k.append(i)
-}
-
-func (k propertyPath) IsReservedKey() bool {
-	leaf := k[len(k)-1]
-	return leaf == "__meta" || leaf == "__defaults"
-}
->>>>>>> bbb5f5c2
 
 type detailedDiffer struct {
 	tfs shim.SchemaMap
