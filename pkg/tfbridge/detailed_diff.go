--- conflicted
+++ resolved
@@ -283,19 +283,8 @@
 		for subKey, subDiff := range diff {
 			result[subKey] = subDiff
 		}
-<<<<<<< HEAD
-	} else if etf.Type() == shim.TypeMap {
-		diff := makeMapDiff(ctx, key, etf, eps, old, new, oldOk, newOk)
-		for subKey, subDiff := range diff {
-			res[subKey] = subDiff
-		}
-	} else if etf.Type() == shim.TypeSet {
-		diff := makeSetDiff(ctx, key, etf, eps, old, new, oldOk, newOk)
-=======
 	} else if tfs.Type() == shim.TypeSet {
-		// TODO[pulumi/pulumi-terraform-bridge#2200]: Implement set diffing
-		diff := differ.makeListDiff(ddIndex, old, new)
->>>>>>> c427d1a4
+		diff := differ.makeSetDiff(ddIndex, old, new)
 		for subKey, subDiff := range diff {
 			result[subKey] = subDiff
 		}
@@ -354,83 +343,73 @@
 	return diff
 }
 
-<<<<<<< HEAD
-func makeSetDiff(
-	ctx context.Context,
-	key resource.PropertyKey,
-	etf shim.Schema,
-	eps *info.Schema,
-	old, new resource.PropertyValue,
-	oldOk, newOk bool,
-) map[string]*pulumirpc.PropertyDiff {
-	diff := make(map[string]*pulumirpc.PropertyDiff)
+func (differ detailedDiffer) makeSetDiff(
+	ddIndex detailedDiffPair, old, new resource.PropertyValue,
+) map[detailedDiffKey]*pulumirpc.PropertyDiff {
+	diff := make(map[detailedDiffKey]*pulumirpc.PropertyDiff)
 	oldList := []resource.PropertyValue{}
 	newList := []resource.PropertyValue{}
-	if isPresent(old, oldOk) && old.IsArray() {
+	if isPresent(old) && old.IsArray() {
 		oldList = old.ArrayValue()
 	}
-	if isPresent(new, newOk) && new.IsArray() {
+	if isPresent(new) && new.IsArray() {
 		newList = new.ArrayValue()
+	}
+
+	tfs, _, err := differ.lookupSchemas(ddIndex.path)
+	if err != nil {
+		return nil
 	}
 
 	// Calculate the identity of each element
 	oldIdentities := make(map[int]int)
 	newIdentities := make(map[int]int)
-	computedIndices := make(map[int]struct{})
+	for i, newElem := range newList {
+		contract.Assertf(!newElem.IsComputed(), "the plan should not contain unknown elements")
+		mappable := newElem.Mappable()
+		hash := tfs.SetHash(mappable)
+		newIdentities[hash] = i
+	}
+
 	for i, oldElem := range oldList {
+		contract.Assertf(!oldElem.IsComputed(), "the plan should not contain unknown elements")
 		mappable := oldElem.Mappable()
-		hash := etf.SetHash(mappable)
+		hash := tfs.SetHash(mappable)
 		oldIdentities[hash] = i
 	}
-	for i, newElem := range newList {
-		// TODO: we should not hash the element if it contains any computed values as we might produce an incorrect hash
-		if newElem.IsComputed() {
-			computedIndices[i] = struct{}{}
-			continue
-		}
-		mappable := newElem.Mappable()
-		hash := etf.SetHash(mappable)
-		newIdentities[hash] = i
-	}
-
+
+	changedIndices := make(map[int]struct{})
+	oldChangedIndices := make(map[int]struct{})
+	newChangedIndices := make(map[int]struct{})
 	for hash, oldIndex := range oldIdentities {
-		_, newOk := newIdentities[hash]
-		if !newOk {
-			// Element was deleted
-			d := makeElemDiff(
-				ctx, key, etf.Elem(), eps, false, oldList[oldIndex], resource.NewNullProperty(), true, false)
-
-			propDiff := &pulumirpc.PropertyDiff{Kind: pulumirpc.PropertyDiff_DELETE}
-			if mapHasReplacements(d) {
-				propDiff = promoteToReplace(propDiff)
-			}
-			diff[string(key)+"["+fmt.Sprintf("%d", oldIndex)+"]"] = propDiff
-		}
-	}
-
-	for newIndex := range len(newList) {
-		hash := newIdentities[newIndex]
-		_, oldOk := oldIdentities[hash]
-		_, computed := computedIndices[newIndex]
-		if !oldOk || computed {
-			// Element was added/updated
-			d := makeElemDiff(
-				ctx, key, etf.Elem(), eps, false, resource.NewNullProperty(), newList[newIndex], false, true)
-
-			key := string(key) + "[" + fmt.Sprintf("%d", newIndex) + "]"
-			propDiff := &pulumirpc.PropertyDiff{Kind: pulumirpc.PropertyDiff_ADD}
-			if _, ok := diff[key]; ok {
-				propDiff = &pulumirpc.PropertyDiff{Kind: pulumirpc.PropertyDiff_UPDATE}
-			}
-
-			if mapHasReplacements(d) {
-				propDiff = promoteToReplace(propDiff)
-			}
-			diff[key] = propDiff
-		}
-	}
-
-	simplerDiff, err := simplifyDiff(diff, key, old, new, oldOk, newOk, etf, eps)
+		if _, newOk := newIdentities[hash]; !newOk {
+			changedIndices[oldIndex] = struct{}{}
+			oldChangedIndices[oldIndex] = struct{}{}
+		}
+	}
+	for hash, newIndex := range newIdentities {
+		if _, oldOk := oldIdentities[hash]; !oldOk {
+			changedIndices[newIndex] = struct{}{}
+			newChangedIndices[newIndex] = struct{}{}
+		}
+	}
+
+	for index := range changedIndices {
+		oldEl := resource.NewNullProperty()
+		if _, oldChanged := oldChangedIndices[index]; oldChanged {
+			oldEl = oldList[index]
+		}
+		newEl := resource.NewNullProperty()
+		if _, newChanged := newChangedIndices[index]; newChanged {
+			newEl = newList[index]
+		}
+		d := differ.makePropDiff(ddIndex.Index(index), oldEl, newEl)
+		for subKey, subDiff := range d {
+			diff[subKey] = subDiff
+		}
+	}
+
+	simplerDiff, err := differ.simplifyDiff(diff, ddIndex, old, new)
 	if err == nil {
 		return simplerDiff
 	}
@@ -438,21 +417,10 @@
 	return diff
 }
 
-func makeMapDiff(
-	ctx context.Context,
-	key resource.PropertyKey,
-	etf shim.Schema,
-	eps *SchemaInfo,
-	old, new resource.PropertyValue,
-	oldOk, newOk bool,
-) map[string]*pulumirpc.PropertyDiff {
-	diff := make(map[string]*pulumirpc.PropertyDiff)
-=======
 func (differ detailedDiffer) makeObjectDiff(
 	ddIndex detailedDiffPair, old, new resource.PropertyValue,
 ) map[detailedDiffKey]*pulumirpc.PropertyDiff {
 	diff := make(map[detailedDiffKey]*pulumirpc.PropertyDiff)
->>>>>>> c427d1a4
 	oldMap := resource.PropertyMap{}
 	newMap := resource.PropertyMap{}
 	if isPresent(old) && old.IsObject() {
