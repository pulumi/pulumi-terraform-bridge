// Copyright 2016-2024, Pulumi Corporation.
//
// Licensed under the Apache License, Version 2.0 (the "License");
// you may not use this file except in compliance with the License.
// You may obtain a copy of the License at
//
//     http://www.apache.org/licenses/LICENSE-2.0
//
// Unless required by applicable law or agreed to in writing, software
// distributed under the License is distributed on an "AS IS" BASIS,

// See the License for the specific language governing permissions and
// limitations under the License.

package tfbridge

import (
	"context"
	"os"
	"sort"
	"strconv"
	"strings"
	"testing"
	"time"

	structpb "github.com/golang/protobuf/ptypes/struct"
	schemav1 "github.com/hashicorp/terraform-plugin-sdk/helper/schema"
	"github.com/hashicorp/terraform-plugin-sdk/v2/diag"
	schemav2 "github.com/hashicorp/terraform-plugin-sdk/v2/helper/schema"
	"github.com/hexops/autogold/v2"
	"github.com/pulumi/pulumi/sdk/v3/go/common/resource"
	"github.com/pulumi/pulumi/sdk/v3/go/common/resource/plugin"
	"github.com/pulumi/pulumi/sdk/v3/go/common/tokens"
	"github.com/pulumi/pulumi/sdk/v3/go/common/util/contract"
	pulumirpc "github.com/pulumi/pulumi/sdk/v3/proto/go"
	"github.com/stretchr/testify/assert"
	"github.com/stretchr/testify/require"

	"github.com/pulumi/pulumi-terraform-bridge/v3/internal/testprovider"
	shim "github.com/pulumi/pulumi-terraform-bridge/v3/pkg/tfshim"
	"github.com/pulumi/pulumi-terraform-bridge/v3/pkg/tfshim/schema"
	shimv1 "github.com/pulumi/pulumi-terraform-bridge/v3/pkg/tfshim/sdk-v1"
	shimv2 "github.com/pulumi/pulumi-terraform-bridge/v3/pkg/tfshim/sdk-v2"
)

func makeTerraformInputsNoDefaults(olds, news resource.PropertyMap,
	tfs shim.SchemaMap, ps map[string]*SchemaInfo,
) (map[string]interface{}, AssetTable, error) {
	return makeTerraformInputsWithOptions(context.Background(), nil, nil, olds, news, tfs, ps,
		makeTerraformInputsOptions{DisableDefaults: true, DisableTFDefaults: true, UnknownCollectionsSupported: true})
}

func makeTerraformInputsForConfig(olds, news resource.PropertyMap,
	tfs shim.SchemaMap, ps map[string]*SchemaInfo,
) (map[string]interface{}, AssetTable, error) {
	return makeTerraformInputsWithOptions(context.Background(), nil, nil, olds, news, tfs, ps,
		makeTerraformInputsOptions{UnknownCollectionsSupported: true})
}

func makeTerraformInput(v resource.PropertyValue, tfs shim.Schema, ps *SchemaInfo) (interface{}, error) {
	ctx := &conversionContext{}
	return ctx.makeTerraformInput("v", resource.PropertyValue{}, v, tfs, ps)
}

func TestMakeTerraformInputMixedMaxItemsOne(t *testing.T) {
	t.Parallel()

	typeString := (&schema.Schema{
		Type: shim.TypeString,
	}).Shim()

	tests := map[string]struct {
		maxItemsOne bool
		oldState    resource.PropertyValue
		newState    resource.PropertyValue
		tfs         *schema.Schema
		tfValue     interface{}
	}{
		// Scalars: The pulumi type is String.
		// The TF type is [String] (either [n; T] or [1; T]).
		"scalar-adding-max-items-one": {
			// The TF type has changed from [n; T] to [1; T], changing the
			// pulumi type from [T] -> T.
			maxItemsOne: true,
			oldState: resource.NewArrayProperty([]resource.PropertyValue{
				resource.NewStringProperty("sc"),
			}),
			newState: resource.NewStringProperty("sc"),
			tfs: &schema.Schema{
				Type:     shim.TypeList,
				Elem:     typeString,
				MaxItems: 1,
			},
			tfValue: []interface{}{"sc"},
		},
		"scalar-removing-max-items-one": {
			// The TF type has changed from [1; T] to [n; T], changing the
			// pulumi type from T -> [T].
			maxItemsOne: false,
			oldState:    resource.NewStringProperty("sc"),
			newState: resource.NewArrayProperty([]resource.PropertyValue{
				resource.NewStringProperty("sc"),
			}),
			tfs: &schema.Schema{
				Type: shim.TypeList,
				Elem: typeString,
			},
			tfValue: []interface{}{"sc"},
		},

		// Scalars: The pulumi type is String.
		// The TF type is [String] (either [n; T] or [1; T]).
		//
		// Here we have empty values, which are handled differently.
		"scalar-adding-null-max-items-one": {
			// The TF type has changed from [n; T] to [1; T], changing the
			// pulumi type from [T] -> T.
			maxItemsOne: true,
			oldState:    resource.NewNullProperty(),
			newState:    resource.NewNullProperty(),
			tfs: &schema.Schema{
				Type:     shim.TypeList,
				Elem:     typeString,
				MaxItems: 1,
			},
			tfValue: []interface{}(nil),
		},
		"scalar-removing-null-max-items-one": {
			// The TF type has changed from [1; T] to [n; T], changing the
			// pulumi type from T -> [T].
			maxItemsOne: false,
			oldState:    resource.NewArrayProperty([]resource.PropertyValue{}),
			newState:    resource.NewArrayProperty([]resource.PropertyValue{}),
			tfs: &schema.Schema{
				Type:     shim.TypeList,
				Elem:     typeString,
				MaxItems: 1,
			},
			tfValue: []interface{}(nil),
		},
		// // Lists: The pulumi type is [String].
		// // The TF type is [[String]] (either [m; [n; T]] or [1; [n; T]]).
		// //
		// // This is different because we can't know the type of an empty list. It
		// // could be of type [T] or [[T]]. In this case, we don't make an attempt
		// // at promotion.
		"list-adding-max-items-one": {
			// The TF type has changed from [m; [n; T]] to [1; [n; T]], changing the
			// pulumi type from [[T]] -> [T].
			maxItemsOne: true,
			oldState: resource.NewArrayProperty([]resource.PropertyValue{
				resource.NewArrayProperty([]resource.PropertyValue{
					resource.NewStringProperty("sc"),
				}),
			}),
			newState: resource.NewArrayProperty([]resource.PropertyValue{
				resource.NewStringProperty("sc"),
			}),
			tfs: &schema.Schema{
				Type:     shim.TypeList,
				MaxItems: 1,
				Elem: (&schema.Schema{
					Type: shim.TypeList,
					Elem: typeString,
				}).Shim(),
			},
			tfValue: []interface{}{[]interface{}{"sc"}},
		},
	}
	for name, tt := range tests {
		tt := tt
		t.Run(name, func(t *testing.T) {
			olds := resource.PropertyMap{
				"element": tt.oldState,
				"__defaults": resource.NewArrayProperty(
					[]resource.PropertyValue{
						resource.NewStringProperty("other"),
					},
				),
			}
			news := resource.PropertyMap{
				"element": tt.newState,
				"__defaults": resource.NewArrayProperty(
					[]resource.PropertyValue{
						resource.NewStringProperty("other"),
					},
				),
			}
			tfs := schema.SchemaMap{"element": tt.tfs.Shim()}
			result, _, err := makeTerraformInputsNoDefaults(
				olds, news, tfs, nil /* ps */)
			require.NoError(t, err)
			assert.Equal(t, map[string]interface{}{
				"element": tt.tfValue,
			}, result)
		})
	}
}

// Test that makeTerraformInputs variants work well with MaxItems=1 properties.
// missing MaxItems=1 properties should present to TF as missing in most cases (MakeTerraformInputs)
// missing MaxItems=1 properties should present to TF as missing
// when running validators (makeTerraformInputsWithoutTFDefaults)
// missing MaxItems=1 properties should present to TF as empty collections when creating
// a resource (makeTerraformInputsNoDefaultsWithMaxItemsOneDefaults)
func TestMakeTerraformInputsWithMaxItemsOne(t *testing.T) {
	typeString := (&schema.Schema{
		Type: shim.TypeString,
	}).Shim()

	resSchema := &schema.Schema{
		Type:     shim.TypeList,
		MaxItems: 1,
		Elem: (&schema.Schema{
			Type:    shim.TypeList,
			Elem:    typeString,
			Default: []string{"default"},
		}).Shim(),
	}
	tfs := schema.SchemaMap{"element": resSchema.Shim()}

	tests := map[string]struct {
		olds               resource.PropertyMap
		news               resource.PropertyMap
		expectedNoDefaults map[string]interface{}
		expectedForConfig  map[string]interface{}
	}{
		"empty-olds": {
			olds: resource.PropertyMap{},
			news: resource.PropertyMap{
				"__defaults": resource.NewArrayProperty(
					[]resource.PropertyValue{
						resource.NewStringProperty("other"),
					},
				),
			},
			expectedNoDefaults: map[string]interface{}{},
			expectedForConfig: map[string]interface{}{
				"__defaults": []interface{}{},
			},
		},
		"non-empty-olds": {
			olds: resource.PropertyMap{
				"element": resource.NewStringProperty("el"),
				"__defaults": resource.NewArrayProperty(
					[]resource.PropertyValue{
						resource.NewStringProperty("other"),
					},
				),
			},
			news: resource.PropertyMap{
				"__defaults": resource.NewArrayProperty(
					[]resource.PropertyValue{
						resource.NewStringProperty("other"),
					},
				),
			},
			expectedNoDefaults: map[string]interface{}{},
			expectedForConfig: map[string]interface{}{
				"__defaults": []interface{}{},
			},
		},
		"non-missing-news": {
			olds: resource.PropertyMap{
				"__defaults": resource.NewArrayProperty(
					[]resource.PropertyValue{
						resource.NewStringProperty("other"),
					},
				),
			},
			news: resource.PropertyMap{
				"element": resource.NewStringProperty("el"),
				"__defaults": resource.NewArrayProperty(
					[]resource.PropertyValue{
						resource.NewStringProperty("other"),
					},
				),
			},
			expectedNoDefaults: map[string]interface{}{
				"element": []interface{}{"el"},
			},
			expectedForConfig: map[string]interface{}{
				"__defaults": []interface{}{},
				"element":    []interface{}{"el"},
			},
		},
	}

	for name, tt := range tests {
		t.Run(name, func(t *testing.T) {
			resultNoDefaults, _, err := makeTerraformInputsNoDefaults(
				tt.olds, tt.news, tfs, nil /* ps */)
			require.NoError(t, err)
			assert.Equal(t, tt.expectedNoDefaults, resultNoDefaults)

			resultForConfig, _, err := makeTerraformInputsForConfig(
				tt.olds, tt.news, tfs, nil /* ps */)
			require.NoError(t, err)
			assert.Equal(t, tt.expectedForConfig, resultForConfig)
		})
	}
}

type MyString string

// TestTerraformOutputsWithSecretsSupported verifies that we translate Terraform outputs into Pulumi outputs and
// treating sensitive outputs as secrets
func TestTerraformOutputsWithSecretsSupported(t *testing.T) {
	t.Parallel()

	tests := []struct {
		name       string
		tfValue    any
		tfType     *schema.Schema
		schemaInfo *SchemaInfo
		expect     autogold.Value
	}{
		{
			name:    "nil_property_value",
			tfValue: nil,
			expect:  autogold.Expect(resource.PropertyMap{resource.PropertyKey("nilPropertyValue"): resource.PropertyValue{}}),
		},
		{
			name:    "bool_property_value",
			tfValue: false,
			expect: autogold.Expect(resource.PropertyMap{resource.PropertyKey("boolPropertyValue"): resource.PropertyValue{
				V: false,
			}}),
		},
		{
			name:    "number_property_value",
			tfValue: 42,
			expect: autogold.Expect(resource.PropertyMap{resource.PropertyKey("numberPropertyValue"): resource.PropertyValue{
				V: 42,
			}}),
		},
		{
			name:    "float_property_value",
			tfValue: 99.6767932,
			tfType:  &schema.Schema{Type: shim.TypeFloat, Required: true},
			expect: autogold.Expect(resource.PropertyMap{resource.PropertyKey("floatPropertyValue"): resource.PropertyValue{
				V: 99.6767932,
			}}),
		},
		{
			name:    "string_property_value",
			tfValue: "ognirts",
			schemaInfo: &SchemaInfo{
				// Reverse map string_property_value to the stringo property.
				Name: "stringo",
			},
			expect: autogold.Expect(resource.PropertyMap{resource.PropertyKey("stringo"): resource.PropertyValue{
				V: "ognirts",
			}}),
		},
		{
			name:    "my_string_property_value",
			tfValue: MyString("ognirts"),
			tfType:  &schema.Schema{Type: shim.TypeString, Optional: true},
			expect: autogold.Expect(resource.PropertyMap{resource.PropertyKey("myStringPropertyValue"): resource.PropertyValue{
				V: "ognirts",
			}}),
		},
		{
			name:    "array_property_value",
			tfValue: []interface{}{"an array"},
			expect: autogold.Expect(resource.PropertyMap{resource.PropertyKey("arrayPropertyValue"): resource.PropertyValue{
				V: []resource.PropertyValue{{
					V: "an array",
				}},
			}}),
		},
		{
			name: "object_property_value",

			// NOTE: This input does not match the schema's type. The tfValue *should* be wrapped
			// in a []any{}. [MakeTerraformOutputs] handles this case, but it shouldn't need to
			// and tf should never return it.
			tfValue: map[string]interface{}{
				"property_a": "a",
				"property_b": true,
			},
			tfType: &schema.Schema{
				Type:     shim.TypeList,
				Required: true,
				MaxItems: 1,
				Elem: (&schema.Resource{
					Schema: schema.SchemaMap{
						"property_a": (&schema.Schema{
							Type:     shim.TypeString,
							Optional: true,
						}).Shim(),
						"property_b": (&schema.Schema{
							Type:     shim.TypeBool,
							Optional: true,
						}).Shim(),
					},
				}).Shim(),
			},
			expect: autogold.Expect(resource.PropertyMap{resource.PropertyKey("objectPropertyValue"): resource.PropertyValue{
				V: resource.PropertyMap{
					resource.PropertyKey("propertyA"): resource.PropertyValue{
						V: "a",
					},
					resource.PropertyKey("propertyB"): resource.PropertyValue{V: true},
				},
			}}),
		},
		{
			name: "map_property_value",
			tfValue: map[string]interface{}{
				"propertyA": "a",
				"propertyB": true,
				"propertyC": map[string]interface{}{
					"nestedPropertyA": true,
				},
			},
			tfType: &schema.Schema{
				// Type mapPropertyValue as a map so that keys aren't mangled in the usual way.
				Type:     shim.TypeMap,
				Optional: true,
			},
			//nolint:lll
			expect: autogold.Expect(resource.PropertyMap{resource.PropertyKey("mapPropertyValue"): resource.PropertyValue{
				V: resource.PropertyMap{
					resource.PropertyKey("propertyA"): resource.PropertyValue{
						V: "a",
					},
					resource.PropertyKey("propertyB"): resource.PropertyValue{V: true},
					resource.PropertyKey("propertyC"): resource.PropertyValue{V: resource.PropertyMap{resource.PropertyKey("nestedPropertyA"): resource.PropertyValue{
						V: true,
					}}},
				},
			}}),
		},
		{
			name: "nested_resource",
			tfValue: []interface{}{
				map[string]interface{}{
					"configuration": map[string]interface{}{
						"configurationValue": true,
					},
				},
			},
			tfType: &schema.Schema{
				Type:     shim.TypeList,
				MaxItems: 2,
				// Embed a `*schema.Resource` to validate that type directed
				// walk of the schema successfully walks inside Resources as well
				// as Schemas.
				Optional: true,
				Elem: (&schema.Resource{
					Schema: schemaMap(map[string]*schema.Schema{
						"configuration": {Type: shim.TypeMap, Optional: true},
					}),
				}).Shim(),
			},
			expect: autogold.Expect(resource.PropertyMap{resource.PropertyKey("nestedResources"): resource.PropertyValue{
				V: []resource.PropertyValue{{
					V: resource.PropertyMap{resource.PropertyKey("configuration"): resource.PropertyValue{
						V: resource.PropertyMap{resource.PropertyKey("configurationValue"): resource.PropertyValue{
							V: true,
						}},
					}},
				}},
			}}),
		},
		{
			name: "optional_config",
			tfValue: []interface{}{
				map[string]interface{}{
					"some_value":       true,
					"some_other_value": "a value",
				},
			},
			tfType: &schema.Schema{
				Type:     shim.TypeList,
				MaxItems: 1,
				Optional: true,
				Elem: (&schema.Resource{
					Schema: schemaMap(map[string]*schema.Schema{
						"some_value":       {Type: shim.TypeBool, Optional: true},
						"some_other_value": {Type: shim.TypeString, Optional: true},
					}),
				}).Shim(),
			},
			expect: autogold.Expect(resource.PropertyMap{resource.PropertyKey("optionalConfig"): resource.PropertyValue{
				V: resource.PropertyMap{
					resource.PropertyKey("someOtherValue"): resource.PropertyValue{
						V: "a value",
					},
					resource.PropertyKey("someValue"): resource.PropertyValue{V: true},
				},
			}}),
		},
		{
			name: "optional_config_other",
			tfValue: []interface{}{
				map[string]interface{}{
					"some_value":       true,
					"some_other_value": "a value",
				},
			},
			tfType: &schema.Schema{
				Type:     shim.TypeList,
				Required: true,
				Elem: (&schema.Resource{
					Schema: schemaMap(map[string]*schema.Schema{
						"some_value":       {Type: shim.TypeBool, Optional: true},
						"some_other_value": {Type: shim.TypeString, Optional: true},
					}),
				}).Shim(),
			},
			schemaInfo: &SchemaInfo{
				Name:        "optionalConfigOther",
				MaxItemsOne: boolPointer(true),
			},
			expect: autogold.Expect(resource.PropertyMap{resource.PropertyKey("optionalConfigOther"): resource.PropertyValue{
				V: resource.PropertyMap{
					resource.PropertyKey("someOtherValue"): resource.PropertyValue{
						V: "a value",
					},
					resource.PropertyKey("someValue"): resource.PropertyValue{V: true},
				},
			}}),
		},
		{
			name:    "secret_value",
			tfValue: "MyPassword",
			tfType: &schema.Schema{
				Type:      shim.TypeString,
				Optional:  true,
				Sensitive: true,
			},
			expect: autogold.Expect(resource.PropertyMap{resource.PropertyKey("secretValue"): resource.PropertyValue{
				V: &resource.Secret{Element: resource.PropertyValue{
					V: "MyPassword",
				}},
			}}),
		},
		{
			name: "nested_secret_value",
			tfValue: []interface{}{
				map[string]interface{}{
					"secret_value": "MyPassword",
				},
			},
			tfType: &schema.Schema{
				Type:     shim.TypeList,
				MaxItems: 1,
				Optional: true,
				Elem: (&schema.Resource{
					Schema: schemaMap(map[string]*schema.Schema{
						"secret_value": {
							Type:      shim.TypeString,
							Sensitive: true,
							Required:  true,
						},
					}),
				}).Shim(),
			},
			expect: autogold.Expect(resource.PropertyMap{resource.PropertyKey("nestedSecretValue"): resource.PropertyValue{
				V: resource.PropertyMap{resource.PropertyKey("secretValue"): resource.PropertyValue{
					V: &resource.Secret{Element: resource.PropertyValue{
						V: "MyPassword",
					}},
				}},
			}}),
		},
	}

	for _, tt := range tests {
		tt := tt
		t.Run(tt.name, func(t *testing.T) {
			t.Parallel()
			for _, f := range factories {
				f := f
				t.Run(f.SDKVersion(), func(t *testing.T) {
					t.Parallel()
					ctx := context.Background()

					var tfType map[string]*schema.Schema
					if tt.tfType != nil {
						tfType = map[string]*schema.Schema{
							tt.name: tt.tfType,
						}
					}

					schemaMap := f.NewSchemaMap(tfType)
					require.NoError(t, schemaMap.Validate())

					var schemaInfo map[string]*SchemaInfo
					if tt.schemaInfo != nil {
						schemaInfo = map[string]*SchemaInfo{
							tt.name: tt.schemaInfo,
						}
					}

					result := MakeTerraformOutputs(
						ctx,
						f.NewTestProvider(),
						map[string]any{
							tt.name: tt.tfValue,
						},
						schemaMap,
						schemaInfo,
						nil,  /* assets */
						true, /* supportsSecrets */
					)
					tt.expect.Equal(t, result)
				})
			}
		})
	}
}

// TestTerraformOutputsWithSecretsUnsupported verifies that we translate Terraform outputs into Pulumi outputs without
// treating sensitive outputs as secrets
func TestTerraformOutputsWithSecretsUnsupported(t *testing.T) {
	ctx := context.Background()
	for _, f := range factories {
		t.Run(f.SDKVersion(), func(t *testing.T) {
			result := MakeTerraformOutputs(
				ctx,
				f.NewTestProvider(),
				map[string]interface{}{
					"secret_value": "MyPassword",
				},
				f.NewSchemaMap(map[string]*schema.Schema{
					"secret_value": {
						Type:      shim.TypeString,
						Optional:  true,
						Sensitive: true,
					},
				}),
				map[string]*SchemaInfo{},
				nil, /* assets */
				false,
			)
			assert.Equal(t, resource.NewPropertyMapFromMap(map[string]interface{}{
				"secretValue": "MyPassword",
			}), result)
		})
	}
}

func clearMeta(state shim.InstanceState) bool {
	if tf, ok := shimv1.IsInstanceState(state); ok {
		tf.Meta = map[string]interface{}{}
		return true
	}
	if tf, ok := shimv2.IsInstanceState(state); ok {
		tf.Meta = map[string]interface{}{}
		return true
	}
	return false
}

func clearID(state shim.InstanceState) bool {
	if tf, ok := shimv1.IsInstanceState(state); ok {
		tf.ID = ""
		return true
	}
	if tf, ok := shimv2.IsInstanceState(state); ok {
		tf.ID = ""
		return true
	}
	return false
}

// Test that meta-properties are correctly produced.
func TestMetaProperties(t *testing.T) {
	for _, f := range factories {
		t.Run(f.SDKVersion(), func(t *testing.T) {
			prov := f.NewTestProvider()
			ctx := context.Background()

			const resName = "example_resource"
			res := prov.ResourcesMap().Get(resName)

			state := f.NewInstanceState("0")
			read, err := prov.Refresh(ctx, resName, state, nil)
			assert.NoError(t, err)
			assert.NotNil(t, read)

			props, err := MakeTerraformResult(ctx, prov, read, res.Schema(), nil, nil, true)
			assert.NoError(t, err)
			assert.NotNil(t, props)

			state, err = makeTerraformStateWithOpts(
				ctx, Resource{TF: res, Schema: &ResourceInfo{}}, state.ID(), props,
				makeTerraformStateOptions{
					defaultZeroSchemaVersion: true, unknownCollectionsSupported: prov.SupportsUnknownCollections()})
			assert.NoError(t, err)
			assert.NotNil(t, state)

			assert.Equal(t, strconv.Itoa(res.SchemaVersion()), state.Meta()["schema_version"])

			read2, err := prov.Refresh(ctx, resName, state, nil)
			assert.NoError(t, err)
			assert.NotNil(t, read2)
			assert.Equal(t, read, read2)

			// Delete the resource's meta-property and ensure that we re-populate its schema version.
			delete(props, metaKey)

			state, err = makeTerraformStateWithOpts(
				ctx, Resource{TF: res, Schema: &ResourceInfo{}}, state.ID(), props,
				makeTerraformStateOptions{
					defaultZeroSchemaVersion: true, unknownCollectionsSupported: prov.SupportsUnknownCollections()})
			assert.NoError(t, err)
			assert.NotNil(t, state)

			assert.Equal(t, "0", state.Meta()["schema_version"])

			// Remove the resource's meta-attributes and ensure that we do not include them in the result.
			ok := clearMeta(read2)
			assert.True(t, ok)
			props, err = MakeTerraformResult(ctx, prov, read2, res.Schema(), nil, nil, true)
			assert.NoError(t, err)
			assert.NotNil(t, props)
			assert.NotContains(t, props, metaKey)

			// Ensure that timeouts are populated and preserved.
			ok = clearID(state)
			assert.True(t, ok)
			cfg := prov.NewResourceConfig(ctx, map[string]interface{}{})

			// To populate default timeouts, we take the timeouts from the resource schema and insert them into the diff
			timeouts, err := res.DecodeTimeouts(cfg)
			assert.NoError(t, err)

			diff, err := prov.Diff(ctx, resName, state, cfg, shim.DiffOptions{
				TimeoutOptions: shim.TimeoutOptions{
					ResourceTimeout: timeouts,
				},
			})
			assert.NoError(t, err)

			assert.NoError(t, err)
			create, err := prov.Apply(ctx, resName, state, diff)
			assert.NoError(t, err)

			props, err = MakeTerraformResult(ctx, prov, create, res.Schema(), nil, nil, true)
			assert.NoError(t, err)
			assert.NotNil(t, props)

			state, err = makeTerraformStateWithOpts(
				ctx, Resource{TF: res, Schema: &ResourceInfo{}}, state.ID(), props,
				makeTerraformStateOptions{
					defaultZeroSchemaVersion: true, unknownCollectionsSupported: prov.SupportsUnknownCollections()})
			assert.NoError(t, err)
			assert.NotNil(t, state)

			assert.Contains(t, state.Meta(), schemav1.TimeoutKey)
		})
	}
}

func TestInjectingCustomTimeouts(t *testing.T) {
	for _, f := range factories {
		t.Run(f.SDKVersion(), func(t *testing.T) {
			prov := f.NewTestProvider()
			ctx := context.Background()

			const resName = "second_resource"
			res := prov.ResourcesMap().Get(resName)

			state := f.NewInstanceState("0")
			read, err := prov.Refresh(ctx, resName, state, nil)
			assert.NoError(t, err)
			assert.NotNil(t, read)

			props, err := MakeTerraformResult(ctx, prov, read, res.Schema(), nil, nil, true)
			assert.NoError(t, err)
			assert.NotNil(t, props)

			state, err = makeTerraformStateWithOpts(
				ctx, Resource{TF: res, Schema: &ResourceInfo{}}, state.ID(), props,
				makeTerraformStateOptions{
					defaultZeroSchemaVersion: true, unknownCollectionsSupported: prov.SupportsUnknownCollections()})
			assert.NoError(t, err)
			assert.NotNil(t, state)

			assert.Equal(t, strconv.Itoa(res.SchemaVersion()), state.Meta()["schema_version"])

			read2, err := prov.Refresh(ctx, resName, state, nil)
			assert.NoError(t, err)
			assert.NotNil(t, read2)
			assert.Equal(t, read, read2)

			// Delete the resource's meta-property and ensure that we re-populate its schema version.
			delete(props, metaKey)

			state, err = makeTerraformStateWithOpts(
				ctx, Resource{TF: res, Schema: &ResourceInfo{}}, state.ID(), props,
				makeTerraformStateOptions{
					defaultZeroSchemaVersion: true, unknownCollectionsSupported: prov.SupportsUnknownCollections()})
			assert.NoError(t, err)
			assert.NotNil(t, state)

			assert.Equal(t, "0", state.Meta()["schema_version"])

			// Remove the resource's meta-attributes and ensure that we do not include them in the result.
			ok := clearMeta(read2)
			assert.True(t, ok)
			props, err = MakeTerraformResult(ctx, prov, read2, res.Schema(), nil, nil, true)
			assert.NoError(t, err)
			assert.NotNil(t, props)
			assert.NotContains(t, props, metaKey)

			// Ensure that timeouts are populated and preserved.
			ok = clearID(state)
			assert.True(t, ok)
			cfg := prov.NewResourceConfig(ctx, map[string]interface{}{})

			// To populate default timeouts, we take the timeouts from the resource schema and insert them into the diff
			resourceTimeouts, err := res.DecodeTimeouts(cfg)
			assert.NoError(t, err)

			diff, err := prov.Diff(ctx, resName, state, cfg, shim.DiffOptions{
				TimeoutOptions: shim.TimeoutOptions{
					ResourceTimeout: resourceTimeouts,
					TimeoutOverrides: map[shim.TimeoutKey]time.Duration{
						shim.TimeoutCreate: 300 * time.Second,
					},
				},
			})
			assert.NoError(t, err)

			assert.NoError(t, err)
			create, err := prov.Apply(ctx, resName, state, diff)
			assert.NoError(t, err)

			props, err = MakeTerraformResult(ctx, prov, create, res.Schema(), nil, nil, true)
			assert.NoError(t, err)
			assert.NotNil(t, props)

			state, err = makeTerraformStateWithOpts(
				ctx, Resource{TF: res, Schema: &ResourceInfo{}}, state.ID(), props,
				makeTerraformStateOptions{
					defaultZeroSchemaVersion: true, unknownCollectionsSupported: prov.SupportsUnknownCollections()})
			assert.NoError(t, err)
			assert.NotNil(t, state)

			switch f.SDKVersion() {
			case "v1":
				timeouts := state.Meta()[schemav1.TimeoutKey].(map[string]interface{})
				assert.NotNil(t, timeouts)
				assert.Contains(t, timeouts, schemav1.TimeoutCreate)
				assert.Equal(t, timeouts[schemav1.TimeoutCreate], float64(300000000000))
				assert.NotContains(t, timeouts, schemav1.TimeoutDelete)
				assert.Contains(t, timeouts, schemav1.TimeoutUpdate)
			case "v2":
				timeouts := state.Meta()[schemav2.TimeoutKey].(map[string]interface{})
				assert.NotNil(t, timeouts)
				assert.Contains(t, timeouts, schemav2.TimeoutCreate)
				assert.Equal(t, timeouts[schemav2.TimeoutCreate], float64(300000000000))
				assert.NotContains(t, timeouts, schemav2.TimeoutDelete)
				assert.Contains(t, timeouts, schemav2.TimeoutUpdate)
			default:
				assert.FailNow(t, "unexpected SDK version %v", f.SDKVersion())
			}
		})
	}
}

func getStateAttributes(state shim.InstanceState) (map[string]string, bool) {
	if tf, ok := shimv1.IsInstanceState(state); ok {
		return tf.Attributes, true
	}
	if tf, ok := shimv2.IsInstanceState(state); ok {
		return tf.Attributes, true
	}
	return nil, false
}

// Test that MakeTerraformResult reads property values appropriately.
func TestResultAttributesRoundTrip(t *testing.T) {
	for _, f := range factories {
		t.Run(f.SDKVersion(), func(t *testing.T) {
			prov := f.NewTestProvider()
			ctx := context.Background()

			const resName = "example_resource"
			res := prov.ResourcesMap().Get("example_resource")

			state := f.NewInstanceState("0")
			read, err := prov.Refresh(ctx, resName, state, nil)
			assert.NoError(t, err)
			assert.NotNil(t, read)

			props, err := MakeTerraformResult(ctx, prov, read, res.Schema(), nil, nil, true)
			assert.NoError(t, err)
			assert.NotNil(t, props)

			state, err = makeTerraformStateWithOpts(
				ctx, Resource{TF: res, Schema: &ResourceInfo{}}, state.ID(), props,
				makeTerraformStateOptions{
					defaultZeroSchemaVersion: true, unknownCollectionsSupported: prov.SupportsUnknownCollections()})
			assert.NoError(t, err)
			assert.NotNil(t, state)

			readAttributes, ok := getStateAttributes(read)
			assert.True(t, ok)
			stateAttributes, ok := getStateAttributes(state)
			assert.True(t, ok)

			// We may add extra "%" fields to represent map counts. These diffs are innocuous. If we only see them in the
			// attributes produced by MakeTerraformResult, ignore them.
			for k, v := range stateAttributes {
				expected, ok := readAttributes[k]
				if !ok {
					assert.True(t, strings.HasSuffix(k, ".%"))
				} else {
					assert.Equal(t, expected, v)
				}
			}
		})
	}
}

func sortDefaultsList(m resource.PropertyMap) {
	defs := m[defaultsKey].ArrayValue()
	sort.Slice(defs, func(i, j int) bool { return defs[i].StringValue() < defs[j].StringValue() })
	m[defaultsKey] = resource.NewArrayProperty(defs)
}

func fixedDefault(value interface{}) func() (interface{}, error) {
	return func() (interface{}, error) { return value, nil }
}

func TestDefaults(t *testing.T) {
	ctx := context.Background()
	for _, f := range factories {
		t.Run(f.SDKVersion(), func(t *testing.T) {
			// Produce maps with the following properties, and then validate them:
			//     - aaa string; no defaults, no inputs => empty
			//     - bbb string; no defaults, input "BBB" => "BBB"
			//     - ccc string; TF default "CCC", no inputs => "CCC"
			//     - cc2 string; TF default "CC2" (func), no inputs => "CC2"
			//     - ddd string; TF default "TFD", input "DDD" => "DDD"
			//     - dd2 string; TF default "TD2" (func), input "DDD" => "DDD"
			//     - eee string; PS default "EEE", no inputs => "EEE"
			//     - ee2 string; PS default "EE2" (func), no inputs => "EE2"
			//     - fff string; PS default "PSF", input "FFF" => "FFF"
			//     - ff2 string; PS default "PF2", input "FFF" => "FFF"
			//     - ggg string; TF default "TFG", PS default "PSG", no inputs => "PSG" (PS wins)
			//     - hhh string; TF default "TFH", PS default "PSH", input "HHH" => "HHH"
			//     - iii string; old default "OLI", TF default "TFI", PS default "PSI", no input => "OLD"
			//     - jjj string: old input "OLJ", no defaults, no input => no merged input
			//     - lll: old default "OLL", TF default "TFL", no input => "OLL"
			//     - ll2: old input "OL2", TF default "TL2", no input => "TL2"
			//     - mmm: old default "OLM", PS default "PSM", no input => "OLM"
			//     - mm2: old input "OLM", PS default "PM2", no input => "PM2"
			//     - uuu: PS default "PSU", envvars w/o valiues => "PSU"
			//     - vvv: PS default 42, envvars with values => 1337
			//     - www: old default "OLW", deprecated, required, no input -> "OLW"
			//     - xxx: old default "OLX", deprecated, no input => nothing
			//     - yyy: TF default "TLY", deprecated, no input => nothing
			err := os.Setenv("PTFV2", "1337")
			assert.Nil(t, err)
			asset, err := resource.NewTextAsset("hello")
			assert.Nil(t, err)

			tfs := f.NewSchemaMap(map[string]*schema.Schema{
				"ccc": {Type: shim.TypeString, Default: "CCC"},
				"cc2": {Type: shim.TypeString, DefaultFunc: func() (interface{}, error) { return "CC2", nil }},
				"ddd": {Type: shim.TypeString, Default: "TFD"},
				"dd2": {Type: shim.TypeString, DefaultFunc: func() (interface{}, error) { return "TD2", nil }},
				"ggg": {Type: shim.TypeString, Default: "TFG"},
				"hhh": {Type: shim.TypeString, Default: "TFH"},
				"iii": {Type: shim.TypeString, Default: "TFI"},
				"jjj": {Type: shim.TypeString},
				"lll": {Type: shim.TypeString, Default: "TFL"},
				"ll2": {Type: shim.TypeString, Default: "TL2"},
				"mmm": {Type: shim.TypeString},
				"mm2": {Type: shim.TypeString},
				"sss": {Type: shim.TypeString, Removed: "removed"},
				"ttt": {Type: shim.TypeString, Removed: "removed", Default: "TFD"},
				"uuu": {Type: shim.TypeString},
				"vvv": {Type: shim.TypeInt},
				"www": {Type: shim.TypeString, Deprecated: "deprecated", Required: true},
				"xxx": {Type: shim.TypeString, Deprecated: "deprecated", Optional: true},
				"yyy": {Type: shim.TypeString, Default: "TLY", Deprecated: "deprecated", Optional: true},
				"zzz": {Type: shim.TypeString},

				// Default value application across types
				"x2stringxbool": {Type: shim.TypeString},
				"x2stringxint":  {Type: shim.TypeString},
			})
			ps := map[string]*SchemaInfo{
				"eee": {Default: &DefaultInfo{Value: "EEE"}},
				"ee2": {Default: &DefaultInfo{From: func(res *PulumiResource) (interface{}, error) { return "EE2", nil }}},
				"fff": {Default: &DefaultInfo{Value: "PSF"}},
				"ff2": {Default: &DefaultInfo{From: func(res *PulumiResource) (interface{}, error) { return "PF2", nil }}},
				"ggg": {Default: &DefaultInfo{Value: "PSG"}},
				"hhh": {Default: &DefaultInfo{Value: "PSH"}},
				"iii": {Default: &DefaultInfo{Value: "PSI"}},
				"mmm": {Default: &DefaultInfo{Value: "PSM"}},
				"mm2": {Default: &DefaultInfo{Value: "PM2"}},
				"sss": {Default: &DefaultInfo{Value: "PSS"}, Removed: true},
				"uuu": {Default: &DefaultInfo{Value: "PSU", EnvVars: []string{"PTFU", "PTFU2"}}},
				"vvv": {Default: &DefaultInfo{Value: 42, EnvVars: []string{"PTFV", "PTFV2"}}},
				"www": {Default: &DefaultInfo{Value: "PSW"}},
				"zzz": {Asset: &AssetTranslation{Kind: FileAsset}},

				// Default applications where the Default.Value doesn't
				// match all possible types because Pulumi and TF have
				// different types.
				"x2stringxbool": {Type: "bool", Default: &DefaultInfo{Value: true}},
				"x2stringxint":  {Type: "int", Default: &DefaultInfo{Value: 1}},
			}
			olds := resource.PropertyMap{
				defaultsKey: resource.NewPropertyValue([]interface{}{
					"iii", "jjj", "lll", "mmm", "www", "xxx",
				}),
				"iii": resource.NewStringProperty("OLI"),
				"jjj": resource.NewStringProperty("OLJ"),
				"lll": resource.NewStringProperty("OLL"),
				"ll2": resource.NewStringProperty("OL2"),
				"mmm": resource.NewStringProperty("OLM"),
				"mm2": resource.NewStringProperty("OM2"),
				"www": resource.NewStringProperty("OLW"),
				"xxx": resource.NewStringProperty("OLX"),
			}
			props := resource.PropertyMap{
				"bbb": resource.NewStringProperty("BBB"),
				"ddd": resource.NewStringProperty("DDD"),
				"dd2": resource.NewStringProperty("DDD"),
				"fff": resource.NewStringProperty("FFF"),
				"ff2": resource.NewStringProperty("FFF"),
				"hhh": resource.NewStringProperty("HHH"),
				"zzz": resource.NewAssetProperty(asset),
			}
			inputs, assets, err := makeTerraformInputsForConfig(olds, props, tfs, ps)
			assert.NoError(t, err)
			outputs := MakeTerraformOutputs(ctx, f.NewTestProvider(), inputs, tfs, ps, assets, true)

			// sort the defaults list before the equality test below.
			sortDefaultsList(outputs)

			assert.Equal(t, resource.NewPropertyMapFromMap(map[string]interface{}{
				defaultsKey: []interface{}{
					"cc2", "ccc", "ee2", "eee", "ggg", "iii", "ll2", "lll",
					"mm2", "mmm", "uuu", "vvv", "www",
					"x2stringxbool", "x2stringxint",
				},
				"bbb": "BBB",
				"ccc": "CCC",
				"cc2": "CC2",
				"ddd": "DDD",
				"dd2": "DDD",
				"eee": "EEE",
				"ee2": "EE2",
				"fff": "FFF",
				"ff2": "FFF",
				"ggg": "PSG",
				"hhh": "HHH",
				"iii": "OLI",
				"lll": "OLL",
				"ll2": "TL2",
				"mmm": "OLM",
				"mm2": "PM2",
				"uuu": "PSU",
				"vvv": 1337,
				"www": "OLW",
				"zzz": asset,

				"x2stringxbool": true,
				"x2stringxint":  1,
			}), outputs)

			// Now delete the defaults list from the olds and re-run. This will affect the values for "ll2" and "mm2", which
			// will be pulled from the old inputs instead of regenerated.
			delete(olds, defaultsKey)
			inputs, assets, err = makeTerraformInputsForConfig(olds, props, tfs, ps)
			assert.NoError(t, err)

			// Assert that types match their TF equivalent when in a TF shape.
			assert.Equal(t, "true", inputs["x2stringxbool"])
			assert.Equal(t, "1", inputs["x2stringxint"])

			outputs = MakeTerraformOutputs(ctx, f.NewTestProvider(), inputs, tfs, ps, assets, true)

			// sort the defaults list before the equality test below.
			sortDefaultsList(outputs)
			assert.Equal(t, resource.NewPropertyMapFromMap(map[string]interface{}{
				defaultsKey: []interface{}{
					"cc2", "ccc", "ee2", "eee", "ggg", "iii", "ll2", "lll",
					"mm2", "mmm", "uuu", "vvv", "www",

					"x2stringxbool", "x2stringxint",
				},
				"bbb": "BBB",
				"ccc": "CCC",
				"cc2": "CC2",
				"ddd": "DDD",
				"dd2": "DDD",
				"eee": "EEE",
				"ee2": "EE2",
				"fff": "FFF",
				"ff2": "FFF",
				"ggg": "PSG",
				"hhh": "HHH",
				"iii": "OLI",
				"lll": "OLL",
				"ll2": "OL2",
				"mmm": "OLM",
				"mm2": "OM2",
				"uuu": "PSU",
				"vvv": 1337,
				"www": "OLW",
				"zzz": asset,

				"x2stringxbool": true,
				"x2stringxint":  1,
			}), outputs)
		})
	}
}

func TestDefaultsConflictsWith(t *testing.T) {
	ctx := context.Background()
	for _, f := range factories {
		t.Run(f.SDKVersion(), func(t *testing.T) {
			x1ofN := []string{"x1of1", "x1of2", "x1of3"}
			tfs := f.NewSchemaMap(map[string]*schema.Schema{
				"xyz": {Type: shim.TypeString, ExactlyOneOf: []string{"xyz", "abc"}},
				"abc": {Type: shim.TypeString, Default: "ABC", ExactlyOneOf: []string{"xyz", "abc"}},
				"nnn": {Type: shim.TypeString, ConflictsWith: []string{"nn2"}, Default: "NNN"},
				"nn2": {Type: shim.TypeString, ConflictsWith: []string{"nnn"}, Default: "NN2"},
				"ooo": {Type: shim.TypeString, ConflictsWith: []string{"oo2"}, Default: "OOO"},
				"oo2": {Type: shim.TypeString, ConflictsWith: []string{"ooo"}},
				"oo3": {Type: shim.TypeString, ConflictsWith: []string{"nonexisting"}},

				// Test exactly one of behavior with default funcs:
				"x1of1": {Type: shim.TypeString, ExactlyOneOf: x1ofN, DefaultFunc: fixedDefault("x1of1-value")},
				"x1of2": {Type: shim.TypeString, ExactlyOneOf: x1ofN, DefaultFunc: fixedDefault(nil)},
				"x1of3": {Type: shim.TypeString, ExactlyOneOf: x1ofN, DefaultFunc: fixedDefault(nil)},
			})

			ps := map[string]*SchemaInfo{
				"oo2": {Default: &DefaultInfo{Value: "PO2"}},
			}
			olds := resource.PropertyMap{
				defaultsKey: resource.NewPropertyValue([]interface{}{}),
			}
			props := resource.PropertyMap{}

			inputs, assets, err := makeTerraformInputsForConfig(olds, props, tfs, ps)
			assert.NoError(t, err)
			outputs := MakeTerraformOutputs(ctx, f.NewTestProvider(), inputs, tfs, ps, assets, true)
			sortDefaultsList(outputs)

			assert.Equal(t, resource.NewPropertyMapFromMap(map[string]interface{}{
				defaultsKey: []interface{}{
					"abc", "oo2", "x1of1",
				},
				"abc": "ABC",
				// nnn/nn2 are NOT set as they conflict with each other
				// ooo is NOT set as it conflicts with oo2
				"oo2": "PO2",
				// xyz is NOT set as it has ExactlyOneOf with abc
				// x1of1 is set as it UNIQUELY has a default value in its ExactlyOneOf set (x1of1, x1of2, x1of3)
				"x1of1": "x1of1-value",
			}), outputs)

			delete(olds, defaultsKey)
			inputs, assets, err = makeTerraformInputsForConfig(olds, props, tfs, ps)
			assert.NoError(t, err)

			outputs = MakeTerraformOutputs(ctx, f.NewTestProvider(), inputs, tfs, ps, assets, true)
			sortDefaultsList(outputs)

			assert.Equal(t, resource.NewPropertyMapFromMap(map[string]interface{}{
				defaultsKey: []interface{}{
					"abc", "oo2", "x1of1",
				},
				"abc": "ABC",
				// nnn/nn2 are NOT set as they conflict with each other
				// ooo is NOT set as it conflicts with oo2
				"oo2": "PO2",
				// xyz is NOT set as it has ExactlyOneOf with abc
				// x1of1 is set as it UNIQUELY has a default value in its
				// ExactlyOneOf set (x1of1, x1of2, x1of3)
				"x1of1": "x1of1-value",
			}), outputs)
		})
	}
}

func TestComputedAsset(t *testing.T) {
	ctx := context.Background()
	tfs := shimv1.NewSchemaMap(map[string]*schemav1.Schema{
		"zzz": {Type: schemav1.TypeString},
	})
	ps := map[string]*SchemaInfo{
		"zzz": {Asset: &AssetTranslation{Kind: FileAsset}},
	}
	olds := resource.PropertyMap{}
	props := resource.PropertyMap{
		"zzz": resource.NewStringProperty(TerraformUnknownVariableValue),
	}
	inputs, assets, err := makeTerraformInputsNoDefaults(olds, props, tfs, ps)
	assert.NoError(t, err)
	outputs := MakeTerraformOutputs(ctx, shimv1.NewProvider(testTFProvider), inputs, tfs, ps, assets, true)
	assert.Equal(t, resource.PropertyMap{
		"zzz": resource.PropertyValue{V: resource.Computed{Element: resource.PropertyValue{V: ""}}},
	}, outputs)
}

func TestInvalidAsset(t *testing.T) {
	ctx := context.Background()
	tfs := shimv1.NewSchemaMap(map[string]*schemav1.Schema{
		"zzz": {Type: schemav1.TypeString},
	})
	ps := map[string]*SchemaInfo{
		"zzz": {Asset: &AssetTranslation{Kind: FileAsset}},
	}
	olds := resource.PropertyMap{}
	props := resource.PropertyMap{
		"zzz": resource.NewStringProperty("invalid"),
	}
	inputs, assets, err := makeTerraformInputsNoDefaults(olds, props, tfs, ps)
	assert.NoError(t, err)
	outputs := MakeTerraformOutputs(ctx, shimv1.NewProvider(testTFProvider), inputs, tfs, ps, assets, true)
	assert.Equal(t, resource.PropertyMap{
		"zzz": resource.NewStringProperty("invalid"),
	}, outputs)
}

func TestOverridingTFSchema(t *testing.T) {
	t.Parallel()

	const largeNumber int64 = 1<<62 + 1

	const notSoLargeNumber int64 = 1<<50 + 1

	// We need to assert that when both the Pulumi type (String) and the Terraform
	// type (Int) are large enough to hold a large number, we never round trip it
	// through a smaller type like a float64.
	//
	// We assert this requirement by checking that the number we use *does not* round
	// trip through float64.
	t.Run("number_is_large", func(t *testing.T) {
		t.Parallel()
		assert.NotEqual(t, largeNumber, int64(float64(largeNumber)))
	})

	t.Run("number_is_not_so_large", func(t *testing.T) {
		t.Parallel()
		assert.Equal(t, notSoLargeNumber, int64(float64(notSoLargeNumber)))
	})

	tests := []struct {
		name string

		tfSchema *schemav1.Schema
		info     *SchemaInfo

		tfInput  any
		tfOutput resource.PropertyValue
	}{
		{
			name: "pulumi_override_tf_string_to_boolean",

			tfSchema: &schemav1.Schema{Type: schemav1.TypeString},
			info:     &SchemaInfo{Type: "boolean"},

			tfInput:  MyString("true"),
			tfOutput: resource.NewProperty(true),
		},
		{
			name: "pulumi_override_tf_string_to_bool",

			tfSchema: &schemav1.Schema{Type: schemav1.TypeString},
			info:     &SchemaInfo{Type: "bool"},

			tfInput:  MyString("true"),
			tfOutput: resource.NewProperty(true),
		},
		{
			name: "pulumi_empty_tf_override",

			tfSchema: &schemav1.Schema{Type: schemav1.TypeString},
			info:     &SchemaInfo{Type: ""},

			tfInput:  MyString("true"),
			tfOutput: resource.NewProperty("true"),
		},
		{
			name: "pulumi_override_tf_string_to_int",

			tfSchema: &schemav1.Schema{Type: schemav1.TypeString},
			info:     &SchemaInfo{Type: "int"},

			tfInput:  MyString("1"),
			tfOutput: resource.NewProperty(1.0),
		},
		{
			name: "pulumi_override_tf_string_to_integer",

			tfSchema: &schemav1.Schema{Type: schemav1.TypeString},
			info:     &SchemaInfo{Type: "integer"},

			tfInput:  MyString("1"),
			tfOutput: resource.NewProperty(1.0),
		},
		{
			name: "tf_empty_string_to_pulumi_bool_override",

			tfSchema: &schemav1.Schema{Type: schemav1.TypeString},
			info: &SchemaInfo{
				Type:           "boolean",
				MarkAsOptional: True(),
			},

			tfInput:  MyString(""),
			tfOutput: resource.NewNullProperty(),
		},
		{
			name:     "tf_mid_int_to_pulumi_string",
			tfSchema: &schemav1.Schema{Type: schemav1.TypeInt},
			info:     &SchemaInfo{Type: "string"},
			tfInput:  int(notSoLargeNumber),
			tfOutput: resource.NewProperty(strconv.FormatInt(notSoLargeNumber, 10)),
		},
		{
			name: "tf_int_to_pulumi_string",

			tfSchema: &schemav1.Schema{Type: schemav1.TypeInt},
			info:     &SchemaInfo{Type: "string"},

			tfInput:  int(largeNumber),
			tfOutput: resource.NewProperty(strconv.FormatInt(largeNumber, 10)),
		},
	}

	const testProp = "prop"

	for _, tt := range tests {
		tt := tt
		t.Run(tt.name, func(t *testing.T) {
			t.Parallel()
			t.Run("MakeTerraformOutputs", func(t *testing.T) {
				t.Parallel()

				ctx := context.Background()
				result := MakeTerraformOutputs(
					ctx,
					shimv1.NewProvider(testTFProvider),
					map[string]any{
						testProp: tt.tfInput,
					},
					shimv1.NewSchemaMap(map[string]*schemav1.Schema{
						testProp: tt.tfSchema,
					}),
					map[string]*SchemaInfo{
						testProp: tt.info,
					},
					nil, /* assets */
					true,
				)
				assert.Equal(t, resource.PropertyMap{
					testProp: tt.tfOutput,
				}, result)
			})
			t.Run("MakeTerraformInputs", func(t *testing.T) {
				t.Parallel()

				result, _, err := makeTerraformInputsForConfig(
					nil,
					resource.PropertyMap{
						testProp: tt.tfOutput,
					},
					shimv1.NewSchemaMap(map[string]*schemav1.Schema{
						testProp: tt.tfSchema,
					}),
					map[string]*SchemaInfo{
						testProp: tt.info,
					},
				)
				require.NoError(t, err)
				expected := map[string]any{
					// SDKv2 Providers have __defaults included.
					"__defaults": []any{},
				}

				switch tfInput := tt.tfInput.(type) {
				// We don't transform nil values because terraform distinguished
				// between nil and "" values.
				case MyString:
					if tfInput == "" {
						expected[testProp] = nil
					} else {
						expected[testProp] = string(tfInput)
					}
				default:
					expected[testProp] = tfInput
				}
				assert.Equal(t, expected, result)
			})
		})
	}
}

func TestArchiveAsAsset(t *testing.T) {
	ctx := context.Background()
	tfs := shimv1.NewSchemaMap(map[string]*schemav1.Schema{
		"zzz": {Type: schemav1.TypeString},
	})
	ps := map[string]*SchemaInfo{
		"zzz": {Asset: &AssetTranslation{Kind: FileAsset}},
	}
	olds := resource.PropertyMap{}
	asset, err := resource.NewTextAsset("bar")
	assert.NoError(t, err)
	archValue, err := resource.NewAssetArchive(map[string]interface{}{
		"foo": asset,
	})
	assert.NoError(t, err)
	arch := resource.NewPropertyValue(archValue)
	props := resource.PropertyMap{
		"zzz": arch,
	}
	inputs, assets, err := makeTerraformInputsNoDefaults(olds, props, tfs, ps)
	assert.NoError(t, err)
	outputs := MakeTerraformOutputs(ctx, shimv1.NewProvider(testTFProvider), inputs, tfs, ps, assets, true)
	assert.True(t, arch.DeepEquals(outputs["zzz"]))
}

func boolPointer(b bool) *bool {
	return &b
}

func TestCustomTransforms(t *testing.T) {
	doc := map[string]interface{}{
		"a": 99,
		"b": false,
	}
	tfs := shimv1.NewSchema(&schemav1.Schema{Type: schemav1.TypeString})
	psi := &SchemaInfo{Transform: TransformJSONDocument}

	v1, err := makeTerraformInput(resource.NewObjectProperty(resource.NewPropertyMapFromMap(doc)), tfs, psi)
	assert.NoError(t, err)
	assert.Equal(t, `{"a":99,"b":false}`, v1)

	array := []resource.PropertyValue{resource.NewObjectProperty(resource.NewPropertyMapFromMap(doc))}
	v1Array, err := makeTerraformInput(resource.NewArrayProperty(array), tfs, psi)
	assert.NoError(t, err)
	assert.Equal(t, `[{"a":99,"b":false}]`, v1Array)

	v2, err := makeTerraformInput(resource.NewStringProperty(`{"a":99,"b":false}`), tfs, psi)
	assert.NoError(t, err)
	assert.Equal(t, `{"a":99,"b":false}`, v2)

	doc["c"] = resource.Computed{Element: resource.PropertyValue{V: ""}}
	v3, err := makeTerraformInput(resource.NewObjectProperty(resource.NewPropertyMapFromMap(doc)), tfs, psi)
	assert.NoError(t, err)
	assert.Equal(t, TerraformUnknownVariableValue, v3)

	v4, err := makeTerraformInput(resource.MakeComputed(resource.NewStringProperty("")), tfs, psi)
	assert.NoError(t, err)
	assert.Equal(t, TerraformUnknownVariableValue, v4)

	// This checks the fix to the regression caused via CoerceTerraformString to ensure we handle nil in Transforms
	v5, err := makeTerraformInput(resource.NewNullProperty(), tfs, psi)
	assert.NoError(t, err)
	assert.Equal(t, "", v5)

	emptyDoc := ""
	v6, err := makeTerraformInput(resource.NewStringProperty(emptyDoc), tfs, psi)
	assert.NoError(t, err)
	assert.Equal(t, "", v6)
}

func TestImporterOnRead(t *testing.T) {
	tfProvider := makeTestTFProviderV1(
		map[string]*schemav1.Schema{
			"required_for_import": {
				Type: schemav1.TypeString,
			},
		},
		func(d *schemav1.ResourceData, meta interface{}) ([]*schemav1.ResourceData, error) {
			importValue := d.Id() + "-imported"
			testprovider.MustSet(d, "required_for_import", importValue)

			return []*schemav1.ResourceData{d}, nil
		})

	provider := &Provider{
		tf: shimv1.NewProvider(tfProvider),
		resources: map[tokens.Type]Resource{
			"importableResource": {
				TF:     shimv1.NewResource(tfProvider.ResourcesMap["importable_resource"]),
				TFName: "importable_resource",
				Schema: &ResourceInfo{
					Tok: tokens.NewTypeToken("module", "importableResource"),
				},
			},
		},
	}

	{
		urn := resource.NewURN("s", "pr", "pa", "importableResource", "n")
		resp, err := provider.Read(context.TODO(), &pulumirpc.ReadRequest{
			Id:  "MyID",
			Urn: string(urn),
		})

		assert.NoError(t, err)
		assert.Equal(t, "MyID-imported", resp.Properties.Fields["requiredForImport"].GetStringValue())
	}

	{
		urn := resource.NewURN("s", "pr", "pa", "importableResource", "n2")
		resp, err := provider.Read(context.TODO(), &pulumirpc.ReadRequest{
			Id:  "MyID",
			Urn: string(urn),
			Properties: &structpb.Struct{
				Fields: map[string]*structpb.Value{
					"name": {
						Kind: &structpb.Value_StringValue{StringValue: "IAmAlreadyset"},
					},
				},
			},
		})
		assert.NoError(t, err)
		assert.Nil(t, resp.Properties.Fields["requiredForImport"])
	}
}

func TestImporterWithNewID(t *testing.T) {
	tfProvider := makeTestTFProviderV1(
		map[string]*schemav1.Schema{
			"required_for_import": {
				Type: schemav1.TypeString,
			},
		},
		func(d *schemav1.ResourceData, meta interface{}) ([]*schemav1.ResourceData, error) {
			d.SetId(d.Id() + "-imported")
			return []*schemav1.ResourceData{d}, nil
		})

	provider := &Provider{
		tf: shimv1.NewProvider(tfProvider),
		resources: map[tokens.Type]Resource{
			"importableResource": {
				TF:     shimv1.NewResource(tfProvider.ResourcesMap["importable_resource"]),
				TFName: "importable_resource",
				Schema: &ResourceInfo{
					Tok: tokens.NewTypeToken("module", "importableResource"),
				},
			},
		},
	}

	{
		urn := resource.NewURN("s", "pr", "pa", "importableResource", "n")
		resp, err := provider.Read(context.TODO(), &pulumirpc.ReadRequest{
			Id:  "MyID",
			Urn: string(urn),
		})

		assert.NoError(t, err)
		assert.Equal(t, "MyID-imported", resp.Id)
	}
}

func TestImporterWithMultipleResourceTypes(t *testing.T) {
	tfProvider := makeTestTFProviderV1(
		map[string]*schemav1.Schema{
			"required_for_import": {
				Type: schemav1.TypeString,
			},
		},
		func(d *schemav1.ResourceData, meta interface{}) ([]*schemav1.ResourceData, error) {
			d.SetId(d.Id() + "-imported")

			d2 := &schemav1.ResourceData{}
			d2.SetType("other_importable_resource")
			d2.SetId(d.Id())

			return []*schemav1.ResourceData{d, d2}, nil
		})

	provider := &Provider{
		tf: shimv1.NewProvider(tfProvider),
		resources: map[tokens.Type]Resource{
			"importableResource": {
				TF:     shimv1.NewResource(tfProvider.ResourcesMap["importable_resource"]),
				TFName: "importable_resource",
				Schema: &ResourceInfo{
					Tok: tokens.NewTypeToken("module", "importableResource"),
				},
			},
		},
	}

	{
		urn := resource.NewURN("s", "pr", "pa", "importableResource", "n")
		resp, err := provider.Read(context.TODO(), &pulumirpc.ReadRequest{
			Id:  "MyID",
			Urn: string(urn),
		})

		assert.NoError(t, err)
		assert.Equal(t, "MyID-imported", resp.Id)
	}
}

func TestImporterWithMultipleResources(t *testing.T) {
	tfProvider := makeTestTFProviderV1(
		map[string]*schemav1.Schema{
			"required_for_import": {
				Type: schemav1.TypeString,
			},
		},
		func(d *schemav1.ResourceData, meta interface{}) ([]*schemav1.ResourceData, error) {
			d.SetId(d.Id())

			d2 := &schemav1.ResourceData{}
			d2.SetType(d.State().Ephemeral.Type)
			d2.SetId(d.Id() + "-imported")

			return []*schemav1.ResourceData{d, d2}, nil
		})

	provider := &Provider{
		tf: shimv1.NewProvider(tfProvider),
		resources: map[tokens.Type]Resource{
			"importableResource": {
				TF:     shimv1.NewResource(tfProvider.ResourcesMap["importable_resource"]),
				TFName: "importable_resource",
				Schema: &ResourceInfo{
					Tok: tokens.NewTypeToken("module", "importableResource"),
				},
			},
		},
	}

	{
		urn := resource.NewURN("s", "pr", "pa", "importableResource", "n")
		resp, err := provider.Read(context.TODO(), &pulumirpc.ReadRequest{
			Id:  "MyID",
			Urn: string(urn),
		})

		assert.NoError(t, err)
		assert.Equal(t, "MyID", resp.Id)
	}
}

func TestImporterWithMultipleNewIDs(t *testing.T) {
	tfProvider := makeTestTFProviderV1(
		map[string]*schemav1.Schema{
			"required_for_import": {
				Type: schemav1.TypeString,
			},
		},
		func(d *schemav1.ResourceData, meta interface{}) ([]*schemav1.ResourceData, error) {
			d.SetId(d.Id() + "-imported")

			d2 := &schemav1.ResourceData{}
			d2.SetType(d.State().Ephemeral.Type)
			d2.SetId(d.Id() + "-2")

			return []*schemav1.ResourceData{d, d2}, nil
		})

	provider := &Provider{
		tf: shimv1.NewProvider(tfProvider),
		resources: map[tokens.Type]Resource{
			"importableResource": {
				TF:     shimv1.NewResource(tfProvider.ResourcesMap["importable_resource"]),
				TFName: "importable_resource",
				Schema: &ResourceInfo{
					Tok: tokens.NewTypeToken("module", "importableResource"),
				},
			},
		},
	}

	{
		urn := resource.NewURN("s", "pr", "pa", "importableResource", "n")
		_, err := provider.Read(context.TODO(), &pulumirpc.ReadRequest{
			Id:  "MyID",
			Urn: string(urn),
		})

		assert.Error(t, err)
	}
}

func TestImporterWithNoResource(t *testing.T) {
	tfProvider := makeTestTFProviderV1(map[string]*schemav1.Schema{},
		func(d *schemav1.ResourceData, meta interface{}) ([]*schemav1.ResourceData, error) {
			// Return nothing
			return []*schemav1.ResourceData{}, nil
		})

	provider := &Provider{
		tf: shimv1.NewProvider(tfProvider),
		resources: map[tokens.Type]Resource{
			"importableResource": {
				TF:     shimv1.NewResource(tfProvider.ResourcesMap["importable_resource"]),
				TFName: "importable_resource",
				Schema: &ResourceInfo{
					Tok: tokens.NewTypeToken("module", "importableResource"),
				},
			},
		},
	}

	{
		urn := resource.NewURN("s", "pr", "pa", "importableResource", "n")
		resp, err := provider.Read(context.TODO(), &pulumirpc.ReadRequest{
			Id:  "MyID",
			Urn: string(urn),
		})

		assert.NoError(t, err)
		assert.Equal(t, &pulumirpc.ReadResponse{}, resp)
	}
}

func makeTestTFProviderV1(schemaMap map[string]*schemav1.Schema, importer schemav1.StateFunc) *schemav1.Provider {
	return &schemav1.Provider{
		ResourcesMap: map[string]*schemav1.Resource{
			"importable_resource": {
				Schema: schemaMap,
				Importer: &schemav1.ResourceImporter{
					State: importer,
				},
				Read: func(d *schemav1.ResourceData, meta interface{}) error {
					return nil
				},
				Create: func(d *schemav1.ResourceData, meta interface{}) error {
					return nil
				},
				Delete: func(d *schemav1.ResourceData, meta interface{}) error {
					return nil
				},
			},
		},
	}
}

func makeTestTFProviderV2(
	schemaMap map[string]*schemav2.Schema,
	importer schemav2.StateContextFunc,
) *schemav2.Provider {
	return &schemav2.Provider{
		ResourcesMap: map[string]*schemav2.Resource{
			"importable_resource": {
				Schema: schemaMap,
				Importer: &schemav2.ResourceImporter{
					StateContext: importer,
				},
				ReadContext: func(context.Context, *schemav2.ResourceData, interface{}) diag.Diagnostics {
					return nil
				},
				CreateContext: func(context.Context, *schemav2.ResourceData, interface{}) diag.Diagnostics {
					return nil
				},
				DeleteContext: func(context.Context, *schemav2.ResourceData, interface{}) diag.Diagnostics {
					return nil
				},
			},
		},
	}
}

func TestStringOutputsWithSchema(t *testing.T) {
	ctx := context.Background()
	result := MakeTerraformOutputs(
		ctx,
		shimv1.NewProvider(testTFProvider),
		map[string]interface{}{
			"bool_property_value":      "false",
			"number_property_value":    "42",
			"float_property_value":     "42.0",
			"no_schema_property_value": "42",
			"not_an_int_value":         "lmao",
			"not_a_bool_value":         "lmao2",
			"not_a_float_value":        "lmao3",
		},
		shimv1.NewSchemaMap(map[string]*schemav1.Schema{
			"bool_property_value":   {Type: schemav1.TypeBool},
			"number_property_value": {Type: schemav1.TypeInt},
			"float_property_value":  {Type: schemav1.TypeFloat},
			"not_an_int_value":      {Type: schemav1.TypeInt},
			"not_a_bool_value":      {Type: schemav1.TypeBool},
			"not_a_float_value":     {Type: schemav1.TypeFloat},
		}),
		map[string]*SchemaInfo{},
		nil, /* assets */
		true,
	)

	assert.Equal(t, resource.NewPropertyMapFromMap(map[string]interface{}{
		"boolPropertyValue":     false,
		"numberPropertyValue":   42,
		"floatPropertyValue":    42.0,
		"noSchemaPropertyValue": "42",
		"notAnIntValue":         "lmao",
		"notABoolValue":         "lmao2",
		"notAFloatValue":        "lmao3",
	}), result)
}

func TestExtractInputsFromOutputs(t *testing.T) {
	tfProvider := makeTestTFProviderV1(
		map[string]*schemav1.Schema{
			"input_a": {Type: schemav1.TypeString, Required: true},
			"input_b": {Type: schemav1.TypeString, Optional: true},
			"inout_c": {Type: schemav1.TypeString, Optional: true, Computed: true},
			"inout_d": {Type: schemav1.TypeString, Optional: true, Computed: true, Default: "inout_d_default"},
			"input_e": {
				Type: schemav1.TypeList,
				Elem: &schemav1.Resource{
					Schema: map[string]*schemav1.Schema{
						"field_a": {Type: schemav1.TypeString, Optional: true, Default: "field_a_default"},
					},
				},
				MaxItems: 1,
				Optional: true,
			},
			"input_f":  {Type: schemav1.TypeString, Required: true},
			"output_g": {Type: schemav1.TypeString},
			"input_h": {
				Type:     schemav1.TypeString,
				Required: true,
				StateFunc: func(v interface{}) string {
					return strings.ToLower(v.(string))
				},
			},

			// input_i, inout_j, and inout_k test import scenarios where attributes are set to "".
			"input_i": {Type: schemav1.TypeString, Required: true},
			"inout_j": {Type: schemav1.TypeString, Optional: true, Computed: true},
			"inout_k": {Type: schemav1.TypeString, Optional: true, Computed: true, Default: "inout_k_default"},
		},
		func(d *schemav1.ResourceData, meta interface{}) ([]*schemav1.ResourceData, error) {
			return []*schemav1.ResourceData{d}, nil
		})

	set := func(d *schemav1.ResourceData, key string, value interface{}) {
		contract.IgnoreError(d.Set(key, value))
	}

	tfres := tfProvider.ResourcesMap["importable_resource"]
	tfres.Read = func(d *schemav1.ResourceData, meta interface{}) error {
		_, ok := d.GetOk(defaultsKey)
		assert.False(t, ok)

		if _, ok := d.GetOk("input_a"); !ok {
			set(d, "input_a", "input_a_read")
		}
		if _, ok := d.GetOk("inout_c"); !ok {
			set(d, "inout_c", "inout_c_read")
		}
		set(d, "inout_d", "inout_d_read")
		set(d, "output_g", "output_g_read")
		set(d, "input_i", "")
		set(d, "inout_j", "")
		set(d, "inout_k", "")
		return nil
	}
	tfres.Create = func(d *schemav1.ResourceData, meta interface{}) error {
		_, ok := d.GetOk(defaultsKey)
		assert.False(t, ok)

		d.SetId("MyID")
		if _, ok := d.GetOk("inout_c"); !ok {
			set(d, "inout_c", "inout_c_create")
		}
		set(d, "output_g", "output_g_create")
		return nil
	}

	p := &Provider{
		tf: shimv1.NewProvider(tfProvider),
		resources: map[tokens.Type]Resource{
			"importableResource": {
				TF:     shimv1.NewResource(tfProvider.ResourcesMap["importable_resource"]),
				TFName: "importable_resource",
				Schema: &ResourceInfo{
					Tok: tokens.NewTypeToken("module", "importableResource"),
					Fields: map[string]*SchemaInfo{
						"input_f": {
							Default: &DefaultInfo{
								Value: "input_f_default",
							},
						},
						"input_h": {
							Default: &DefaultInfo{
								Value: "Input_H_Default",
							},
						},
					},
				},
			},
		},
	}

	urn := resource.NewURN("s", "pr", "pa", "importableResource", "n")
	id := resource.ID("MyID")

	// Case 1: read a resource that has no old state (this is the read/import case)
	resp, err := p.Read(context.Background(), &pulumirpc.ReadRequest{
		Id:  string(id),
		Urn: string(urn),
	})
	assert.NoError(t, err)

	outs, err := plugin.UnmarshalProperties(resp.GetProperties(), plugin.MarshalOptions{})
	assert.NoError(t, err)
	assert.Equal(t, resource.NewPropertyMapFromMap(map[string]interface{}{
		"id":      "MyID",
		"inputA":  "input_a_read",
		"inoutC":  "inout_c_read",
		"inoutD":  "inout_d_read",
		"outputG": "output_g_read",
		"inputI":  "",
		"inoutJ":  "",
		"inoutK":  "",
	}), outs)

	ins, err := plugin.UnmarshalProperties(resp.GetInputs(), plugin.MarshalOptions{})
	assert.NoError(t, err)
	expected := resource.NewPropertyMapFromMap(map[string]interface{}{
		"inputA": "input_a_read",
		"inoutC": "inout_c_read",
		"inoutD": "inout_d_read",
		"inputI": "",
		"inoutK": "",
	})
	assert.Equal(t, expected, ins)

	// Case 2: read a resource that has old state (this is the refresh case)
	//
	// Though test is fairly verbose, it is conceptually pretty simple: we construct an input bag, pass it through
	// Check, pass the result to Create, and then call Read with the result of Create. We expect the information
	// about defaults and inputs that gets smuggled along in our various property bags to be persisted throughout, with
	// removal of defaults where necessary when calculating the new input set.

	// Step 1: create and check an input bag. We should see information about which properties were populated using
	// defaults in the result.
	pulumiIns, err := plugin.MarshalProperties(resource.NewPropertyMapFromMap(map[string]interface{}{
		"inputA": "input_a_create",
		"inputE": map[string]interface{}{},
	}), plugin.MarshalOptions{})
	assert.NoError(t, err)
	checkResp, err := p.Check(context.Background(), &pulumirpc.CheckRequest{
		Urn:  string(urn),
		News: pulumiIns,
	})
	assert.NoError(t, err)
	checkedIns, err := plugin.UnmarshalProperties(checkResp.GetInputs(), plugin.MarshalOptions{})
	assert.NoError(t, err)
	sortDefaultsList(checkedIns)
	assert.Equal(t, resource.NewPropertyMapFromMap(map[string]interface{}{
		defaultsKey: []interface{}{"inoutD", "inoutK", "inputF", "inputH"},
		"inputA":    "input_a_create",
		"inoutD":    "inout_d_default",
		"inputE": map[string]interface{}{
			defaultsKey: []interface{}{"fieldA"},
			"fieldA":    "field_a_default",
		},
		"inputF": "input_f_default",
		"inputH": "Input_H_Default",
		"inoutK": "inout_k_default",
	}), checkedIns)

	// Step 2: create a resource using the checked input bag. The inputs should be smuggled along with the state.
	createResp, err := p.Create(context.Background(), &pulumirpc.CreateRequest{
		Urn:        string(urn),
		Properties: checkResp.GetInputs(),
	})
	assert.NoError(t, err)

	outs, err = plugin.UnmarshalProperties(createResp.GetProperties(), plugin.MarshalOptions{})
	assert.NoError(t, err)
	assert.Equal(t, resource.NewPropertyMapFromMap(map[string]interface{}{
		"id":     "MyID",
		"inputA": "input_a_create",
		"inoutC": "inout_c_create",
		"inoutD": "inout_d_default",
		"inputE": map[string]interface{}{
			"fieldA": "field_a_default",
		},
		"inputF":  "input_f_default",
		"outputG": "output_g_create",
		"inputH":  "input_h_default",
		"inoutK":  "inout_k_default",
	}), outs)

	// Step 3: read the resource we just created. The read should make the following changes to the inputs:
	// - "inoutC" should now be present in the input map. This is because it has a value in the state and the schema
	//   indicates that it may be an input property. We could probably avoid this by checking to see if the value in
	//   the new state matches the value in the olds state.
	// - "inoutD" should change from "inout_d_default" to "inout_d_read", and should no longer be present in the list
	//   of properties that were populated from defaults.
	resp, err = p.Read(context.Background(), &pulumirpc.ReadRequest{
		Id:         string(id),
		Urn:        string(urn),
		Properties: createResp.GetProperties(),
		Inputs:     checkResp.GetInputs(),
	})
	assert.NoError(t, err)

	outs, err = plugin.UnmarshalProperties(resp.GetProperties(), plugin.MarshalOptions{})
	assert.NoError(t, err)
	assert.Equal(t, resource.NewPropertyMapFromMap(map[string]interface{}{
		"id":     "MyID",
		"inputA": "input_a_create",
		"inoutC": "inout_c_create",
		"inoutD": "inout_d_read",
		"inputE": map[string]interface{}{
			"fieldA": "field_a_default",
		},
		"inputF":  "input_f_default",
		"outputG": "output_g_read",
		"inputH":  "input_h_default",
		"inputI":  "",
		"inoutJ":  "",
		"inoutK":  "",
	}), outs)

	ins, err = plugin.UnmarshalProperties(resp.GetInputs(), plugin.MarshalOptions{})
	assert.NoError(t, err)
	assert.Equal(t, resource.NewPropertyMapFromMap(map[string]interface{}{
		defaultsKey: []interface{}{"inputF", "inputH"},
		"inputA":    "input_a_create",
		"inoutD":    "inout_d_read",
		"inputE": map[string]interface{}{
			defaultsKey: []interface{}{"fieldA"},
			"fieldA":    "field_a_default",
		},
		"inputF": "input_f_default",
		"inputH": "Input_H_Default",
		"inoutK": "",
	}), ins)

	// Step 3a. delete the default annotations from the checked inputs and re-run the read. No default annotations
	// should be present in the result. This is the refresh-after-upgrade case.
	delete(checkedIns, defaultsKey)
	delete(checkedIns["inputE"].ObjectValue(), defaultsKey)
	checkedInsForRefresh, err := plugin.MarshalProperties(checkedIns, plugin.MarshalOptions{})
	assert.NoError(t, err)

	resp, err = p.Read(context.Background(), &pulumirpc.ReadRequest{
		Id:         string(id),
		Urn:        string(urn),
		Properties: createResp.GetProperties(),
		Inputs:     checkedInsForRefresh,
	})
	assert.NoError(t, err)

	outs, err = plugin.UnmarshalProperties(resp.GetProperties(), plugin.MarshalOptions{})
	assert.NoError(t, err)
	assert.Equal(t, resource.NewPropertyMapFromMap(map[string]interface{}{
		"id":     "MyID",
		"inputA": "input_a_create",
		"inoutC": "inout_c_create",
		"inoutD": "inout_d_read",
		"inputE": map[string]interface{}{
			"fieldA": "field_a_default",
		},
		"inputF":  "input_f_default",
		"outputG": "output_g_read",
		"inputH":  "input_h_default",
		"inputI":  "",
		"inoutJ":  "",
		"inoutK":  "",
	}), outs)

	ins, err = plugin.UnmarshalProperties(resp.GetInputs(), plugin.MarshalOptions{})
	assert.NoError(t, err)
	assert.Equal(t, resource.NewPropertyMapFromMap(map[string]interface{}{
		"inputA": "input_a_create",
		"inoutD": "inout_d_read",
		"inputE": map[string]interface{}{
			"fieldA": "field_a_default",
		},
		"inputF": "input_f_default",
		"inputH": "Input_H_Default",
		"inoutK": "",
	}), ins)
}

// This schema replicates the panic behavior of
// pulumi-terraform-bridge/pf/internal/schemashim.objectPseudoResource.
type volatileMap struct{ schema.SchemaMap }

func (s volatileMap) Get(key string) shim.Schema {
	v, ok := s.GetOk(key)
	if !ok {
		panic("Missing key: " + key)
	}
	return v
}

func TestRefreshExtractInputsFromOutputsMaxItemsOne(t *testing.T) {
	t.Parallel()

	ruleSetProps := func() resource.PropertyMap {
		return resource.NewPropertyMapFromMap(map[string]any{
			"rule": map[string]any{
				"action": []any{
					map[string]any{
						"overwritten": map[string]any{
							"from": 299,
							"to":   999,
						},
					},
				},
			},
		})
	}

	ruleSetSchema := func() shim.SchemaMap {
		blockList := func(elem schema.SchemaMap) shim.Schema {
			s := schema.Schema{
				Type: shim.TypeList,
				Elem: (&schema.Resource{
					Schema: volatileMap{elem},
				}).Shim(),
			}
			return s.Shim()
		}

		return schema.SchemaMap{
			"rule": blockList(schema.SchemaMap{
				"action": blockList(schema.SchemaMap{
					"some_effect": blockList(schema.SchemaMap{
						"from": (&schema.Schema{Type: shim.TypeInt}).Shim(),
						"to":   (&schema.Schema{Type: shim.TypeInt}).Shim(),
					}),
					"other": (&schema.Schema{Type: shim.TypeInt}).Shim(),
				}),
			}),
		}
	}

	ruleSetPs := func() map[string]*SchemaInfo {
		list := func(info *SchemaInfo) *SchemaInfo {
			return &SchemaInfo{
				Elem:        info,
				MaxItemsOne: BoolRef(false),
			}
		}
		maxItemsList := func(info *SchemaInfo) *SchemaInfo {
			l := list(info)
			l.MaxItemsOne = BoolRef(true)
			return l
		}

		field := func(name string, elem *SchemaInfo) *SchemaInfo {
			return &SchemaInfo{
				Fields: map[string]*SchemaInfo{
					name: elem,
				},
			}
		}

		return map[string]*SchemaInfo{
			"rule": maxItemsList(field("action", list(field("some_effect", &SchemaInfo{
				Name: "overwritten",
			})))),
		}
	}

	_, err := ExtractInputsFromOutputs(ruleSetProps(), ruleSetProps(),
		ruleSetSchema(), ruleSetPs(), true)
	assert.NoError(t, err)
}

func TestRefreshExtractInputsFromOutputsListOfObjects(t *testing.T) {
	t.Parallel()

	ruleSetProps := resource.PropertyMap{
		"attachedDisks": resource.NewArrayProperty([]resource.PropertyValue{
			resource.NewObjectProperty(resource.PropertyMap{
				"name":   resource.NewStringProperty("name1"),
				"key256": resource.NewNullProperty(),
			}),
		}),
	}

	ruleSetSchema := func() shim.SchemaMap {
		blockList := func(elem schema.SchemaMap) shim.Schema {
			s := schema.Schema{
				Type:     shim.TypeList,
				Optional: true,
				Elem: (&schema.Resource{
					Schema: elem,
				}).Shim(),
			}
			return s.Shim()
		}

		return schema.SchemaMap{
			"attachedDisks": blockList(schema.SchemaMap{
				"name":   (&schema.Schema{Type: shim.TypeString, Optional: true}).Shim(),
				"key256": (&schema.Schema{Type: shim.TypeString, Computed: true}).Shim(),
			}),
		}
	}

	out, err := ExtractInputsFromOutputs(nil, ruleSetProps, ruleSetSchema(), nil, false)
	assert.NoError(t, err)
	t.Logf("out: %v", out)
	attachedDiskVal := out["attachedDisks"].ArrayValue()[0].ObjectValue()
	_, ok := attachedDiskVal["key256"]
	assert.False(t, ok)
}

func TestFailureReasonForMissingRequiredFields(t *testing.T) {
	// Define two required inputs
	tfProvider := makeTestTFProviderV1(
		map[string]*schemav1.Schema{
			"input_x": {Type: schemav1.TypeString, Required: true},
			"input_y": {Type: schemav1.TypeString, Required: true},
		},
		func(d *schemav1.ResourceData, meta interface{}) ([]*schemav1.ResourceData, error) {
			return []*schemav1.ResourceData{d}, nil
		})

	// Input Y has a default info pointing to a config key
	p := &Provider{
		tf: shimv1.NewProvider(tfProvider),
		resources: map[tokens.Type]Resource{
			"importableResource": {
				TF:     shimv1.NewResource(tfProvider.ResourcesMap["importable_resource"]),
				TFName: "importable_resource",
				Schema: &ResourceInfo{
					Tok: tokens.NewTypeToken("module", "importableResource"),
					Fields: map[string]*SchemaInfo{
						"input_y": {
							Default: &DefaultInfo{
								Config: "inputYConfig",
							},
						},
					},
				},
			},
		},
	}
	p.module = "test"

	urn := resource.NewURN("s", "pr", "pa", "importableResource", "n")

	// Pass no input values
	pulumiIns, err := plugin.MarshalProperties(
		resource.NewPropertyMapFromMap(map[string]interface{}{}), plugin.MarshalOptions{})
	assert.NoError(t, err)

	// Check the inputs
	checkResp, err := p.Check(context.Background(), &pulumirpc.CheckRequest{
		Urn:  string(urn),
		News: pulumiIns,
	})
	assert.NoError(t, err)

	// Expect two failures: one for each field
	failures := checkResp.Failures
	assert.Equal(t, 2, len(failures))

	x, y := failures[0].Reason, failures[1].Reason
	if strings.Contains(x, "inputY") {
		x, y = y, x
	}

	// Check that Y error reason has been amended with a hint about the config, while X reason is unaffected
	assert.Equal(t, "Missing required property 'inputX'", x)
	assert.Equal(t, "Missing required property 'inputY'. Either set it explicitly or configure it "+
		"with 'pulumi config set test:inputYConfig <value>'", y)
}

func TestAssetRoundtrip(t *testing.T) {
	tfProvider := makeTestTFProviderV1(
		map[string]*schemav1.Schema{
			"input_a": {Type: schemav1.TypeString, Required: true},
		},
		func(d *schemav1.ResourceData, meta interface{}) ([]*schemav1.ResourceData, error) {
			return []*schemav1.ResourceData{d}, nil
		})

	tfres := tfProvider.ResourcesMap["importable_resource"]
	tfres.Create = func(d *schemav1.ResourceData, meta interface{}) error {
		d.SetId("MyID")
		return nil
	}
	tfres.Update = func(d *schemav1.ResourceData, meta interface{}) error {
		return nil
	}

	p := &Provider{
		tf: shimv1.NewProvider(tfProvider),
		resources: map[tokens.Type]Resource{
			"importableResource": {
				TF:     shimv1.NewResource(tfProvider.ResourcesMap["importable_resource"]),
				TFName: "importable_resource",
				Schema: &ResourceInfo{
					Tok: tokens.NewTypeToken("module", "importableResource"),
					Fields: map[string]*SchemaInfo{
						"input_a": {
							Asset: &AssetTranslation{},
						},
					},
				},
			},
		},
	}

	urn := resource.NewURN("s", "pr", "pa", "importableResource", "n")

	asset, err := resource.NewTextAsset("foo")
	assert.NoError(t, err)

	// Step 1: create and check an input bag.
	pulumiIns, err := plugin.MarshalProperties(resource.NewPropertyMapFromMap(map[string]interface{}{
		"inputA": asset,
	}), plugin.MarshalOptions{})
	assert.NoError(t, err)
	checkResp, err := p.Check(context.Background(), &pulumirpc.CheckRequest{
		Urn:  string(urn),
		News: pulumiIns,
	})
	assert.NoError(t, err)

	// Step 2: create a resource using the checked input bag. The inputs should be smuggled along with the state.
	createResp, err := p.Create(context.Background(), &pulumirpc.CreateRequest{
		Urn:        string(urn),
		Properties: checkResp.GetInputs(),
	})
	assert.NoError(t, err)

	outs, err := plugin.UnmarshalProperties(createResp.GetProperties(), plugin.MarshalOptions{})
	assert.NoError(t, err)
	assert.True(t, resource.NewPropertyMapFromMap(map[string]interface{}{
		"id":     "MyID",
		"inputA": asset,
	}).DeepEquals(outs))

	// Step 3: update the resource we just created.
	asset, err = resource.NewTextAsset("bar")
	assert.NoError(t, err)

	pulumiIns, err = plugin.MarshalProperties(resource.NewPropertyMapFromMap(map[string]interface{}{
		"inputA": asset,
	}), plugin.MarshalOptions{})
	assert.NoError(t, err)
	checkResp, err = p.Check(context.Background(), &pulumirpc.CheckRequest{
		Urn:  string(urn),
		News: pulumiIns,
	})
	assert.NoError(t, err)

	// Step 2: create a resource using the checked input bag. The inputs should be smuggled along with the state.
	updateResp, err := p.Update(context.Background(), &pulumirpc.UpdateRequest{
		Id:   "MyID",
		Urn:  string(urn),
		Olds: createResp.GetProperties(),
		News: checkResp.GetInputs(),
	})
	assert.NoError(t, err)

	outs, err = plugin.UnmarshalProperties(updateResp.GetProperties(), plugin.MarshalOptions{})
	assert.NoError(t, err)
	assert.True(t, resource.NewPropertyMapFromMap(map[string]interface{}{
		"id":     "MyID",
		"inputA": asset,
	}).DeepEquals(outs))
}

func TestDeleteBeforeReplaceAutoname(t *testing.T) {
	tfProvider := makeTestTFProviderV1(
		map[string]*schemav1.Schema{
			"input_a": {Type: schemav1.TypeString, Required: true},
			"input_b": {Type: schemav1.TypeString, Required: true, ForceNew: true},
		},
		func(d *schemav1.ResourceData, meta interface{}) ([]*schemav1.ResourceData, error) {
			return []*schemav1.ResourceData{d}, nil
		})

	tfres := tfProvider.ResourcesMap["importable_resource"]
	tfres.Create = func(d *schemav1.ResourceData, meta interface{}) error {
		d.SetId("MyID")
		return nil
	}
	tfres.Update = func(d *schemav1.ResourceData, meta interface{}) error {
		return nil
	}

	p := &Provider{
		tf: shimv1.NewProvider(tfProvider),
		resources: map[tokens.Type]Resource{
			"importableResource": {
				TF:     shimv1.NewResource(tfProvider.ResourcesMap["importable_resource"]),
				TFName: "importable_resource",
				Schema: &ResourceInfo{
					Tok: tokens.NewTypeToken("module", "importableResource"),
					Fields: map[string]*SchemaInfo{
						"input_a": AutoName("inputA", 64, "-"),
					},
				},
			},
		},
	}

	urn := resource.NewURN("s", "pr", "pa", "importableResource", "myResource")

	// Step 1: create and check an input bag. This input bag will use an auto-name.
	pulumiIns, err := plugin.MarshalProperties(resource.NewPropertyMapFromMap(map[string]interface{}{
		"inputB": "foo",
	}), plugin.MarshalOptions{})
	assert.NoError(t, err)
	checkResp, err := p.Check(context.Background(), &pulumirpc.CheckRequest{
		Urn:  string(urn),
		News: pulumiIns,
	})
	assert.NoError(t, err)

	// Step 2: create a resource using the checked input bag. The inputs should be smuggled along with the state.
	createResp, err := p.Create(context.Background(), &pulumirpc.CreateRequest{
		Urn:        string(urn),
		Properties: checkResp.GetInputs(),
	})
	assert.NoError(t, err)

	// Step 3: make a new property bag that changes a force-new property and diff the resource. The result should not
	// be delete-before-create.
	pulumiIns, err = plugin.MarshalProperties(resource.NewPropertyMapFromMap(map[string]interface{}{
		"inputB": "bar",
	}), plugin.MarshalOptions{})
	assert.NoError(t, err)
	checkResp, err = p.Check(context.Background(), &pulumirpc.CheckRequest{
		Urn:  string(urn),
		Olds: createResp.GetProperties(),
		News: pulumiIns,
	})
	assert.NoError(t, err)

	diffResp, err := p.Diff(context.Background(), &pulumirpc.DiffRequest{
		Id:   "MyID",
		Urn:  string(urn),
		Olds: createResp.GetProperties(),
		News: checkResp.GetInputs(),
	})
	assert.NoError(t, err)

	assert.True(t, len(diffResp.GetReplaces()) > 0)
	assert.False(t, diffResp.GetDeleteBeforeReplace())

	// Step 4: make another property bag that sets a value for the name and changes a force-new property and then diff
	// the resource. The result should indicate delete-before-replace.
	pulumiIns, err = plugin.MarshalProperties(resource.NewPropertyMapFromMap(map[string]interface{}{
		"inputA": "myResource",
		"inputB": "bar",
	}), plugin.MarshalOptions{})
	assert.NoError(t, err)
	checkResp, err = p.Check(context.Background(), &pulumirpc.CheckRequest{
		Urn:  string(urn),
		Olds: createResp.GetProperties(),
		News: pulumiIns,
	})
	assert.NoError(t, err)

	diffResp, err = p.Diff(context.Background(), &pulumirpc.DiffRequest{
		Id:   "MyID",
		Urn:  string(urn),
		Olds: createResp.GetProperties(),
		News: checkResp.GetInputs(),
	})
	assert.NoError(t, err)

	assert.True(t, len(diffResp.GetReplaces()) > 0)
	assert.True(t, diffResp.GetDeleteBeforeReplace())

	// Step 5: delete the defaults list from the checked inputs and re-run the diff. The result should not indicate
	// delete-before-replace. This tests the back-compat scenario.
	checkedIns, err := plugin.UnmarshalProperties(checkResp.GetInputs(), plugin.MarshalOptions{})
	assert.NoError(t, err)
	delete(checkedIns, defaultsKey)
	marshaledIns, err := plugin.MarshalProperties(checkedIns, plugin.MarshalOptions{})
	assert.NoError(t, err)

	diffResp, err = p.Diff(context.Background(), &pulumirpc.DiffRequest{
		Id:   "MyID",
		Urn:  string(urn),
		Olds: createResp.GetProperties(),
		News: marshaledIns,
	})
	assert.NoError(t, err)

	assert.True(t, len(diffResp.GetReplaces()) > 0)
	assert.False(t, diffResp.GetDeleteBeforeReplace())

	// Step 6: delete the auto-name default from the schema and re-run the diff. The result should not indicate
	// delete-befer-replace.
	p.resources["importableResource"].Schema.Fields = nil

	pulumiIns, err = plugin.MarshalProperties(resource.NewPropertyMapFromMap(map[string]interface{}{
		"inputA": "myResource",
		"inputB": "bar",
	}), plugin.MarshalOptions{})
	assert.NoError(t, err)
	checkResp, err = p.Check(context.Background(), &pulumirpc.CheckRequest{
		Urn:  string(urn),
		Olds: createResp.GetProperties(),
		News: pulumiIns,
	})
	assert.NoError(t, err)

	diffResp, err = p.Diff(context.Background(), &pulumirpc.DiffRequest{
		Id:   "MyID",
		Urn:  string(urn),
		Olds: createResp.GetProperties(),
		News: checkResp.GetInputs(),
	})
	assert.NoError(t, err)

	assert.True(t, len(diffResp.GetReplaces()) > 0)
	assert.False(t, diffResp.GetDeleteBeforeReplace())
}

func TestExtractDefaultSecretInputs(t *testing.T) {
	tfProvider := makeTestTFProviderV1(
		map[string]*schemav1.Schema{
			"input_a": {Type: schemav1.TypeString, Sensitive: true, Required: true},
			"input_b": {Type: schemav1.TypeString, Sensitive: true, Optional: true},
			"input_c": {Type: schemav1.TypeString, Sensitive: true, Optional: true, Computed: true},
			"input_d": {Type: schemav1.TypeString, Sensitive: true, Optional: true, Default: "input_d_default"},
		},
		func(d *schemav1.ResourceData, meta interface{}) ([]*schemav1.ResourceData, error) {
			return []*schemav1.ResourceData{d}, nil
		})

	set := func(d *schemav1.ResourceData, key string, value interface{}) {
		contract.IgnoreError(d.Set(key, value))
	}

	tfres := tfProvider.ResourcesMap["importable_resource"]
	tfres.Read = func(d *schemav1.ResourceData, meta interface{}) error {
		_, ok := d.GetOk(defaultsKey)
		assert.False(t, ok)

		set(d, "input_a", "input_a_read")
		set(d, "input_c", "input_c_read")
		set(d, "input_d", "input_d_default")
		return nil
	}

	p := &Provider{
		tf: shimv1.NewProvider(tfProvider),
		resources: map[tokens.Type]Resource{
			"importableResource": {
				TF:     shimv1.NewResource(tfProvider.ResourcesMap["importable_resource"]),
				TFName: "importable_resource",
				Schema: &ResourceInfo{
					Tok: tokens.NewTypeToken("module", "importableResource"),
				},
			},
		},
	}

	urn := resource.NewURN("s", "pr", "pa", "importableResource", "n")
	id := resource.ID("MyID")

	resp, err := p.Read(context.Background(), &pulumirpc.ReadRequest{
		Id:  string(id),
		Urn: string(urn),
	})
	assert.NoError(t, err)

	outs, err := plugin.UnmarshalProperties(resp.GetProperties(), plugin.MarshalOptions{})
	assert.NoError(t, err)
	assert.Equal(t, resource.NewPropertyMapFromMap(map[string]interface{}{
		"id":     "MyID",
		"inputA": "input_a_read",
		"inputC": "input_c_read",
		"inputD": "input_d_default",
	}), outs)

	ins, err := plugin.UnmarshalProperties(resp.GetInputs(), plugin.MarshalOptions{})
	assert.NoError(t, err)
	expected := resource.NewPropertyMapFromMap(map[string]interface{}{
		"inputA": "input_a_read",
		"inputC": "input_c_read",
	})
	assert.Equal(t, expected, ins)
}

func TestExtractDefaultIntegerInputs(t *testing.T) {
	// Terrafrom differentiates between Int and Float. Pulumi doesn't so we need to handle both cases for
	// default values.
	tfProvider := makeTestTFProviderV1(
		map[string]*schemav1.Schema{
			"input_a": {Type: schemav1.TypeInt, Optional: true},
			"input_b": {Type: schemav1.TypeFloat, Optional: true},
			"input_c": {Type: schemav1.TypeInt, Optional: true, Default: -1},
			"input_d": {Type: schemav1.TypeFloat, Optional: true, Default: -1},
		},
		func(d *schemav1.ResourceData, meta interface{}) ([]*schemav1.ResourceData, error) {
			return []*schemav1.ResourceData{d}, nil
		})

	set := func(d *schemav1.ResourceData, key string, value interface{}) {
		contract.IgnoreError(d.Set(key, value))
	}

	tfres := tfProvider.ResourcesMap["importable_resource"]
	tfres.Read = func(d *schemav1.ResourceData, meta interface{}) error {
		_, ok := d.GetOk(defaultsKey)
		assert.False(t, ok)

		set(d, "input_a", 0)
		set(d, "input_b", 0)
		set(d, "input_c", -1)
		set(d, "input_d", -1)
		return nil
	}

	p := &Provider{
		tf: shimv1.NewProvider(tfProvider),
		resources: map[tokens.Type]Resource{
			"importableResource": {
				TF:     shimv1.NewResource(tfProvider.ResourcesMap["importable_resource"]),
				TFName: "importable_resource",
				Schema: &ResourceInfo{
					Tok: tokens.NewTypeToken("module", "importableResource"),
				},
			},
		},
	}

	urn := resource.NewURN("s", "pr", "pa", "importableResource", "n")
	id := resource.ID("MyID")

	resp, err := p.Read(context.Background(), &pulumirpc.ReadRequest{
		Id:  string(id),
		Urn: string(urn),
	})
	assert.NoError(t, err)

	outs, err := plugin.UnmarshalProperties(resp.GetProperties(), plugin.MarshalOptions{})
	assert.NoError(t, err)
	assert.Equal(t, resource.NewPropertyMapFromMap(map[string]interface{}{
		"id":     "MyID",
		"inputA": 0,
		"inputB": 0,
		"inputC": -1,
		"inputD": -1,
	}), outs)

	ins, err := plugin.UnmarshalProperties(resp.GetInputs(), plugin.MarshalOptions{})
	assert.NoError(t, err)
	expected := resource.NewPropertyMapFromMap(map[string]interface{}{})
	assert.Equal(t, expected, ins)
}

func TestExtractSchemaInputsNestedMaxItemsOne(t *testing.T) {
	provider := func(info *ResourceInfo) *Provider {
		if info == nil {
			info = &ResourceInfo{}
		}
		if info.Tok == "" {
			info.Tok = tokens.NewTypeToken("module", "importableResource")
		}

		listOfObj := func(maxItems int) *schemav2.Schema {
			return &schemav2.Schema{
				Type: schemav2.TypeList, Optional: true,
				MaxItems: maxItems,
				Elem: &schemav2.Resource{
					Schema: map[string]*schemav2.Schema{
						"field1": {
							Optional: true,
							Type:     schemav2.TypeBool,
						},
						"list_scalar": {
							Type: schemav2.TypeList, Optional: true,
							MaxItems: 1,
							Elem: &schemav2.Schema{
								Type:     schemav2.TypeInt,
								Optional: true,
							},
						},
					},
				},
			}
		}

		tfProvider := makeTestTFProviderV2(
			map[string]*schemav2.Schema{
				"list_object":          listOfObj(0),
				"list_object_maxitems": listOfObj(1),
			},
			func(
				_ context.Context, d *schemav2.ResourceData, meta interface{},
			) ([]*schemav2.ResourceData, error) {
				return []*schemav2.ResourceData{d}, nil
			})

		set := func(d *schemav2.ResourceData, key string, value interface{}) {
			contract.AssertNoErrorf(d.Set(key, value),
				"failed to set %s", key)
		}

		tfres := tfProvider.ResourcesMap["importable_resource"]
		tfres.ReadContext = func(
			_ context.Context, d *schemav2.ResourceData, meta interface{},
		) diag.Diagnostics {
			_, ok := d.GetOk(defaultsKey)
			assert.False(t, ok)

			set(d, "list_object", []any{
				map[string]any{
					"field1":      false,
					"list_scalar": []any{1},
				},
			})
			set(d, "list_object_maxitems", []any{
				map[string]any{
					"field1":      true,
					"list_scalar": []any{2},
				},
			})
			return nil
		}

		return &Provider{
			tf: shimv2.NewProvider(tfProvider),
			resources: map[tokens.Type]Resource{
				"importableResource": {
					TF:     shimv2.NewResource(tfProvider.ResourcesMap["importable_resource"]),
					TFName: "importable_resource",
					Schema: info,
				},
			},
		}
	}

	tests := []struct {
		name string

		info map[string]*SchemaInfo

		expectedOutputs resource.PropertyMap
		expectedInputs  resource.PropertyMap
	}{
		{
			name: "no overrides",
			expectedOutputs: resource.PropertyMap{
				"id": resource.NewProperty("MyID"),
				"listObjectMaxitems": resource.NewProperty(resource.PropertyMap{
					"field1":     resource.NewProperty(true),
					"listScalar": resource.NewProperty(2.0),
				}),
				"listObjects": resource.NewProperty([]resource.PropertyValue{
					resource.NewProperty(resource.PropertyMap{
						"field1":     resource.NewProperty(false),
						"listScalar": resource.NewProperty(1.0),
					}),
				}),
			},
			expectedInputs: resource.PropertyMap{
				"listObjectMaxitems": resource.NewProperty(resource.PropertyMap{
					"field1":     resource.NewProperty(true),
					"listScalar": resource.NewProperty(2.0),
				}),
				"listObjects": resource.NewProperty([]resource.PropertyValue{
					resource.NewProperty(resource.PropertyMap{
<<<<<<< HEAD
						"field1":     resource.NewProperty(false),
=======
						"__defaults": resource.NewProperty([]resource.PropertyValue{}),
>>>>>>> da228237
						"listScalar": resource.NewProperty(1.0),
					}),
				}),
			},
		},
		{
			name: "override `MaxItems: 1` on lists",
			info: map[string]*SchemaInfo{
				"list_object": {
					MaxItemsOne: True(),
					Elem: &SchemaInfo{
						Fields: map[string]*SchemaInfo{
							"list_scalar": {MaxItemsOne: False()},
						},
					},
				},
				"list_object_maxitems": {
					MaxItemsOne: False(),
					Elem: &SchemaInfo{
						Fields: map[string]*SchemaInfo{
							"list_scalar": {Name: "overwritten"},
						},
					},
				},
			},
			expectedOutputs: resource.PropertyMap{
				"id": resource.NewProperty("MyID"),
				"listObject": resource.NewProperty(resource.PropertyMap{
					"field1": resource.NewProperty(false),
					"listScalars": resource.NewProperty([]resource.PropertyValue{
						resource.NewProperty(1.0),
					}),
				}),
				"listObjectMaxitems": resource.NewProperty([]resource.PropertyValue{
					resource.NewProperty(resource.PropertyMap{
						"field1":      resource.NewProperty(true),
						"overwritten": resource.NewProperty(2.0),
					}),
				}),
			},
			expectedInputs: resource.PropertyMap{
				"listObject": resource.NewProperty(resource.PropertyMap{
					"listScalars": resource.NewProperty([]resource.PropertyValue{
						resource.NewProperty(1.0),
					}),
				}),
				"listObjectMaxitems": resource.NewProperty([]resource.PropertyValue{
					resource.NewProperty(resource.PropertyMap{
						"field1":      resource.NewProperty(true),
						"overwritten": resource.NewProperty(2.0),
					}),
				}),
			},
		},
	}

	for _, tt := range tests {
		tt := tt

		t.Run(tt.name, func(t *testing.T) {
			p := provider(&ResourceInfo{Fields: tt.info})
			urn := resource.NewURN("s", "pr", "pa", "importableResource", "n")
			id := resource.ID("MyID")

			resp, err := p.Read(context.Background(), &pulumirpc.ReadRequest{
				Id:  string(id),
				Urn: string(urn),
			})
			assert.NoError(t, err)

			outs, err := plugin.UnmarshalProperties(resp.GetProperties(), plugin.MarshalOptions{})
			assert.NoError(t, err)
			assert.Equal(t, tt.expectedOutputs, outs, "outputs")

			ins, err := plugin.UnmarshalProperties(resp.GetInputs(), plugin.MarshalOptions{})
			assert.NoError(t, err)
			assert.Equal(t, tt.expectedInputs, ins, "inputs")
		})
	}
}

func TestOutputNumberTypes(t *testing.T) {
	ctx := context.Background()
	tfs := shimv1.NewSchemaMap(map[string]*schemav1.Schema{
		"aaa": {Type: schemav1.TypeInt},
		"bbb": {Type: schemav1.TypeInt},
		"ccc": {Type: schemav1.TypeInt},
		"ddd": {Type: schemav1.TypeInt},
		"eee": {Type: schemav1.TypeInt},
		"fff": {Type: schemav1.TypeFloat},
		"ggg": {Type: schemav1.TypeFloat},
	})
	inputs := map[string]interface{}{
		"aaa": int8(50),
		"bbb": int16(50),
		"ccc": int32(50),
		"ddd": int64(50),
		"eee": int(50),
		"fff": float32(50),
		"ggg": float64(50),
	}
	outputs := MakeTerraformOutputs(
		ctx,
		shimv1.NewProvider(testTFProvider),
		inputs,
		tfs,
		map[string]*SchemaInfo{},
		AssetTable{},
		true,
	)
	assert.Equal(t, resource.PropertyMap{
		"aaa": resource.NewNumberProperty(50),
		"bbb": resource.NewNumberProperty(50),
		"ccc": resource.NewNumberProperty(50),
		"ddd": resource.NewNumberProperty(50),
		"eee": resource.NewNumberProperty(50),
		"fff": resource.NewNumberProperty(50),
		"ggg": resource.NewNumberProperty(50),
	}, outputs)
}

func TestMakeTerraformInputsOnMapNestedObjects(t *testing.T) {
	r := &schemav2.Resource{
		Schema: map[string]*schemav2.Schema{
			"map_prop": {
				Type:     schemav2.TypeMap,
				Optional: true,
				Elem: &schemav2.Schema{
					Type:     schemav2.TypeList,
					Optional: true,
					Elem: &schemav2.Resource{
						Schema: map[string]*schemav2.Schema{
							"x_prop": {
								Optional: true,
								Type:     schemav2.TypeString,
							},
						},
					},
				},
			},
		},
	}

	shimmedR := shimv2.NewResource(r)
	type testCase struct {
		name   string
		ps     map[string]*SchemaInfo
		news   resource.PropertyMap
		olds   resource.PropertyMap
		expect interface{}
	}

	testCases := []testCase{
		{
			name: "translates x_prop",
			news: resource.PropertyMap{
				"mapProp": resource.NewObjectProperty(resource.PropertyMap{
					"elem1": resource.NewArrayProperty([]resource.PropertyValue{
						resource.NewObjectProperty(resource.PropertyMap{
							"xProp": resource.NewStringProperty("xPropValue"),
						}),
					}),
				}),
			},
			expect: map[string]interface{}{
				"__defaults": []interface{}{},
				"map_prop": map[string]interface{}{
					"elem1": []interface{}{
						map[string]interface{}{
							"__defaults": []interface{}{},
							"x_prop":     "xPropValue",
						},
					},
				},
			},
		},
		{
			name: "respects x_prop renames",
			news: resource.PropertyMap{
				"mapProp": resource.NewObjectProperty(resource.PropertyMap{
					"elem1": resource.NewArrayProperty([]resource.PropertyValue{
						resource.NewObjectProperty(resource.PropertyMap{
							"x": resource.NewStringProperty("xPropValue"),
						}),
					}),
				}),
			},
			ps: map[string]*SchemaInfo{
				"map_prop": {
					Elem: &SchemaInfo{
						Elem: &SchemaInfo{
							Fields: map[string]*SchemaInfo{
								"x_prop": {
									Name: "x",
								},
							},
						},
					},
				},
			},
			expect: map[string]interface{}{
				"__defaults": []interface{}{},
				"map_prop": map[string]interface{}{
					"elem1": []interface{}{
						map[string]interface{}{
							"__defaults": []interface{}{},
							"x_prop":     "xPropValue",
						},
					},
				},
			},
		},
	}

	for _, tc := range testCases {
		tc := tc

		t.Run(tc.name, func(t *testing.T) {
			i, _, err := makeTerraformInputsForConfig(tc.olds, tc.news, shimmedR.Schema(), tc.ps)
			require.NoError(t, err)
			require.Equal(t, tc.expect, i)
		})
	}
}

func TestRegress940(t *testing.T) {
	r := &schemav2.Resource{
		Schema: map[string]*schemav2.Schema{
			"build": {
				Type:     schemav2.TypeSet,
				Optional: true,
				MaxItems: 1,
				Elem: &schemav2.Resource{
					Schema: map[string]*schemav2.Schema{
						"build_arg": {
							Type:     schemav2.TypeMap,
							Optional: true,
							Elem: &schemav2.Schema{
								Type: schemav2.TypeString,
							},
						},
					},
				},
			},
		},
	}
	shimmedR := shimv2.NewResource(r)

	var olds, news resource.PropertyMap

	news = resource.PropertyMap{
		"build": resource.NewObjectProperty(resource.PropertyMap{
			"buildArg": resource.NewObjectProperty(resource.PropertyMap{
				"foo":    resource.NewStringProperty("bar"),
				"":       resource.NewStringProperty("baz"),
				"fooBar": resource.NewStringProperty("foo_bar_value"),
			}),
		}),
	}

	result, _, err := makeTerraformInputsForConfig(olds, news, shimmedR.Schema(), map[string]*SchemaInfo{})

	t.Run("no error with empty keys", func(t *testing.T) {
		assert.NoError(t, err)
	})

	t.Run("map keys are not renamed to Pulumi-style names", func(t *testing.T) {
		// buildArg becomes build_arg  because it is an object property
		// in contrast, fooBar stays the same because it is a map key
		// note also that build becomes array-wrapped because of MaxItems=1 flattening
		assert.Equal(t, "foo_bar_value", result["build"].([]any)[0].(map[string]any)["build_arg"].(map[string]any)["fooBar"])
	})
}

// TestTerraformInputs verifies that we translate Pulumi inputs into Terraform inputs.
func Test_makeTerraformInputsNoDefaults(t *testing.T) {
	type testCase struct {
		testCaseName string
		schemaMap    map[string]*schema.Schema
		schemaInfos  map[string]*SchemaInfo
		propMap      resource.PropertyMap
		expect       autogold.Value
	}

	testCases := []testCase{
		{
			testCaseName: "bool_without_schema",
			propMap: resource.PropertyMap{
				"boolPropertyValue": resource.NewBoolProperty(false),
			},
			expect: autogold.Expect(map[string]interface{}{"bool_property_value": false}),
		},
		{
			testCaseName: "number_without_schema",
			propMap: resource.PropertyMap{
				"numberPropertyValue": resource.NewNumberProperty(42),
			},
			expect: autogold.Expect(map[string]interface{}{"number_property_value": 42}),
		},
		{
			testCaseName: "float",
			schemaMap: map[string]*schema.Schema{
				"float_property_value": {
					Type:     shim.TypeFloat,
					Optional: true,
				},
			},
			propMap: resource.PropertyMap{
				"floatPropertyValue": resource.NewNumberProperty(99.6767932),
			},
			expect: autogold.Expect(map[string]interface{}{"float_property_value": 99.6767932}),
		},
		{
			testCaseName: "string_without_schema_with_rename",
			schemaInfos: map[string]*SchemaInfo{
				"string_property_value": {Name: "stringo"},
			},
			propMap: resource.PropertyMap{
				"stringo": resource.NewStringProperty("ognirts"),
			},
			expect: autogold.Expect(map[string]interface{}{"string_property_value": "ognirts"}),
		},
		{
			testCaseName: "array_without_schema",
			propMap: resource.NewPropertyMapFromMap(map[string]interface{}{
				"arrayPropertyValue": []interface{}{"an array"},
			}),
			expect: autogold.Expect(map[string]interface{}{"array_property_value": []interface{}{"an array"}}),
		},
		{
			testCaseName: "array_unknown_value",
			schemaMap: map[string]*schema.Schema{
				"unknown_array_value": {
					Type:     shim.TypeList,
					Optional: true,
					Elem: (&schema.Schema{
						Type: shim.TypeInt,
					}).Shim(),
				},
			},
			propMap: resource.NewPropertyMapFromMap(map[string]interface{}{
				// The string property inside Computed is irrelevant.
				"unknownArrayValue": resource.Computed{Element: resource.NewStringProperty("")},
			}),
			expect: autogold.Expect(map[string]interface{}{"unknown_array_value": "74D93920-ED26-11E3-AC10-0800200C9A66"}),
		},
		{
			testCaseName: "unknown_object_value",
			schemaMap: map[string]*schema.Schema{
				"object_value": {
					Type:     shim.TypeList,
					Optional: true,
					MaxItems: 1,
					Elem: (&schema.Resource{
						Schema: schemaMap(map[string]*schema.Schema{
							"required_property": {
								Type:     shim.TypeString,
								Required: true,
							},
							"conflicts_a": {
								Optional:      true,
								Type:          shim.TypeString,
								ConflictsWith: []string{"object_value.conflicts_b"},
							},
							"conflicts_b": {
								Optional:      true,
								Type:          shim.TypeString,
								ConflictsWith: []string{"object_value.conflicts_a"},
							},
						}),
					}).Shim(),
				},
			},
			propMap: resource.NewPropertyMapFromMap(map[string]interface{}{
				// The string property inside Computed is irrelevant.
				"objectValue": resource.Computed{Element: resource.NewStringProperty("")},
			}),
			// NOTE: is this what we want? Should this be [unk] or unk?
			//nolint:lll
			expect: autogold.Expect(map[string]interface{}{"object_value": []interface{}{"74D93920-ED26-11E3-AC10-0800200C9A66"}}),
		},
		{
			testCaseName: "object",
			schemaMap: map[string]*schema.Schema{
				"object_property_value": {
					Optional: true,
					Type:     shim.TypeList,
					MaxItems: 1,
					Elem: (&schema.Resource{
						Schema: schemaMap(map[string]*schema.Schema{
							"property_a": {
								Type:     shim.TypeString,
								Required: true,
							},
							"property_b": {
								Type:     shim.TypeBool,
								Optional: true,
							},
						}),
					}).Shim(),
				},
			},
			propMap: resource.NewPropertyMapFromMap(map[string]interface{}{
				"objectPropertyValue": map[string]interface{}{
					"propertyA": "a",
					"propertyB": true,
				},
			}),
			//nolint:lll
			expect: autogold.Expect(map[string]interface{}{"object_property_value": []interface{}{map[string]interface{}{"property_a": "a", "property_b": true}}}),
		},
		{
			testCaseName: "map_of_untyped_element",
			schemaMap: map[string]*schema.Schema{
				"map_property_value": {
					Type:     shim.TypeMap,
					Optional: true,
				},
			},
			propMap: resource.NewPropertyMapFromMap(map[string]interface{}{
				"propertyA": "a",
				"propertyB": true,
				"propertyC": map[string]interface{}{
					"nestedPropertyA": true,
				},
			}),
			//nolint:lll
			expect: autogold.Expect(map[string]interface{}{"property_a": "a", "property_b": true, "property_c": map[string]interface{}{"nestedPropertyA": true}}),
		},
		{
			testCaseName: "list_nested_block",
			schemaMap: map[string]*schema.Schema{
				"nested_resource": {
					Optional: true,
					Type:     shim.TypeList,
					MaxItems: 2,
					// Embed a `*schema.Resource` to validate that type directed walk of the schema
					// successfully walks inside Resources as well as Schemas.
					Elem: (&schema.Resource{
						Schema: schemaMap(map[string]*schema.Schema{
							"configuration": {
								Type:     shim.TypeMap,
								Optional: true,
							},
						}),
					}).Shim(),
				},
			},
			propMap: resource.NewPropertyMapFromMap(map[string]interface{}{
				"nestedResources": []map[string]interface{}{{
					"configuration": map[string]interface{}{
						"configurationValue": true,
					},
				}},
			}),
			//nolint:lll
			expect: autogold.Expect(map[string]interface{}{"nested_resource": []interface{}{map[string]interface{}{"configuration": map[string]interface{}{"configurationValue": true}}}}),
		},
		{
			testCaseName: "set_nested_block",
			schemaMap: map[string]*schema.Schema{
				"nested_resource": {
					Optional: true,
					Type:     shim.TypeSet,
					Elem: (&schema.Resource{
						Schema: schemaMap(map[string]*schema.Schema{
							"configuration": {
								Type:     shim.TypeMap,
								Optional: true,
							},
						}),
					}).Shim(),
				},
			},
			propMap: resource.NewPropertyMapFromMap(map[string]interface{}{
				"nestedResources": []map[string]interface{}{{
					"configuration": map[string]interface{}{
						"configurationValue": true,
					},
				}},
			}),
			//nolint:lll
			expect: autogold.Expect(map[string]interface{}{"nested_resource": []interface{}{map[string]interface{}{"configuration": map[string]interface{}{"configurationValue": true}}}}),
		},
		{
			testCaseName: "optional_config",
			schemaMap: map[string]*schema.Schema{
				"optional_config": {
					Optional: true,
					Type:     shim.TypeList,
					MaxItems: 1,
					Elem: (&schema.Resource{
						Schema: schemaMap(map[string]*schema.Schema{
							"some_value": {
								Optional: true,
								Type:     shim.TypeBool,
							},
							"some_other_value": {
								Optional: true,
								Type:     shim.TypeString,
							},
						}),
					}).Shim(),
				},
			},
			propMap: resource.NewPropertyMapFromMap(map[string]interface{}{
				"optionalConfig": map[string]interface{}{
					"someValue":      true,
					"someOtherValue": "a value",
				},
			}),
			//nolint:lll
			expect: autogold.Expect(map[string]interface{}{"optional_config": []interface{}{map[string]interface{}{"some_other_value": "a value", "some_value": true}}}),
		},
		{
			testCaseName: "optional_config_with_overrides",
			schemaMap: map[string]*schema.Schema{
				"optional_config_other": {
					Type:     shim.TypeList,
					Optional: true,
					Elem: (&schema.Resource{
						Schema: schemaMap(map[string]*schema.Schema{
							"some_value": {
								Type:     shim.TypeBool,
								Optional: true,
							},
							"some_other_value": {
								Optional: true,
								Type:     shim.TypeString,
							},
						}),
					}).Shim(),
				},
			},
			schemaInfos: map[string]*SchemaInfo{
				"optional_config_other": {
					Name:        "optionalConfigOther2",
					MaxItemsOne: boolPointer(true),
				},
			},
			propMap: resource.NewPropertyMapFromMap(map[string]interface{}{
				"optionalConfigOther2": map[string]interface{}{
					"someValue":      true,
					"someOtherValue": "a value",
				},
			}),
			//nolint:lll
			expect: autogold.Expect(map[string]interface{}{"optional_config_other": []interface{}{map[string]interface{}{"some_other_value": "a value", "some_value": true}}}),
		},
		{
			testCaseName: "map_of_int_lists",
			schemaMap: map[string]*schema.Schema{
				"m": {
					Type:     shim.TypeMap,
					Optional: true,
					Elem: (&schema.Schema{
						Type: shim.TypeList,
						Elem: (&schema.Schema{
							Type: shim.TypeInt,
						}).Shim(),
					}).Shim(),
				},
			},
			propMap: resource.NewPropertyMapFromMap(map[string]interface{}{
				"m": map[string]interface{}{
					"ones": []interface{}{1, 10, 100},
					"twos": []interface{}{2, 20, 200},
				},
			}),
			//nolint:lll
			expect: autogold.Expect(map[string]interface{}{"m": map[string]interface{}{"ones": []interface{}{1, 10, 100}, "twos": []interface{}{2, 20, 200}}}),
		},
		{
			testCaseName: "array_with_nested_optional_computed_arrays",
			schemaMap: map[string]*schema.Schema{
				"array_with_nested_optional_computed_arrays": {
					Type:     shim.TypeList,
					Optional: true,
					Computed: true,
					MaxItems: 1,
					Elem: (&schema.Resource{
						Schema: schemaMap(map[string]*schema.Schema{
							"nested_value": {
								Type:     shim.TypeList,
								MaxItems: 1,
								Optional: true,
								Elem: (&schema.Resource{
									Schema: schemaMap(map[string]*schema.Schema{
										"nested_inner_value": {
											Type:     shim.TypeBool,
											Required: true,
										},
									}),
								}).Shim(),
							},
						}),
					}).Shim(),
				},
			},
			propMap: resource.NewPropertyMapFromMap(map[string]interface{}{
				"arrayWithNestedOptionalComputedArrays": []interface{}{
					map[string]interface{}{},
				},
			}),
			expect: autogold.Expect(map[string]interface{}{"array_with_nested_optional_computed_arrays": []interface{}{}}),
			schemaInfos: map[string]*SchemaInfo{
				"array_with_nested_optional_computed_arrays": {
					SuppressEmptyMapElements: boolPointer(true),
				},
			},
		},
		{
			testCaseName: "nil_without_schema",
			propMap: resource.NewPropertyMapFromMap(map[string]interface{}{
				"nilPropertyValue": nil,
			}),
			expect: autogold.Expect(map[string]interface{}{"nil_property_value": nil}),
		},
		{
			testCaseName: "set_attribute",
			schemaMap: map[string]*schema.Schema{
				"set_attribute": {
					Type:     shim.TypeSet,
					Optional: true,
					Elem:     (&schema.Schema{Type: shim.TypeInt}).Shim(),
				},
			},
			propMap: resource.PropertyMap{
				"set_attribute": resource.NewProperty([]resource.PropertyValue{
					resource.NewProperty(1.0),
					resource.NewProperty(2.0),
				}),
			},
			expect: autogold.Expect(map[string]interface{}{"set_attribute": []interface{}{1, 2}}),
		},
		{
			testCaseName: "list_attribute",
			schemaMap: map[string]*schema.Schema{
				"set_attribute": {
					Type:     shim.TypeList,
					Optional: true,
					Elem:     (&schema.Schema{Type: shim.TypeInt}).Shim(),
				},
			},
			propMap: resource.PropertyMap{
				"set_attribute": resource.NewProperty([]resource.PropertyValue{
					resource.NewProperty(1.0),
					resource.NewProperty(2.0),
				}),
			},
			expect: autogold.Expect(map[string]interface{}{"set_attribute": []interface{}{1, 2}}),
		},
		// {
		// 	testCaseName: "???",
		// 	schemaMap:    map[string]*schema.Schema{},
		// 	propMap:      resource.NewPropertyMapFromMap(map[string]interface{}{}),
		// 	expect:       autogold.Expect(nil),
		// },
	}

	for _, tc := range testCases {
		tc := tc

		t.Run(tc.testCaseName, func(t *testing.T) {
			results := map[string]any{}

			for _, f := range factories {
				f := f
				sm := f.NewSchemaMap(tc.schemaMap)
				err := sm.Validate()
				require.NoErrorf(t, err, "Invalid test case schema, please fix the testCase")

				result, assetTable, err := makeTerraformInputsNoDefaults(
					nil, /*olds*/
					tc.propMap,
					sm,
					tc.schemaInfos,
				)
				require.NoError(t, err)
				require.Empty(t, assetTable)
				results[f.SDKVersion()] = result
			}

			tc.expect.Equal(t, results[factories[0].SDKVersion()])
			for k, v := range results {
				require.Equalf(t, results[factories[0].SDKVersion()], v, k)
			}
		})
	}
}

func TestExtractInputsFromOutputsSdkv2(t *testing.T) {
	t.Parallel()

	type testCase struct {
		name      string
		props     resource.PropertyMap
		schemaMap map[string]*schemav2.Schema
		expected  autogold.Value
	}

	testCases := []testCase{
		{
			name:  "string attribute extracted",
			props: resource.NewPropertyMapFromMap(map[string]interface{}{"foo": "bar"}),
			schemaMap: map[string]*schemav2.Schema{
				"foo": {Type: schemav2.TypeString, Optional: true},
			},
			expected: autogold.Expect(resource.PropertyMap{
				resource.PropertyKey("foo"): resource.PropertyValue{V: "bar"},
			}),
		},
		{
			name:  "string attribute with defaults not extracted",
			props: resource.NewPropertyMapFromMap(map[string]interface{}{"foo": "baz"}),
			schemaMap: map[string]*schemav2.Schema{
				"foo": {Type: schemav2.TypeString, Optional: true, Default: "baz"},
			},
			expected: autogold.Expect(resource.PropertyMap{}),
		},
		{
			name:  "string attribute with empty value not extracted",
			props: resource.NewPropertyMapFromMap(map[string]interface{}{"foo": ""}),
			schemaMap: map[string]*schemav2.Schema{
				"foo": {Type: schemav2.TypeString, Optional: true},
			},
			expected: autogold.Expect(resource.PropertyMap{}),
		},
		{
			name: "string attribute with computed not extracted",
			props: resource.NewPropertyMapFromMap(map[string]interface{}{
				"foo": resource.Computed{Element: resource.NewStringProperty("bar")},
			}),
			schemaMap: map[string]*schemav2.Schema{
				"foo": {Type: schemav2.TypeString, Computed: true},
			},
			expected: autogold.Expect(resource.PropertyMap{}),
		},
		{
			name: "map attribute extracted",
			props: resource.NewPropertyMapFromMap(map[string]interface{}{
				"foo": map[string]interface{}{
					"bar": "baz",
				},
			}),
			schemaMap: map[string]*schemav2.Schema{
				"foo": {
					Type:     schemav2.TypeMap,
					Optional: true,
					Elem: &schemav2.Schema{
						Type: schemav2.TypeString,
					},
				},
			},
			expected: autogold.Expect(resource.PropertyMap{
				resource.PropertyKey("foo"): resource.PropertyValue{V: resource.PropertyMap{
					resource.PropertyKey("bar"): resource.PropertyValue{V: "baz"},
				}},
			}),
		},
		{
			name: "map attribute with computed not extracted",
			props: resource.NewPropertyMapFromMap(map[string]interface{}{
				"foo": resource.Computed{Element: resource.NewStringProperty("bar")},
			}),
			schemaMap: map[string]*schemav2.Schema{
				"foo": {
					Type:     schemav2.TypeMap,
					Computed: true,
					Elem: &schemav2.Schema{
						Type: schemav2.TypeString,
					},
				},
			},
			expected: autogold.Expect(resource.PropertyMap{}),
		},
		{
			name: "list attribute extracted",
			props: resource.NewPropertyMapFromMap(map[string]interface{}{
				"foo": []interface{}{"bar"},
			}),
			schemaMap: map[string]*schemav2.Schema{
				"foo": {
					Type:     schemav2.TypeList,
					Optional: true,
					Elem: &schemav2.Schema{
						Type: schemav2.TypeString,
					},
				},
			},
			expected: autogold.Expect(resource.PropertyMap{
				resource.PropertyKey("foo"): resource.PropertyValue{V: []resource.PropertyValue{{
					V: "bar",
				}}},
			}),
		},
		{
			name: "list block extracted",
			props: resource.NewPropertyMapFromMap(map[string]interface{}{
				"foo": []interface{}{map[string]string{"bar": "baz"}},
			}),
			schemaMap: map[string]*schemav2.Schema{
				"foo": {
					Type:     schemav2.TypeList,
					Optional: true,
					Elem: &schemav2.Resource{
						Schema: map[string]*schemav2.Schema{
							"bar": {Type: schemav2.TypeString, Optional: true},
						},
					},
				},
			},
			expected: autogold.Expect(resource.PropertyMap{
				resource.PropertyKey("foo"): resource.PropertyValue{V: []resource.PropertyValue{{
					V: resource.PropertyMap{
						resource.PropertyKey("bar"): resource.PropertyValue{V: "baz"},
					},
				}}},
			}),
		},
		{
			name: "list block with computed not extracted",
			props: resource.NewPropertyMapFromMap(map[string]interface{}{
				"foo": []interface{}{map[string]string{"bar": "baz"}},
			}),
			schemaMap: map[string]*schemav2.Schema{
				"foo": {
					Type:     schemav2.TypeList,
					Computed: true,
					Elem: &schemav2.Resource{
						Schema: map[string]*schemav2.Schema{
							"bar": {Type: schemav2.TypeString, Optional: true},
						},
					},
				},
			},
			expected: autogold.Expect(resource.PropertyMap{}),
		},
		{
			name: "list block max items one extracted",
			props: resource.NewPropertyMapFromMap(map[string]interface{}{
				"foo": map[string]interface{}{
					"bar": "baz",
				},
			}),
			schemaMap: map[string]*schemav2.Schema{
				"foo": {
					Type:     schemav2.TypeList,
					Optional: true,
					MaxItems: 1,
					Elem: &schemav2.Resource{
						Schema: map[string]*schemav2.Schema{
							"bar": {Type: schemav2.TypeString, Optional: true},
						},
					},
				},
			},
			expected: autogold.Expect(resource.PropertyMap{
				resource.PropertyKey("foo"): resource.PropertyValue{V: resource.PropertyMap{
					resource.PropertyKey("bar"): resource.PropertyValue{V: "baz"},
				}},
			}),
		},
		// This case is invalid since MaxItemsOne only works on settable fields.
		// {
		// 	name: "list block max items one computed",
		// 	props: resource.NewPropertyMapFromMap(map[string]interface{}{
		// 		"foo": map[string]interface{}{
		// 			"bar": "baz",
		// 		},
		// 	}),
		// 	schemaMap: map[string]*schemav2.Schema{
		// 		"foo": {
		// 			Type:     schemav2.TypeList,
		// 			Computed: true,
		// 			MaxItems: 1,
		// 			Elem: &schemav2.Resource{
		// 				Schema: map[string]*schemav2.Schema{
		// 					"bar": {Type: schemav2.TypeString, Optional: true},
		// 				},
		// 			},
		// 		},
		// 	},
		// 	expected: autogold.Expect(),
		// },
		{
			name: "list block with computed element not extracted",
			props: resource.NewPropertyMapFromMap(map[string]interface{}{
				"foo": []interface{}{map[string]string{"bar": "baz"}},
			}),
			schemaMap: map[string]*schemav2.Schema{
				"foo": {
					Type:     schemav2.TypeList,
					Optional: true,
					Elem: &schemav2.Resource{
						Schema: map[string]*schemav2.Schema{
							"bar": {Type: schemav2.TypeString, Computed: true},
						},
					},
				},
			},
			expected: autogold.Expect(resource.PropertyMap{
				resource.PropertyKey("foo"): resource.PropertyValue{V: []resource.PropertyValue{{
<<<<<<< HEAD
					V: resource.PropertyMap{
						resource.PropertyKey("bar"): resource.PropertyValue{V: "baz"},
					},
=======
					V: resource.PropertyMap{resource.PropertyKey("__defaults"): resource.PropertyValue{
						V: []resource.PropertyValue{},
					}},
>>>>>>> da228237
				}}},
			}),
		},
		{
			name: "list block max items one with computed element not extracted",
			props: resource.NewPropertyMapFromMap(map[string]interface{}{
				"foo": map[string]string{"bar": "baz"},
			}),
			schemaMap: map[string]*schemav2.Schema{
				"foo": {
					Type:     schemav2.TypeList,
					MaxItems: 1,
					Optional: true,
					Elem: &schemav2.Resource{
						Schema: map[string]*schemav2.Schema{
							"bar": {Type: schemav2.TypeString, Computed: true},
						},
					},
				},
			},
<<<<<<< HEAD
			expected: autogold.Expect(resource.PropertyMap{
				resource.PropertyKey("foo"): resource.PropertyValue{V: []resource.PropertyValue{{
					V: resource.PropertyMap{resource.PropertyKey("bar"): resource.PropertyValue{
						V: "baz",
					}},
				}}},
			}),
=======
			expected: autogold.Expect(resource.PropertyMap{resource.PropertyKey("__defaults"): resource.PropertyValue{
				V: []resource.PropertyValue{},
			}}),
>>>>>>> da228237
		},
	}

	for _, tc := range testCases {
		tc := tc

		t.Run(tc.name, func(t *testing.T) {
			sm := shimv2.NewSchemaMap(tc.schemaMap)
			err := sm.Validate()
			require.NoErrorf(t, err, "Invalid test case schema, please fix the testCase")

			result, err := ExtractInputsFromOutputs(nil, tc.props, sm, nil, false)
			require.NoError(t, err)
			tc.expected.Equal(t, result)
		})

	}
}<|MERGE_RESOLUTION|>--- conflicted
+++ resolved
@@ -2775,11 +2775,7 @@
 				}),
 				"listObjects": resource.NewProperty([]resource.PropertyValue{
 					resource.NewProperty(resource.PropertyMap{
-<<<<<<< HEAD
 						"field1":     resource.NewProperty(false),
-=======
-						"__defaults": resource.NewProperty([]resource.PropertyValue{}),
->>>>>>> da228237
 						"listScalar": resource.NewProperty(1.0),
 					}),
 				}),
@@ -3682,17 +3678,7 @@
 				},
 			},
 			expected: autogold.Expect(resource.PropertyMap{
-				resource.PropertyKey("foo"): resource.PropertyValue{V: []resource.PropertyValue{{
-<<<<<<< HEAD
-					V: resource.PropertyMap{
-						resource.PropertyKey("bar"): resource.PropertyValue{V: "baz"},
-					},
-=======
-					V: resource.PropertyMap{resource.PropertyKey("__defaults"): resource.PropertyValue{
-						V: []resource.PropertyValue{},
-					}},
->>>>>>> da228237
-				}}},
+				resource.PropertyKey("foo"): resource.PropertyValue{V: []resource.PropertyValue{{}}},
 			}),
 		},
 		{
@@ -3712,19 +3698,7 @@
 					},
 				},
 			},
-<<<<<<< HEAD
-			expected: autogold.Expect(resource.PropertyMap{
-				resource.PropertyKey("foo"): resource.PropertyValue{V: []resource.PropertyValue{{
-					V: resource.PropertyMap{resource.PropertyKey("bar"): resource.PropertyValue{
-						V: "baz",
-					}},
-				}}},
-			}),
-=======
-			expected: autogold.Expect(resource.PropertyMap{resource.PropertyKey("__defaults"): resource.PropertyValue{
-				V: []resource.PropertyValue{},
-			}}),
->>>>>>> da228237
+			expected: autogold.Expect(resource.PropertyMap{}),
 		},
 	}
 
