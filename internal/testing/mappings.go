// Copyright 2016-2022, Pulumi Corporation.
//
// Licensed under the Apache License, Version 2.0 (the "License");
// you may not use this file except in compliance with the License.
// You may obtain a copy of the License at
//
//     http://www.apache.org/licenses/LICENSE-2.0
//
// Unless required by applicable law or agreed to in writing, software
// distributed under the License is distributed on an "AS IS" BASIS,
// WITHOUT WARRANTIES OR CONDITIONS OF ANY KIND, either express or implied.
// See the License for the specific language governing permissions and
// limitations under the License.

package testing

import (
	"context"
<<<<<<< HEAD
	"errors"
	"fmt"
=======
>>>>>>> 63d82afe
	"os"
	"path/filepath"
)

type TestFileMapper struct {
	Path string
}

<<<<<<< HEAD
func (l *TestFileMapper) GetMapping(ctx context.Context, provider string, pulumiProvider string) ([]byte, error) {
=======
func (l *TestFileMapper) GetMapping(_ context.Context, provider string, pulumiProvider string) ([]byte, error) {
>>>>>>> 63d82afe
	if pulumiProvider == "" {
		pulumiProvider = provider
	}
	if pulumiProvider == "" {
		panic("provider and pulumiProvider cannot both be empty")
	}

	if pulumiProvider == "unknown" {
		// 'unknown' is used as a known provider name that will return nothing, so return early here so we
		// don't hit the standard unknown error below.
		return nil, nil
	}
	if pulumiProvider == "error" {
		// 'error' is used as a known provider name that will cause GetMapping to error, so return early here
		// so we don't hit the standard unknown error below.
		return nil, errors.New("test error")
	}

	mappingPath := filepath.Join(l.Path, pulumiProvider) + ".json"
	mappingBytes, err := os.ReadFile(mappingPath)
	if err != nil {
		if os.IsNotExist(err) {
			panic(fmt.Sprintf("provider %s (%s) is not known to the test system", provider, pulumiProvider))
		}
		panic(err)
	}

	return mappingBytes, nil
}<|MERGE_RESOLUTION|>--- conflicted
+++ resolved
@@ -16,11 +16,8 @@
 
 import (
 	"context"
-<<<<<<< HEAD
 	"errors"
 	"fmt"
-=======
->>>>>>> 63d82afe
 	"os"
 	"path/filepath"
 )
@@ -29,11 +26,7 @@
 	Path string
 }
 
-<<<<<<< HEAD
-func (l *TestFileMapper) GetMapping(ctx context.Context, provider string, pulumiProvider string) ([]byte, error) {
-=======
 func (l *TestFileMapper) GetMapping(_ context.Context, provider string, pulumiProvider string) ([]byte, error) {
->>>>>>> 63d82afe
 	if pulumiProvider == "" {
 		pulumiProvider = provider
 	}
