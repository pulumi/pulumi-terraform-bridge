module github.com/pulumi/pulumi-terraform-bridge/testing

go 1.19

replace github.com/pulumi/pulumi-terraform-bridge/x/muxer => ../x/muxer

require (
	github.com/stretchr/testify v1.8.2
	google.golang.org/protobuf v1.29.1
)

require (
	github.com/davecgh/go-spew v1.1.1 // indirect
	github.com/golang/protobuf v1.5.3 // indirect
	github.com/pmezard/go-difflib v1.0.0 // indirect
<<<<<<< HEAD
	github.com/pulumi/pulumi/sdk/v3 v3.66.1-0.20230504185456-de2b56522344
	golang.org/x/net v0.8.0 // indirect
	golang.org/x/sys v0.6.0 // indirect
	golang.org/x/text v0.8.0 // indirect
	google.golang.org/genproto v0.0.0-20230110181048-76db0878b65f // indirect
	google.golang.org/grpc v1.54.0 // indirect
=======
	github.com/pulumi/pulumi/sdk/v3 v3.64.0
	golang.org/x/net v0.7.0 // indirect
	golang.org/x/sys v0.5.0 // indirect
	golang.org/x/text v0.7.0 // indirect
	google.golang.org/genproto v0.0.0-20220802133213-ce4fa296bf78 // indirect
	google.golang.org/grpc v1.51.0 // indirect
>>>>>>> 20dc4929
	gopkg.in/yaml.v3 v3.0.1 // indirect
)<|MERGE_RESOLUTION|>--- conflicted
+++ resolved
@@ -13,20 +13,11 @@
 	github.com/davecgh/go-spew v1.1.1 // indirect
 	github.com/golang/protobuf v1.5.3 // indirect
 	github.com/pmezard/go-difflib v1.0.0 // indirect
-<<<<<<< HEAD
 	github.com/pulumi/pulumi/sdk/v3 v3.66.1-0.20230504185456-de2b56522344
 	golang.org/x/net v0.8.0 // indirect
 	golang.org/x/sys v0.6.0 // indirect
 	golang.org/x/text v0.8.0 // indirect
 	google.golang.org/genproto v0.0.0-20230110181048-76db0878b65f // indirect
 	google.golang.org/grpc v1.54.0 // indirect
-=======
-	github.com/pulumi/pulumi/sdk/v3 v3.64.0
-	golang.org/x/net v0.7.0 // indirect
-	golang.org/x/sys v0.5.0 // indirect
-	golang.org/x/text v0.7.0 // indirect
-	google.golang.org/genproto v0.0.0-20220802133213-ce4fa296bf78 // indirect
-	google.golang.org/grpc v1.51.0 // indirect
->>>>>>> 20dc4929
 	gopkg.in/yaml.v3 v3.0.1 // indirect
 )