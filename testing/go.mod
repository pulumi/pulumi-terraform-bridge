module github.com/pulumi/pulumi-terraform-bridge/testing

go 1.19

replace github.com/pulumi/pulumi-terraform-bridge/x/muxer => ../x/muxer

require (
<<<<<<< HEAD
	github.com/stretchr/testify v1.8.2
	google.golang.org/protobuf v1.29.1
=======
	github.com/stretchr/testify v1.8.3
	google.golang.org/protobuf v1.30.0
)

require (
	github.com/kr/text v0.2.0 // indirect
	gopkg.in/check.v1 v1.0.0-20201130134442-10cb98267c6c // indirect
>>>>>>> 63d82afe
)

require (
	github.com/davecgh/go-spew v1.1.1 // indirect
	github.com/golang/protobuf v1.5.3 // indirect
	github.com/pmezard/go-difflib v1.0.0 // indirect
<<<<<<< HEAD
	github.com/pulumi/pulumi/sdk/v3 v3.69.1-0.20230607092117-c85c53a16f79
	golang.org/x/net v0.8.0 // indirect
	golang.org/x/sys v0.6.0 // indirect
	golang.org/x/text v0.8.0 // indirect
	google.golang.org/genproto v0.0.0-20230110181048-76db0878b65f // indirect
	google.golang.org/grpc v1.54.0 // indirect
=======
	github.com/pulumi/pulumi/sdk/v3 v3.74.0
	golang.org/x/net v0.8.0 // indirect
	golang.org/x/sys v0.6.0 // indirect
	golang.org/x/text v0.8.0 // indirect
	google.golang.org/genproto v0.0.0-20230306155012-7f2fa6fef1f4 // indirect
	google.golang.org/grpc v1.55.0 // indirect
>>>>>>> 63d82afe
	gopkg.in/yaml.v3 v3.0.1 // indirect
)<|MERGE_RESOLUTION|>--- conflicted
+++ resolved
@@ -5,10 +5,6 @@
 replace github.com/pulumi/pulumi-terraform-bridge/x/muxer => ../x/muxer
 
 require (
-<<<<<<< HEAD
-	github.com/stretchr/testify v1.8.2
-	google.golang.org/protobuf v1.29.1
-=======
 	github.com/stretchr/testify v1.8.3
 	google.golang.org/protobuf v1.30.0
 )
@@ -16,27 +12,17 @@
 require (
 	github.com/kr/text v0.2.0 // indirect
 	gopkg.in/check.v1 v1.0.0-20201130134442-10cb98267c6c // indirect
->>>>>>> 63d82afe
 )
 
 require (
 	github.com/davecgh/go-spew v1.1.1 // indirect
 	github.com/golang/protobuf v1.5.3 // indirect
 	github.com/pmezard/go-difflib v1.0.0 // indirect
-<<<<<<< HEAD
-	github.com/pulumi/pulumi/sdk/v3 v3.69.1-0.20230607092117-c85c53a16f79
-	golang.org/x/net v0.8.0 // indirect
-	golang.org/x/sys v0.6.0 // indirect
-	golang.org/x/text v0.8.0 // indirect
-	google.golang.org/genproto v0.0.0-20230110181048-76db0878b65f // indirect
-	google.golang.org/grpc v1.54.0 // indirect
-=======
 	github.com/pulumi/pulumi/sdk/v3 v3.74.0
 	golang.org/x/net v0.8.0 // indirect
 	golang.org/x/sys v0.6.0 // indirect
 	golang.org/x/text v0.8.0 // indirect
 	google.golang.org/genproto v0.0.0-20230306155012-7f2fa6fef1f4 // indirect
 	google.golang.org/grpc v1.55.0 // indirect
->>>>>>> 63d82afe
 	gopkg.in/yaml.v3 v3.0.1 // indirect
 )