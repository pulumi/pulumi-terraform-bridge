// Copyright 2016-2022, Pulumi Corporation.
//
// Licensed under the Apache License, Version 2.0 (the "License");
// you may not use this file except in compliance with the License.
// You may obtain a copy of the License at
//
//     http://www.apache.org/licenses/LICENSE-2.0
//
// Unless required by applicable law or agreed to in writing, software
// distributed under the License is distributed on an "AS IS" BASIS,
// WITHOUT WARRANTIES OR CONDITIONS OF ANY KIND, either express or implied.
// See the License for the specific language governing permissions and
// limitations under the License.

package tfbridge

import (
	"context"
	"encoding/json"
	"fmt"

	"github.com/blang/semver"
	pfprovider "github.com/hashicorp/terraform-plugin-framework/provider"
	"github.com/hashicorp/terraform-plugin-framework/providerserver"
	"github.com/hashicorp/terraform-plugin-go/tfprotov6"
	"github.com/hashicorp/terraform-plugin-go/tftypes"

	pschema "github.com/pulumi/pulumi/pkg/v3/codegen/schema"
	"github.com/pulumi/pulumi/sdk/v3/go/common/diag"
	"github.com/pulumi/pulumi/sdk/v3/go/common/resource"
	"github.com/pulumi/pulumi/sdk/v3/go/common/resource/plugin"

	"github.com/pulumi/pulumi/sdk/v3/go/common/tokens"
	"github.com/pulumi/pulumi/sdk/v3/go/common/workspace"
	pulumirpc "github.com/pulumi/pulumi/sdk/v3/proto/go"

	"github.com/pulumi/pulumi-terraform-bridge/pf/internal/convert"
	logutils "github.com/pulumi/pulumi-terraform-bridge/pf/internal/logging"
	"github.com/pulumi/pulumi-terraform-bridge/pf/internal/pfutils"
	pl "github.com/pulumi/pulumi-terraform-bridge/pf/internal/plugin"
	"github.com/pulumi/pulumi-terraform-bridge/v3/pkg/tfbridge"
	"github.com/pulumi/pulumi-terraform-bridge/v3/pkg/tfgen"
	shim "github.com/pulumi/pulumi-terraform-bridge/v3/pkg/tfshim"
	"github.com/pulumi/pulumi-terraform-bridge/v3/unstable/metadata"
)

// Provider implements the Pulumi resource provider operations for any
// Terraform plugin built with Terraform Plugin Framework.
//
// https://www.terraform.io/plugin/framework
type provider struct {
	tfProvider    pfprovider.Provider
	tfServer      tfprotov6.ProviderServer
	info          ProviderInfo
	resources     pfutils.Resources
	datasources   pfutils.DataSources
	pulumiSchema  []byte
	packageSpec   pschema.PackageSpec
	encoding      convert.Encoding
	propertyNames convert.PropertyNames
	diagSink      diag.Sink
	configEncoder convert.Encoder
	configType    tftypes.Object
	version       semver.Version
	logSink       logutils.LogSink

<<<<<<< HEAD
	schemaOnlyShimProvider shim.Provider
=======
	schemaOnlyProvider shim.Provider
>>>>>>> 16f3cd45
}

var _ pl.ProviderWithContext = &provider{}

// Adapts a provider to Pulumi. Most users do not need to call this directly but instead use Main to build a fully
// functional binary.
func NewProvider(ctx context.Context, info ProviderInfo, meta ProviderMetadata) (plugin.Provider, error) {
	pwc, err := newProviderWithContext(ctx, info, meta)
	if err != nil {
		return nil, err
	}
	return pl.NewProvider(ctx, pwc), nil
}

func newProviderWithContext(ctx context.Context, info ProviderInfo,
	meta ProviderMetadata) (pl.ProviderWithContext, error) {
	p := info.NewProvider()
	server6, err := newProviderServer6(ctx, p)
	if err != nil {
		return nil, fmt.Errorf("Fatal failure starting a provider server: %w", err)
	}
	resources, err := pfutils.GatherResources(ctx, p)
	if err != nil {
		return nil, fmt.Errorf("Fatal failure gathering resource metadata: %w", err)
	}

	datasources, err := pfutils.GatherDatasources(ctx, p)
	if err != nil {
		return nil, fmt.Errorf("Fatal failure gathering datasource metadata: %w", err)
	}

	var thePackageSpec pschema.PackageSpec
	if err := json.Unmarshal(meta.PackageSchema, &thePackageSpec); err != nil {
		return nil, fmt.Errorf("Failed to unmarshal PackageSpec: %w", err)
	}

	if info.MetadataInfo == nil {
		return nil, fmt.Errorf("[pf/tfbridge] ProviderInfo.BridgeMetadata is required but is nil")
	}
	renames, ok, err := metadata.Get[tfgen.Renames](info.MetadataInfo.Data, "renames")
	if !ok {
		return nil, fmt.Errorf("[pf/tfbridge] ProviderInfo.BridgeMetadata has no required 'renames' value")
	}
	if err != nil {
		return nil, fmt.Errorf("[pf/tfbridge] ProviderInfo.BridgeMetadata failed to unmarshal "+
			"a 'renames' value: %w", err)
	}

	propertyNames := newPrecisePropertyNames(renames)
	enc := convert.NewEncoding(convert.PrecomputedPackageSpec(&thePackageSpec), propertyNames)

	schemaResponse := &pfprovider.SchemaResponse{}
	p.Schema(ctx, pfprovider.SchemaRequest{}, schemaResponse)
	schema, diags := schemaResponse.Schema, schemaResponse.Diagnostics
	if diags.HasError() {
		return nil, fmt.Errorf("Schema() returned diagnostics with HasError")
	}

	providerConfigType := schema.Type().TerraformType(ctx).(tftypes.Object)

	configEncoder, err := enc.NewConfigEncoder(providerConfigType)
	if err != nil {
		return nil, fmt.Errorf("NewConfigEncoder failed: %w", err)
	}

	semverVersion, err := semver.ParseTolerant(info.Version)
	if err != nil {
		return nil, fmt.Errorf("ProviderInfo needs a semver-compatible version string, got info.Version=%q",
			info.Version)
	}

	return &provider{
		tfProvider:    p,
		tfServer:      server6,
		info:          info,
		resources:     resources,
		datasources:   datasources,
		pulumiSchema:  meta.PackageSchema,
		packageSpec:   thePackageSpec,
		propertyNames: propertyNames,
		encoding:      enc,
		configEncoder: configEncoder,
		configType:    providerConfigType,
		version:       semverVersion,

<<<<<<< HEAD
		schemaOnlyShimProvider: SchemaOnlyPluginFrameworkProvider(ctx, p),
=======
		schemaOnlyProvider: SchemaOnlyPluginFrameworkProvider(ctx, p),
>>>>>>> 16f3cd45
	}, nil
}

// Internal. The signature of this function can change between major releases. Exposed to facilitate testing.
func NewProviderServer(
	ctx context.Context,
	logSink logutils.LogSink,
	info ProviderInfo,
	meta ProviderMetadata,
) (pulumirpc.ResourceProviderServer, error) {
	p, err := newProviderWithContext(ctx, info, meta)
	if err != nil {
		return nil, err
	}
	pp := p.(*provider)

	pp.logSink = logSink
	configEnc := tfbridge.NewConfigEncoding(pp.schemaOnlyProvider.Schema(), pp.info.ProviderInfo.Config)
	return pl.NewProviderServerWithContext(p, configEnc), nil
}

// Closer closes any underlying OS resources associated with this provider (like processes, RPC channels, etc).
func (p *provider) Close() error {
	return nil
}

// Pkg fetches this provider's package.
func (p *provider) PkgWithContext(_ context.Context) tokens.Package {
	return tokens.Package(p.packageSpec.Name)
}

// GetSchema returns the schema for the provider.
func (p *provider) GetSchemaWithContext(_ context.Context, version int) ([]byte, error) {
	return p.pulumiSchema, nil
}

// GetPluginInfo returns this plugin's information.
func (p *provider) GetPluginInfoWithContext(_ context.Context) (workspace.PluginInfo, error) {
	info := workspace.PluginInfo{
		Name:    p.info.Name,
		Version: &p.version,
		Kind:    workspace.ResourcePlugin,
	}
	return info, nil
}

// SignalCancellation asks all resource providers to gracefully shut down and abort any ongoing operations. Operation
// aborted in this way will return an error (e.g., `Update` and `Create` will either a creation error or an
// initialization error. SignalCancellation is advisory and non-blocking; it is up to the host to decide how long to
// wait after SignalCancellation is called before (e.g.) hard-closing any gRPC connection.
func (p *provider) SignalCancellationWithContext(_ context.Context) error {
	// Some improvements are possible here to gracefully shut down.
	return nil
}

func (p *provider) terraformResourceName(resourceToken tokens.Type) (string, error) {
	for tfname, v := range p.info.Resources {
		if v.Tok == resourceToken {
			return tfname, nil
		}
	}
	return "", fmt.Errorf("[pf/tfbridge] unknown resource token: %v", resourceToken)
}

func (p *provider) terraformDatasourceName(functionToken tokens.ModuleMember) (string, error) {
	for tfname, v := range p.info.DataSources {
		if v.Tok == functionToken {
			return tfname, nil
		}
	}
	return "", fmt.Errorf("[pf/tfbridge] unknown datasource token: %v", functionToken)
}

// NOT IMPLEMENTED: Call dynamically executes a method in the provider associated with a component resource.
func (p *provider) CallWithContext(_ context.Context,
	tok tokens.ModuleMember, args resource.PropertyMap, info plugin.CallInfo,
	options plugin.CallOptions) (plugin.CallResult, error) {
	return plugin.CallResult{},
		fmt.Errorf("Call is not implemented for Terraform Plugin Framework bridged providers")
}

// NOT IMPLEMENTED: Construct creates a new component resource.
func (p *provider) ConstructWithContext(_ context.Context,
	info plugin.ConstructInfo, typ tokens.Type, name tokens.QName, parent resource.URN,
	inputs resource.PropertyMap, options plugin.ConstructOptions) (plugin.ConstructResult, error) {
	return plugin.ConstructResult{},
		fmt.Errorf("Construct is not implemented for Terraform Plugin Framework bridged providers")
}

func newProviderServer6(ctx context.Context, p pfprovider.Provider) (tfprotov6.ProviderServer, error) {
	newServer6 := providerserver.NewProtocol6(p)
	server6 := newServer6()

	// Somehow this GetProviderSchema call needs to happen at least once to avoid Resource Type Not Found in the
	// tfServer, to init it properly to remember provider name and compute correct resource names like
	// random_integer instead of _integer (unknown provider name).
	if _, err := server6.GetProviderSchema(ctx, &tfprotov6.GetProviderSchemaRequest{}); err != nil {
		return nil, err
	}

	return server6, nil
}<|MERGE_RESOLUTION|>--- conflicted
+++ resolved
@@ -64,11 +64,7 @@
 	version       semver.Version
 	logSink       logutils.LogSink
 
-<<<<<<< HEAD
-	schemaOnlyShimProvider shim.Provider
-=======
 	schemaOnlyProvider shim.Provider
->>>>>>> 16f3cd45
 }
 
 var _ pl.ProviderWithContext = &provider{}
@@ -154,11 +150,7 @@
 		configType:    providerConfigType,
 		version:       semverVersion,
 
-<<<<<<< HEAD
-		schemaOnlyShimProvider: SchemaOnlyPluginFrameworkProvider(ctx, p),
-=======
 		schemaOnlyProvider: SchemaOnlyPluginFrameworkProvider(ctx, p),
->>>>>>> 16f3cd45
 	}, nil
 }
 
