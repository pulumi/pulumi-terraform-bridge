--- conflicted
+++ resolved
@@ -29,19 +29,11 @@
 	cloud.google.com/go v0.110.0 // indirect
 	cloud.google.com/go/compute v1.18.0 // indirect
 	cloud.google.com/go/compute/metadata v0.2.3 // indirect
-<<<<<<< HEAD
-	cloud.google.com/go/iam v0.8.0 // indirect
-	cloud.google.com/go/kms v1.6.0 // indirect
-	cloud.google.com/go/logging v1.6.1 // indirect
-	cloud.google.com/go/longrunning v0.3.0 // indirect
-	cloud.google.com/go/storage v1.28.0 // indirect
-=======
 	cloud.google.com/go/iam v0.12.0 // indirect
 	cloud.google.com/go/kms v1.8.0 // indirect
 	cloud.google.com/go/logging v1.7.0 // indirect
 	cloud.google.com/go/longrunning v0.4.1 // indirect
 	cloud.google.com/go/storage v1.28.1 // indirect
->>>>>>> 9899ec81
 	github.com/AlecAivazis/survey/v2 v2.0.5 // indirect
 	github.com/Azure/azure-sdk-for-go v66.0.0+incompatible // indirect
 	github.com/Azure/azure-sdk-for-go/sdk/azcore v1.1.1 // indirect
@@ -242,15 +234,9 @@
 	golang.org/x/net v0.8.0 // indirect
 	golang.org/x/oauth2 v0.5.0 // indirect
 	golang.org/x/sync v0.1.0 // indirect
-<<<<<<< HEAD
-	golang.org/x/sys v0.5.0 // indirect
-	golang.org/x/term v0.5.0 // indirect
-	golang.org/x/text v0.7.0 // indirect
-=======
 	golang.org/x/sys v0.6.0 // indirect
 	golang.org/x/term v0.6.0 // indirect
 	golang.org/x/text v0.8.0 // indirect
->>>>>>> 9899ec81
 	golang.org/x/time v0.3.0 // indirect
 	golang.org/x/xerrors v0.0.0-20220907171357-04be3eba64a2 // indirect
 	google.golang.org/api v0.110.0 // indirect
