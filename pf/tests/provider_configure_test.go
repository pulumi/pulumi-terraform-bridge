--- conflicted
+++ resolved
@@ -17,11 +17,8 @@
 import (
 	"testing"
 
-<<<<<<< HEAD
 	"github.com/hashicorp/terraform-plugin-framework/diag"
-=======
 	"github.com/hashicorp/terraform-plugin-framework/provider/schema"
->>>>>>> 3b828ac1
 	"github.com/pulumi/pulumi-terraform-bridge/pf/tests/internal/testprovider"
 	tfpf "github.com/pulumi/pulumi-terraform-bridge/pf/tfbridge"
 	testutils "github.com/pulumi/pulumi-terraform-bridge/testing/x"
@@ -91,17 +88,13 @@
 	t.Run("replace_config_properties", func(t *testing.T) {
 		errString := `some error with "config_property" and "config" but not config`
 		prov := &testprovider.ConfigTestProvider{
-<<<<<<< HEAD
 			ConfigErr: diag.NewErrorDiagnostic(errString, errString),
-=======
-			ConfigErrString: `some error with "config_property" and "config" but not config`,
 			ProviderSchema: schema.Schema{
 				Attributes: map[string]schema.Attribute{
 					"config":          schema.StringAttribute{},
 					"config_property": schema.StringAttribute{},
 				},
 			},
->>>>>>> 3b828ac1
 		}
 
 		providerInfo := testprovider.SyntheticTestBridgeProvider()
@@ -116,8 +109,7 @@
 			{
 			  "method": "/pulumirpc.ResourceProvider/Configure",
 			  "request": {"acceptResources": true},
-<<<<<<< HEAD
-			  "errors": "some error with \"config_property\" and \"config\" but not config"
+			  "errors": "some error with \"configProperty\" and \"CONFIG!\" but not config"
 			}`)
 	})
 
@@ -126,6 +118,12 @@
 		errString := `some error with "config_property" and "config" but not config`
 		prov := &testprovider.ConfigTestProvider{
 			ConfigErr: diag.NewErrorDiagnostic(errSummary, errString),
+			ProviderSchema: schema.Schema{
+				Attributes: map[string]schema.Attribute{
+					"config":          schema.StringAttribute{},
+					"config_property": schema.StringAttribute{},
+				},
+			},
 		}
 
 		providerInfo := testprovider.SyntheticTestBridgeProvider()
@@ -140,10 +138,7 @@
 			{
 			  "method": "/pulumirpc.ResourceProvider/Configure",
 			  "request": {"acceptResources": true},
-			  "errors": "problem with \"config_property\" and \"config\": some error with \"config_property\" and \"config\" but not config"
-=======
-			  "errors": "some error with \"configProperty\" and \"CONFIG!\" but not config: some error with \"configProperty\" and \"CONFIG!\" but not config"
->>>>>>> 3b828ac1
+			  "errors": "problem with \"configProperty\" and \"CONFIG!\": some error with \"configProperty\" and \"CONFIG!\" but not config"
 			}`)
 	})
 }