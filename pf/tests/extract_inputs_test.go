--- conflicted
+++ resolved
@@ -703,7 +703,6 @@
 				}}},
 			}),
 		},
-		// TODO[pulumi/pulumi-terraform-bridge#2180]: This should not yield values for computed properties
 		{
 			name: "list nested block computed not extracted",
 			props: resource.NewPropertyMapFromMap(map[string]interface{}{
@@ -727,18 +726,9 @@
 					V: []resource.PropertyValue{},
 				},
 				resource.PropertyKey("block_field"): resource.PropertyValue{V: []resource.PropertyValue{{
-<<<<<<< HEAD
 					V: resource.PropertyMap{resource.PropertyKey("__defaults"): resource.PropertyValue{
 						V: []resource.PropertyValue{},
 					}},
-=======
-					V: resource.PropertyMap{
-						resource.PropertyKey("__defaults"): resource.PropertyValue{
-							V: []resource.PropertyValue{},
-						},
-						resource.PropertyKey("nested_field"): resource.PropertyValue{V: "nested_value"}, // wrong
-					},
->>>>>>> f07cf0cf
 				}}},
 			}),
 		},
@@ -807,7 +797,6 @@
 				}}},
 			}),
 		},
-		// TODO[pulumi/pulumi-terraform-bridge#2180]: This should not yield values for computed properties
 		{
 			name: "set nested block computed not extracted",
 			props: resource.NewPropertyMapFromMap(map[string]interface{}{
@@ -831,18 +820,9 @@
 					V: []resource.PropertyValue{},
 				},
 				resource.PropertyKey("block_field"): resource.PropertyValue{V: []resource.PropertyValue{{
-<<<<<<< HEAD
 					V: resource.PropertyMap{resource.PropertyKey("__defaults"): resource.PropertyValue{
 						V: []resource.PropertyValue{},
 					}},
-=======
-					V: resource.PropertyMap{
-						resource.PropertyKey("__defaults"): resource.PropertyValue{
-							V: []resource.PropertyValue{},
-						},
-						resource.PropertyKey("nested_field"): resource.PropertyValue{V: "nested_value"}, //wrong
-					},
->>>>>>> f07cf0cf
 				}}},
 			}),
 		},
