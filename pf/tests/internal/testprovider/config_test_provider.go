--- conflicted
+++ resolved
@@ -13,13 +13,8 @@
 var _ provider.Provider = (*ConfigTestProvider)(nil)
 
 type ConfigTestProvider struct {
-<<<<<<< HEAD
-	schema    schema.Schema
-	ConfigErr diag.ErrorDiagnostic
-=======
-	ProviderSchema  schema.Schema
-	ConfigErrString string
->>>>>>> 3b828ac1
+	ProviderSchema schema.Schema
+	ConfigErr      diag.ErrorDiagnostic
 }
 
 func (*ConfigTestProvider) Metadata(_ context.Context, _ provider.MetadataRequest, resp *provider.MetadataResponse) {
