// Copyright 2016-2023, Pulumi Corporation.
//
// Licensed under the Apache License, Version 2.0 (the "License");
// you may not use this file except in compliance with the License.
// You may obtain a copy of the License at
//
//     http://www.apache.org/licenses/LICENSE-2.0
//
// Unless required by applicable law or agreed to in writing, software
// distributed under the License is distributed on an "AS IS" BASIS,
// WITHOUT WARRANTIES OR CONDITIONS OF ANY KIND, either express or implied.
// See the License for the specific language governing permissions and
// limitations under the License.

package testprovider

import (
	"context"
	_ "embed"

	"github.com/hashicorp/terraform-plugin-framework/datasource"
	"github.com/hashicorp/terraform-plugin-framework/path"
	"github.com/hashicorp/terraform-plugin-framework/provider"
	pschema "github.com/hashicorp/terraform-plugin-framework/provider/schema"
	"github.com/hashicorp/terraform-plugin-framework/resource"

	tfpf "github.com/pulumi/pulumi-terraform-bridge/pf/tfbridge"
	"github.com/pulumi/pulumi-terraform-bridge/v3/pkg/tfbridge"
)

//go:embed cmd/pulumi-resource-testbridge/bridge-metadata.json
var testBridgeMetadata []byte

// Synthetic provider is specifically constructed to test various
// features of tfbridge and is the core of pulumi-resource-testbridge.
func SyntheticTestBridgeProvider() tfbridge.ProviderInfo {
	info := tfbridge.ProviderInfo{
		Name:        "testbridge",
		P:           tfpf.ShimProvider(&syntheticProvider{}),
		Description: "A Pulumi package to test pulumi-terraform-bridge Plugin Framework support.",
		Keywords:    []string{},
		License:     "Apache-2.0",
		Homepage:    "https://pulumi.io",
		Repository:  "https://github.com/pulumi/pulumi-terraform-bridge",
		Version:     "0.0.1",

		Config: map[string]*tfbridge.SchemaInfo{
			"string_defaultinfo_config_prop": {
				Default: &tfbridge.DefaultInfo{
					Value: "DEFAULT",
				},
			},
			"skip_metadata_api_check": {
				Type: "boolean",
				Default: &tfbridge.DefaultInfo{
					Value: true,
				},
			},
		},

		Resources: map[string]*tfbridge.ResourceInfo{
			"testbridge_testres": {Tok: "testbridge:index/testres:Testres"},
			"testbridge_testnest": {
				Tok: "testbridge:index/testnest:Testnest",
				Fields: map[string]*tfbridge.SchemaInfo{
					"rules": {
						Elem: &tfbridge.SchemaInfo{
							Fields: map[string]*tfbridge.SchemaInfo{
								"action_parameters": {
									MaxItemsOne: tfbridge.True(),
									Elem: &tfbridge.SchemaInfo{
										Fields: map[string]*tfbridge.SchemaInfo{
											"phases": {MaxItemsOne: tfbridge.True()},
										},
									},
								},
							},
						},
					},
				},
			},
			"testbridge_testnestattr": {
				Tok: "testbridge:index/testnestattr:Testnestattr",
			},
			"testbridge_testcompres":   {Tok: "testbridge:index/testres:Testcompres"},
			"testbridge_testconfigres": {Tok: "testbridge:index/testres:TestConfigRes"},

			"testbridge_test_default_info_res": {
				Tok: "testbridge:index/testres:TestDefaultInfoRes",
				Fields: map[string]*tfbridge.SchemaInfo{
					"str": {
						Default: &tfbridge.DefaultInfo{
							Value: "DEFAULT",
						},
					},
				},
			},

<<<<<<< HEAD
			"testbridge_privst":         {Tok: "testbridge:index/testres:Privst"},
			"testbridge_autoname_res":   {Tok: "testbridge:index/testres:AutoNameRes"},
			"testbridge_vlan_names_res": {Tok: "testbridge:index/testres:VlanNamesRes"},
=======
			"testbridge_privst":       {Tok: "testbridge:index/testres:Privst"},
			"testbridge_autoname_res": {Tok: "testbridge:index/testres:AutoNameRes"},
			"testbridge_int_id_res": {
				Tok: "testbridge:index/intID:IntID",
				Fields: map[string]*tfbridge.SchemaInfo{
					"id": {Type: "string"},
				},
			},
>>>>>>> 8ab4fdc9
		},

		DataSources: map[string]*tfbridge.DataSourceInfo{
			"testbridge_echo": {Tok: "testbridge:index/echo:Echo"},

			"testbridge_test_defaultinfo": {
				Tok: "testbridge:index/testres:TestDefaultInfoDataSource",
				Fields: map[string]*tfbridge.SchemaInfo{
					"input": {
						Default: &tfbridge.DefaultInfo{
							Value: "DEFAULT",
						},
					},
				},
			},

			"testbridge_smac_ds": {Tok: "testbridge:index/smac:SMAC"},
		},

		MetadataInfo: tfbridge.NewProviderMetadata(testBridgeMetadata),
	}

	info.SetAutonaming(255, "-")

	return info
}

type syntheticProvider struct{}

type resourceData struct {
	stringConfigProp     *string
	skipMetadataAPICheck *string
}

var _ provider.Provider = (*syntheticProvider)(nil)

func (p *syntheticProvider) Metadata(_ context.Context, _ provider.MetadataRequest, resp *provider.MetadataResponse) {
	resp.TypeName = "testbridge"
	resp.Version = "0.0.1"
}

func (p *syntheticProvider) Schema(_ context.Context, _ provider.SchemaRequest, resp *provider.SchemaResponse) {
	resp.Schema = pschema.Schema{
		Attributes: map[string]pschema.Attribute{
			"string_config_prop": pschema.StringAttribute{
				Optional: true,
			},
			"bool_config_prop": pschema.BoolAttribute{
				Optional: true,
			},
			"string_defaultinfo_config_prop": pschema.StringAttribute{
				Optional:    true,
				Description: "Used for testing DefaultInfo default application support",
			},
			"skip_metadata_api_check": pschema.StringAttribute{
				Optional: true,
				Description: "Example taken from pulumi-aws; used to validate string properties " +
					"remapped to bool type during briding",
			},
		},
	}
}

func (p *syntheticProvider) Configure(
	ctx context.Context,
	req provider.ConfigureRequest,
	resp *provider.ConfigureResponse,
) {
	rd := resourceData{}

	var stringConfigProp *string
	diags := req.Config.GetAttribute(ctx, path.Root("string_config_prop"), &stringConfigProp)
	resp.Diagnostics.Append(diags...)
	if stringConfigProp != nil {
		rd.stringConfigProp = stringConfigProp
	}

	var smac *string
	diags2 := req.Config.GetAttribute(ctx, path.Root("skip_metadata_api_check"), &smac)
	resp.Diagnostics.Append(diags2...)
	if smac != nil {
		switch *smac {
		case "true", "false", "":
			rd.skipMetadataAPICheck = smac
		default:
			resp.Diagnostics.AddError("cannot parse skip_metadata_api_check", *smac)
		}
	}
	resp.ResourceData = rd
	resp.DataSourceData = rd
}

func (p *syntheticProvider) DataSources(context.Context) []func() datasource.DataSource {
	return []func() datasource.DataSource{
		newEchoDataSource,
		newTestDefaultInfoDataSource,
		newSmacDataSource,
	}
}

func (p *syntheticProvider) Resources(context.Context) []func() resource.Resource {
	return []func() resource.Resource{
		newTestres,
		newTestnest,
		newTestnestattr,
		newTestCompRes,
		newTestConfigRes,
		newTestDefaultInfoRes,
		newPrivst,
		newAutoNameRes,
<<<<<<< HEAD
		newVlanNamesRes,
=======
		newIntIDRes,
>>>>>>> 8ab4fdc9
	}
}<|MERGE_RESOLUTION|>--- conflicted
+++ resolved
@@ -96,20 +96,15 @@
 				},
 			},
 
-<<<<<<< HEAD
-			"testbridge_privst":         {Tok: "testbridge:index/testres:Privst"},
-			"testbridge_autoname_res":   {Tok: "testbridge:index/testres:AutoNameRes"},
-			"testbridge_vlan_names_res": {Tok: "testbridge:index/testres:VlanNamesRes"},
-=======
 			"testbridge_privst":       {Tok: "testbridge:index/testres:Privst"},
 			"testbridge_autoname_res": {Tok: "testbridge:index/testres:AutoNameRes"},
+			"testbridge_vlan_names_res": {Tok: "testbridge:index/testres:VlanNamesRes"},
 			"testbridge_int_id_res": {
 				Tok: "testbridge:index/intID:IntID",
 				Fields: map[string]*tfbridge.SchemaInfo{
 					"id": {Type: "string"},
 				},
 			},
->>>>>>> 8ab4fdc9
 		},
 
 		DataSources: map[string]*tfbridge.DataSourceInfo{
@@ -220,10 +215,7 @@
 		newTestDefaultInfoRes,
 		newPrivst,
 		newAutoNameRes,
-<<<<<<< HEAD
 		newVlanNamesRes,
-=======
 		newIntIDRes,
->>>>>>> 8ab4fdc9
 	}
 }