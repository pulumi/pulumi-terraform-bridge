module github.com/pulumi/pulumi-terraform-bridge/pf

go 1.21.12

replace (
	github.com/pulumi/pulumi-terraform-bridge/v3 => ./..
	github.com/pulumi/pulumi-terraform-bridge/x/muxer => ../x/muxer
)

require (
	github.com/blang/semver v3.5.1+incompatible
	github.com/golang/protobuf v1.5.4
	github.com/hashicorp/go-multierror v1.1.1
	github.com/hashicorp/terraform-plugin-framework v1.6.0
	github.com/hashicorp/terraform-plugin-framework-validators v0.12.0
	github.com/hashicorp/terraform-plugin-go v0.22.0
	github.com/hashicorp/terraform-plugin-log v0.9.0
	github.com/hashicorp/terraform-plugin-sdk/v2 v2.33.0
	github.com/hexops/autogold/v2 v2.2.1
	github.com/pulumi/pulumi-terraform-bridge/v3 v3.89.1
	github.com/pulumi/pulumi-terraform-bridge/x/muxer v0.0.8
	github.com/stretchr/testify v1.9.0
	google.golang.org/grpc v1.63.2
)

require (
	dario.cat/mergo v1.0.0 // indirect
	github.com/Azure/azure-sdk-for-go/sdk/azcore v1.11.1 // indirect
	github.com/Azure/azure-sdk-for-go/sdk/azidentity v1.7.0 // indirect
	github.com/Azure/azure-sdk-for-go/sdk/internal v1.8.0 // indirect
	github.com/Azure/azure-sdk-for-go/sdk/keyvault/azkeys v0.10.0 // indirect
	github.com/Azure/azure-sdk-for-go/sdk/keyvault/internal v0.7.1 // indirect
	github.com/AzureAD/microsoft-authentication-library-for-go v1.2.2 // indirect
	github.com/BurntSushi/toml v1.2.1 // indirect
	github.com/Masterminds/semver v1.5.0 // indirect
	github.com/Masterminds/semver/v3 v3.2.0 // indirect
	github.com/Masterminds/sprig/v3 v3.2.3 // indirect
	github.com/apparentlymart/go-textseg/v15 v15.0.0 // indirect
	github.com/atotto/clipboard v0.1.4 // indirect
	github.com/aws/aws-sdk-go-v2/service/internal/accept-encoding v1.11.2 // indirect
	github.com/aws/aws-sdk-go-v2/service/ssooidc v1.23.4 // indirect
	github.com/aymanbagabas/go-osc52/v2 v2.0.1 // indirect
	github.com/charmbracelet/bubbles v0.16.1 // indirect
	github.com/charmbracelet/bubbletea v0.25.0 // indirect
	github.com/charmbracelet/lipgloss v0.7.1 // indirect
	github.com/containerd/console v1.0.4-0.20230313162750-1ae8d489ac81 // indirect
	github.com/cyphar/filepath-securejoin v0.2.4 // indirect
	github.com/deckarep/golang-set/v2 v2.5.0 // indirect
	github.com/felixge/httpsnoop v1.0.4 // indirect
	github.com/go-jose/go-jose/v3 v3.0.3 // indirect
	github.com/go-logr/logr v1.4.1 // indirect
	github.com/go-logr/stdr v1.2.2 // indirect
	github.com/golang-jwt/jwt/v5 v5.2.1 // indirect
	github.com/google/go-cmp v0.6.0 // indirect
	github.com/google/s2a-go v0.1.7 // indirect
	github.com/hashicorp/go-hclog v1.6.3 // indirect
	github.com/hashicorp/logutils v1.0.0 // indirect
<<<<<<< HEAD
	github.com/hexops/autogold/v2 v2.2.1 // indirect
=======
>>>>>>> 084dacbe
	github.com/hexops/gotextdiff v1.0.3 // indirect
	github.com/hexops/valast v1.4.4 // indirect
	github.com/kylelemons/godebug v1.1.0 // indirect
	github.com/lucasb-eyer/go-colorful v1.2.0 // indirect
	github.com/mattn/go-localereader v0.0.1 // indirect
	github.com/muesli/ansi v0.0.0-20230316100256-276c6243b2f6 // indirect
	github.com/muesli/reflow v0.3.0 // indirect
	github.com/muesli/termenv v0.15.2 // indirect
	github.com/nightlyone/lockfile v1.0.0 // indirect
	github.com/pgavlin/fx v0.1.6 // indirect
	github.com/pkg/browser v0.0.0-20240102092130-5ac0b6a4141c // indirect
	github.com/pulumi/appdash v0.0.0-20231130102222-75f619a67231 // indirect
	github.com/pulumi/esc v0.9.1 // indirect
	github.com/pulumi/inflector v0.1.1 // indirect
	github.com/pulumi/terraform-diff-reader v0.0.2 // indirect
	github.com/shopspring/decimal v1.3.1 // indirect
	github.com/teekennedy/goldmark-markdown v0.3.0 // indirect
	github.com/vmihailenco/msgpack v4.0.4+incompatible // indirect
	github.com/vmihailenco/msgpack/v5 v5.4.1 // indirect
	github.com/vmihailenco/tagparser/v2 v2.0.0 // indirect
	github.com/yuin/goldmark v1.7.4 // indirect
	go.opentelemetry.io/contrib/instrumentation/google.golang.org/grpc/otelgrpc v0.49.0 // indirect
	go.opentelemetry.io/contrib/instrumentation/net/http/otelhttp v0.49.0 // indirect
	go.opentelemetry.io/otel v1.24.0 // indirect
	go.opentelemetry.io/otel/metric v1.24.0 // indirect
	go.opentelemetry.io/otel/trace v1.24.0 // indirect
	golang.org/x/exp v0.0.0-20240604190554-fc45aab8b7f8 // indirect
	golang.org/x/tools v0.22.0 // indirect
	google.golang.org/genproto/googleapis/api v0.0.0-20240311173647-c811ad7063a7 // indirect
	google.golang.org/genproto/googleapis/rpc v0.0.0-20240311173647-c811ad7063a7 // indirect
	mvdan.cc/gofumpt v0.5.0 // indirect
)

require (
	cloud.google.com/go v0.112.1 // indirect
	cloud.google.com/go/compute v1.25.0 // indirect
	cloud.google.com/go/compute/metadata v0.2.3 // indirect
	cloud.google.com/go/iam v1.1.6 // indirect
	cloud.google.com/go/kms v1.15.7 // indirect
	cloud.google.com/go/logging v1.9.0 // indirect
	cloud.google.com/go/longrunning v0.5.5 // indirect
	cloud.google.com/go/storage v1.39.1 // indirect
	github.com/Masterminds/goutils v1.1.1 // indirect
	github.com/Microsoft/go-winio v0.6.1 // indirect
	github.com/ProtonMail/go-crypto v1.1.0-alpha.0 // indirect
	github.com/aead/chacha20 v0.0.0-20180709150244-8b13a72661da // indirect
	github.com/agext/levenshtein v1.2.3 // indirect
	github.com/apparentlymart/go-cidr v1.1.0 // indirect
	github.com/armon/go-radix v1.0.0 // indirect
	github.com/aws/aws-sdk-go v1.50.36 // indirect
	github.com/aws/aws-sdk-go-v2 v1.26.1 // indirect
	github.com/aws/aws-sdk-go-v2/config v1.27.11 // indirect
	github.com/aws/aws-sdk-go-v2/credentials v1.17.11 // indirect
	github.com/aws/aws-sdk-go-v2/feature/ec2/imds v1.16.1 // indirect
	github.com/aws/aws-sdk-go-v2/internal/configsources v1.3.5 // indirect
	github.com/aws/aws-sdk-go-v2/internal/endpoints/v2 v2.6.5 // indirect
	github.com/aws/aws-sdk-go-v2/internal/ini v1.8.0 // indirect
	github.com/aws/aws-sdk-go-v2/service/internal/presigned-url v1.11.7 // indirect
	github.com/aws/aws-sdk-go-v2/service/kms v1.30.1 // indirect
	github.com/aws/aws-sdk-go-v2/service/sso v1.20.5 // indirect
	github.com/aws/aws-sdk-go-v2/service/sts v1.28.6 // indirect
	github.com/aws/smithy-go v1.20.2 // indirect
	github.com/bgentry/go-netrc v0.0.0-20140422174119-9fd32a8b3d3d // indirect
	github.com/bgentry/speakeasy v0.1.0 // indirect
	github.com/cenkalti/backoff/v3 v3.2.2 // indirect
	github.com/cheggaaa/pb v1.0.29 // indirect
	github.com/cloudflare/circl v1.3.7 // indirect
	github.com/davecgh/go-spew v1.1.1 // indirect
	github.com/djherbis/times v1.5.0 // indirect
	github.com/edsrzf/mmap-go v1.1.0 // indirect
	github.com/emirpasic/gods v1.18.1 // indirect
	github.com/ettle/strcase v0.1.1 // indirect
	github.com/fatih/color v1.16.0 // indirect
	github.com/go-git/gcfg v1.5.1-0.20230307220236-3a3c6141e376 // indirect
	github.com/go-git/go-billy/v5 v5.5.0 // indirect
	github.com/go-git/go-git/v5 v5.12.0 // indirect
	github.com/gofrs/uuid v4.2.0+incompatible // indirect
	github.com/gogo/protobuf v1.3.2 // indirect
	github.com/golang/glog v1.2.0
	github.com/golang/groupcache v0.0.0-20210331224755-41bb18bfe9da // indirect
	github.com/google/go-querystring v1.1.0 // indirect
	github.com/google/shlex v0.0.0-20191202100458-e7afc7fbc510 // indirect
	github.com/google/uuid v1.6.0 // indirect
	github.com/google/wire v0.6.0 // indirect
	github.com/googleapis/enterprise-certificate-proxy v0.3.2 // indirect
	github.com/googleapis/gax-go/v2 v2.12.2 // indirect
	github.com/gorilla/mux v1.8.0 // indirect
	github.com/grpc-ecosystem/grpc-opentracing v0.0.0-20180507213350-8e809c8a8645 // indirect
	github.com/hashicorp/errwrap v1.1.0 // indirect
	github.com/hashicorp/go-cleanhttp v0.5.2 // indirect
	github.com/hashicorp/go-cty v1.4.1-0.20200414143053-d3edf31b6320 // indirect
	github.com/hashicorp/go-getter v1.7.5 // indirect
	github.com/hashicorp/go-plugin v1.6.0 // indirect
	github.com/hashicorp/go-retryablehttp v0.7.7 // indirect
	github.com/hashicorp/go-rootcerts v1.0.2 // indirect
	github.com/hashicorp/go-safetemp v1.0.0 // indirect
	github.com/hashicorp/go-secure-stdlib/parseutil v0.1.8 // indirect
	github.com/hashicorp/go-secure-stdlib/strutil v0.1.2 // indirect
	github.com/hashicorp/go-sockaddr v1.0.6 // indirect
	github.com/hashicorp/go-uuid v1.0.3 // indirect
	github.com/hashicorp/go-version v1.6.0 // indirect
	github.com/hashicorp/hcl v1.0.0 // indirect
	github.com/hashicorp/hcl/v2 v2.19.1 // indirect
	github.com/hashicorp/hil v0.0.0-20190212132231-97b3a9cdfa93 // indirect
	github.com/hashicorp/terraform-registry-address v0.2.3 // indirect
	github.com/hashicorp/terraform-svchost v0.1.1 // indirect
	github.com/hashicorp/vault/api v1.12.0 // indirect
	github.com/hashicorp/yamux v0.1.1 // indirect
	github.com/huandu/xstrings v1.3.3 // indirect
	github.com/iancoleman/strcase v0.2.0 // indirect
	github.com/imdario/mergo v0.3.15 // indirect
	github.com/inconshreveable/mousetrap v1.1.0 // indirect
	github.com/jbenet/go-context v0.0.0-20150711004518-d14ea06fba99 // indirect
	github.com/jmespath/go-jmespath v0.4.0 // indirect
	github.com/json-iterator/go v1.1.12 // indirect
	github.com/kevinburke/ssh_config v1.2.0 // indirect
	github.com/klauspost/compress v1.15.11 // indirect
	github.com/mattn/go-colorable v0.1.13 // indirect
	github.com/mattn/go-isatty v0.0.20 // indirect
	github.com/mattn/go-runewidth v0.0.15 // indirect
	github.com/mitchellh/cli v1.1.5 // indirect
	github.com/mitchellh/copystructure v1.2.0 // indirect
	github.com/mitchellh/go-homedir v1.1.0 // indirect
	github.com/mitchellh/go-ps v1.0.0 // indirect
	github.com/mitchellh/go-testing-interface v1.14.1 // indirect
	github.com/mitchellh/go-wordwrap v1.0.1 // indirect
	github.com/mitchellh/hashstructure v1.0.0 // indirect
	github.com/mitchellh/mapstructure v1.5.0 // indirect
	github.com/mitchellh/reflectwalk v1.0.2 // indirect
	github.com/modern-go/concurrent v0.0.0-20180306012644-bacd9c7ef1dd // indirect
	github.com/modern-go/reflect2 v1.0.2 // indirect
	github.com/muesli/cancelreader v0.2.2 // indirect
	github.com/natefinch/atomic v1.0.1 // indirect
	github.com/oklog/run v1.1.0 // indirect
	github.com/opentracing/basictracer-go v1.1.0 // indirect
	github.com/opentracing/opentracing-go v1.2.0
	github.com/pgavlin/goldmark v1.1.33-0.20200616210433-b5eb04559386 // indirect
	github.com/pjbgf/sha1cd v0.3.0 // indirect
	github.com/pkg/errors v0.9.1 // indirect
	github.com/pkg/term v1.1.0 // indirect
	github.com/pmezard/go-difflib v1.0.0 // indirect
	github.com/posener/complete v1.2.3 // indirect
	github.com/pulumi/pulumi-java/pkg v0.14.0 // indirect
	github.com/pulumi/pulumi-yaml v1.9.2 // indirect
	github.com/pulumi/pulumi/pkg/v3 v3.129.0
	github.com/pulumi/pulumi/sdk/v3 v3.129.0
	github.com/pulumi/schema-tools v0.1.2 // indirect
	github.com/rivo/uniseg v0.4.4 // indirect
	github.com/rogpeppe/go-internal v1.12.0 // indirect
	github.com/russross/blackfriday/v2 v2.1.0 // indirect
	github.com/ryanuber/go-glob v1.0.0 // indirect
	github.com/sabhiram/go-gitignore v0.0.0-20210923224102-525f6e181f06 // indirect
	github.com/santhosh-tekuri/jsonschema/v5 v5.0.0 // indirect
	github.com/segmentio/asm v1.1.3 // indirect
	github.com/segmentio/encoding v0.3.5 // indirect
	github.com/sergi/go-diff v1.3.2-0.20230802210424-5b0b94c5c0d3 // indirect
	github.com/skeema/knownhosts v1.2.2 // indirect
	github.com/spf13/afero v1.9.5 // indirect
	github.com/spf13/cast v1.5.0 // indirect
	github.com/spf13/cobra v1.8.0 // indirect
	github.com/spf13/pflag v1.0.5 // indirect
	github.com/texttheater/golang-levenshtein v1.0.1 // indirect
	github.com/tweekmonster/luser v0.0.0-20161003172636-3fa38070dbd7 // indirect
	github.com/uber/jaeger-client-go v2.30.0+incompatible // indirect
	github.com/uber/jaeger-lib v2.4.1+incompatible // indirect
	github.com/ulikunitz/xz v0.5.10 // indirect
	github.com/xanzy/ssh-agent v0.3.3 // indirect
	github.com/xeipuuv/gojsonpointer v0.0.0-20180127040702-4e3ac2762d5f // indirect
	github.com/xeipuuv/gojsonreference v0.0.0-20180127040603-bd5ef7bd5415 // indirect
	github.com/xeipuuv/gojsonschema v1.2.0 // indirect
	github.com/zclconf/go-cty v1.14.2
	go.opencensus.io v0.24.0 // indirect
	go.uber.org/atomic v1.9.0 // indirect
	gocloud.dev v0.37.0 // indirect
	gocloud.dev/secrets/hashivault v0.37.0 // indirect
	golang.org/x/crypto v0.25.0 // indirect
	golang.org/x/mod v0.18.0 // indirect
	golang.org/x/net v0.27.0 // indirect
	golang.org/x/oauth2 v0.18.0 // indirect
	golang.org/x/sync v0.7.0 // indirect
	golang.org/x/sys v0.22.0 // indirect
	golang.org/x/term v0.22.0 // indirect
	golang.org/x/text v0.16.0 // indirect
	golang.org/x/time v0.5.0 // indirect
	golang.org/x/xerrors v0.0.0-20231012003039-104605ab7028 // indirect
	google.golang.org/api v0.169.0 // indirect
	google.golang.org/appengine v1.6.8 // indirect
	google.golang.org/genproto v0.0.0-20240311173647-c811ad7063a7 // indirect
	google.golang.org/protobuf v1.33.0 // indirect
	gopkg.in/warnings.v0 v0.1.2 // indirect
	gopkg.in/yaml.v3 v3.0.1 // indirect
	lukechampine.com/frand v1.4.2 // indirect
)

replace github.com/hashicorp/terraform-plugin-sdk/v2 => github.com/pulumi/terraform-plugin-sdk/v2 v2.0.0-20240520223432-0c0bf0d65f10<|MERGE_RESOLUTION|>--- conflicted
+++ resolved
@@ -55,10 +55,6 @@
 	github.com/google/s2a-go v0.1.7 // indirect
 	github.com/hashicorp/go-hclog v1.6.3 // indirect
 	github.com/hashicorp/logutils v1.0.0 // indirect
-<<<<<<< HEAD
-	github.com/hexops/autogold/v2 v2.2.1 // indirect
-=======
->>>>>>> 084dacbe
 	github.com/hexops/gotextdiff v1.0.3 // indirect
 	github.com/hexops/valast v1.4.4 // indirect
 	github.com/kylelemons/godebug v1.1.0 // indirect
