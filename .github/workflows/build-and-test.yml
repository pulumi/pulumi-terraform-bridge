--- conflicted
+++ resolved
@@ -26,21 +26,34 @@
         platform: [ubuntu-latest, macos-latest, windows-latest]
     runs-on: ${{ matrix.platform }}
     steps:
-<<<<<<< HEAD
       - name: Check out source code
         uses: actions/checkout@master
-=======
->>>>>>> f760fb26
+      - name: Install Go
+        uses: actions/setup-go@v5
+        with:
+          # Use latest - we only need this for the toolchain
+          go-version: 1.24.x
+      - name: Find pulumi version
+        id: pulumi_version
+        shell: bash
+        run: |
+          GO_MODULE_VERSION=$(go list -m -f '{{.Version}}' github.com/pulumi/pulumi/pkg/v3)
+          GO_VERSION=$(echo "$GO_MODULE_VERSION" | sed 's/^v//')
+          echo "pulumi_version=$GO_VERSION"
+          echo "pulumi_version=$GO_VERSION" >> $GITHUB_OUTPUT
+      - name: Install pulumi
+        uses: pulumi/actions@v5
+        with:
+          pulumi-version: ${{ steps.pulumi_version.outputs.pulumi_version }}
+      - name: Cache plugins
+        uses: actions/cache@v4
+        with:
+          path: ~/.pulumi/plugins
+          key: ${{ matrix.platform }}-plugins
+          restore-keys: |
+            ${{ matrix.platform }}-plugins
       - name: Install plugins
         run: make install_plugins
-      # cache the plugins
-      - name: Cache plugins
-        uses: actions/cache@v4
-        with:
-          path: ~/.pulumi/plugins
-          key: ${{ runner.os }}-plugins
-          restore-keys: |
-            ${{ runner.os }}-plugins
   test:
     needs: install-plugins
     strategy:
@@ -220,7 +233,7 @@
         run: echo "RUN_TEST_CMD=$(go run github.com/pulumi/shard@0c8eaa6 --total ${{ env.TOTAL_SHARDS }} --index ${{ matrix.shard }} --seed 314 --error-on-name-clash)" >> $GITHUB_ENV
         if: ${{ matrix.platform == 'ubuntu-latest' }}
       - name: Restore plugins
-        uses: actions/cache@v4
+        uses: actions/cache/restore@v4
         with:
           path: ~/.pulumi/plugins
           key: ${{ matrix.platform }}-plugins
@@ -255,18 +268,6 @@
           version: v2.1
       - name: Lint
         run: make lint
-  version-check:
-    name: Verify Pulumi Version Consistency
-    runs-on: ubuntu-latest
-    
-    steps:
-      - name: Checkout code
-        uses: actions/checkout@v3
-      
-      - name: Set up Go
-        uses: actions/setup-go@v4
-        with:
-          check-latest: true
   sentinel:
     name: sentinel
     if: github.event_name == 'repository_dispatch' || github.event.pull_request.head.repo.full_name == github.repository
