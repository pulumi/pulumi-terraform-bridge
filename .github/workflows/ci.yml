env:
  GITHUB_TOKEN: ${{ secrets.GITHUB_TOKEN }}

name: Pull Request & Downstream Testing

on: [pull_request]

jobs:
  build:
    name: Build and Test Bridge
    strategy:
      matrix:
        go-version: [1.20.x]
        platform: [ubuntu-latest, macos-latest, windows-latest]
    runs-on: ${{ matrix.platform }}
    steps:
      - name: Install Go
        uses: actions/setup-go@v3
        with:
          go-version: ${{ matrix.go-version }}
      - name: Install pulumi
        uses: pulumi/setup-pulumi@v2
        with:
          pulumi-version: ^3.0.0
      - name: Check out source code
        uses: actions/checkout@master
      - name: Download module dependencies
        env:
          GOPROXY: "https://proxy.golang.org"
        run: go mod download
      - name: Build
        run: make build
      - name: Install golangci-lint
        uses: golangci/golangci-lint-action@v3
        with:
            version: v1.51.2
      - name: Lint
        run: make lint
      - name: Test
        run: make test
<<<<<<< HEAD
=======
      - name: Test PF
        run: cd pf && make test
>>>>>>> 9899ec81
      - name: Test experimental
        env:
          PULUMI_EXPERIMENTAL: "1"
        run: make test

  downstream-test:
    name: Test ${{ matrix.provider }} Downstream
    runs-on: ubuntu-latest
    strategy:
      fail-fast: false
      matrix:
        provider: [ "gcp", "azure", "azuread", "random", ]
    steps:
      - name: Install Go
        uses: actions/setup-go@v3
        with:
          go-version: 1.20.x
      - name: Install Node.js
        uses: actions/setup-node@v1
        with:
          node-version: '14.x'
      - name: Install Python
        uses: actions/setup-python@v1
        with:
          python-version: 3.9.x
      - name: Install Pulumi CLI
        uses: pulumi/action-install-pulumi-cli@v1.0.1
      - name: Install pulumictl
        uses: jaxxstorm/action-install-gh-release@v1.1.0
        with:
          repo: pulumi/pulumictl

      - name: Check out source code
        uses: actions/checkout@master
      # Required to pin Gradle < 8.0 until downstram tests upgrade to compatible pulumi-java release.
      - name: Setup Gradle
        uses: gradle/gradle-build-action@v2
        with:
          gradle-version: "7.6"
      - name: Test Downstream
        uses: pulumi/action-test-provider-downstream@releases/v7
        env:
          GOPROXY: "https://proxy.golang.org"
        with:
          downstream-name: pulumi-${{ matrix.provider }}
          downstream-url: https://github.com/pulumi/pulumi-${{ matrix.provider }}
          pulumi-bot-token: ${{ secrets.PULUMI_BOT_TOKEN }}
          github-actions-token: ${{ secrets.GITHUB_TOKEN }}
          use-provider-dir: true
          replacements: github.com/pulumi/pulumi-terraform-bridge/v3=pulumi-terraform-bridge<|MERGE_RESOLUTION|>--- conflicted
+++ resolved
@@ -38,11 +38,8 @@
         run: make lint
       - name: Test
         run: make test
-<<<<<<< HEAD
-=======
       - name: Test PF
         run: cd pf && make test
->>>>>>> 9899ec81
       - name: Test experimental
         env:
           PULUMI_EXPERIMENTAL: "1"
